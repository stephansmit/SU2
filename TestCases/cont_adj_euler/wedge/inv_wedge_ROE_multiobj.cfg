--- conflicted
+++ resolved
@@ -195,25 +195,16 @@
 %                                             MAXIMUM_HEATFLUX, INVERSE_DESIGN_PRESSURE,
 %                                             INVERSE_DESIGN_HEATFLUX, AVG_TOTAL_PRESSURE, 
 %                                             MASS_FLOW_RATE)
-<<<<<<< HEAD
+% For a weighted sum of objectives: separate by commas, add OBJECTIVE_WEIGHT and MARKER_MONITORING in matching order.
 OBJECTIVE_FUNCTION = AVG_TOTAL_PRESSURE, DRAG
-% Weights applied to a combined objective function
+%
+% List of weighting values when using more than one OBJECTIVE_FUNCTION. Separate by commas and match with MARKER_MONITORING.
 OBJECTIVE_WEIGHT= -1.0E-7,1.0
-% Output one-dimensionalized quantities
-ONE_D_OUTPUT=YES
-% Marker on which to output one-dimensionalized quantities
-=======
-% For a weighted sum of objectives: separate by commas, add OBJECTIVE_WEIGHT and MARKER_MONITORING in matching order.
-OBJECTIVE_FUNCTION = LIFT,OUTFLOW_GENERALIZED
-%
-% List of weighting values when using more than one OBJECTIVE_FUNCTION. Separate by commas and match with MARKER_MONITORING.
-OBJECTIVE_WEIGHT=1.0E4,0.01
 %
 % When using OUTFLOW_GENERALIZED with the continuous_adjoint or shape_optimization scripts,
 % 1D outputs must be tracked
 ONE_D_OUTPUT=YES
 %
->>>>>>> c7317ce0
 MARKER_OUT_1D  = (outlet)
 
 % --------------------------- CONVERGENCE PARAMETERS --------------------------%
