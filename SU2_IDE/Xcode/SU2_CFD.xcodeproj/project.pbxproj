--- conflicted
+++ resolved
@@ -927,34 +927,9 @@
 				EB14FF9B22F790500045FB27 /* CMultizoneDriver.cpp in Sources */,
 				05E6DC3117EB62A100FA1F7E /* SU2_CFD.cpp in Sources */,
 				400CEC2E21FA81A10019B790 /* printing_toolbox.cpp in Sources */,
-<<<<<<< HEAD
-<<<<<<< HEAD
-				05E6DC3717EB62A100FA1F7E /* variable_adjoint_turbulent.cpp in Sources */,
-				05E6DC3A17EB62A100FA1F7E /* variable_direct_heat.cpp in Sources */,
-				05E6DC3C17EB62A100FA1F7E /* variable_direct_mean.cpp in Sources */,
-				05E6DC3F17EB62A100FA1F7E /* variable_direct_transition.cpp in Sources */,
-=======
->>>>>>> feature_dryrun
 				E9C830932061E799004417A9 /* solver_direct_mean_fem.cpp in Sources */,
 				E90B501122DFE043000ED392 /* CSysSolve_b.cpp in Sources */,
 				E9C830832061E60E004417A9 /* fem_work_estimate_metis.cpp in Sources */,
-<<<<<<< HEAD
-				E9ECD5BF2277E46600BD519E /* output_flow_comp_fem.cpp in Sources */,
-				E9ECD5BB2277E46600BD519E /* output_paraview.cpp in Sources */,
-				05E6DC4017EB62A100FA1F7E /* variable_direct_turbulent.cpp in Sources */,
-				E9F130CE1D513DA300EC8963 /* solver_direct_mean_inc.cpp in Sources */,
-				E9D9CE891C62A1C8004119E9 /* transfer_physics.cpp in Sources */,
-				E941BB931B71D124005C6C06 /* linear_solvers_structure_b.cpp in Sources */,
-				E9C2834322A70006007B4E59 /* CNSUnitQuadSolution.cpp in Sources */,
-				05E6DC4417EB62A100FA1F7E /* variable_structure.cpp in Sources */,
-				E9C830802061E60E004417A9 /* fem_integration_rules.cpp in Sources */,
-				05E6DC4517EB62A100FA1F7E /* variable_template.cpp in Sources */,
-=======
-=======
-				E9C830932061E799004417A9 /* solver_direct_mean_fem.cpp in Sources */,
-				E90B501122DFE043000ED392 /* CSysSolve_b.cpp in Sources */,
-				E9C830832061E60E004417A9 /* fem_work_estimate_metis.cpp in Sources */,
->>>>>>> c801d454
 				E9F130CE1D513DA300EC8963 /* solver_direct_mean_inc.cpp in Sources */,
 				E9D9CE891C62A1C8004119E9 /* transfer_physics.cpp in Sources */,
 				E90B4FFB22DFDFE4000ED392 /* CAdjNSVariable.cpp in Sources */,
