# Continous Integration setup for SU2.
# Tests on the develop branch in both serial and parallel.

dist: xenial
sudo: required

language: c++

cache: 
    - ccache
    - pip
    - directories: 
      - $HOME/.pyenv_cache

compiler:
    - gcc

notifications:
    email:
        recipients:
            - ruben.sanchez@scicomp.uni-kl.de
  
branches:
    only:
        - feature_elastic_mesh_solver

virtualenv:
  system_site_packages: true

env:
    matrix:
        # Serial build and test
        - CONFIGURE_COMMAND="./meson.py build --prefix=$TRAVIS_BUILD_DIR -Denable-pywrapper=true -Dwith-mpi=disabled"
          TEST_SCRIPT=serial_regression.py

        # Parallel build and test
        - CONFIGURE_COMMAND="./meson.py build --prefix=$TRAVIS_BUILD_DIR -Denable-pywrapper=true"
          TEST_SCRIPT=parallel_regression.py

        # Serial build and test for AD
<<<<<<< HEAD
        - CONFIGURE_COMMAND="./preconfigure.py --with-cc=gcc --with-cxx=g++ --prefix=$TRAVIS_BUILD_DIR --enable-autodiff --enable-direct-diff --enable-PY_WRAPPER --disable-tecio"
=======
        - CONFIGURE_COMMAND="./meson.py build --prefix=$TRAVIS_BUILD_DIR -Denable-pywrapper=true -Dwith-mpi=disabled -Denable-autodiff=true -Denable-directdiff=true"
>>>>>>> b0fc5fa5
          TEST_SCRIPT=serial_regression_AD.py

        # Parallel build and test for AD:
        - CONFIGURE_COMMAND="./meson.py build --prefix=$TRAVIS_BUILD_DIR -Denable-pywrapper=true -Denable-autodiff=true -Denable-directdiff=true"
          TEST_SCRIPT=parallel_regression_AD.py

before_install:
    # Temporarily fixes Travis CI issue with paths for Python packages
    - export PATH=/usr/bin:$PATH
    - sudo update-alternatives --install /usr/bin/python python /usr/bin/python3 10
    # Install the necessary packages using apt-get with sudo
    - sudo apt-get update -qq
    - sudo apt-get install -qq build-essential python3-numpy python3-scipy libopenmpi-dev openmpi-bin swig python3-mpi4py  
    # to avoid interference with MPI
    - test -n $CC  && unset CC
    - test -n $CXX && unset CXX

install:
    # build ninja
    - echo $CONFIGURE_COMMAND
    - $CONFIGURE_COMMAND
    - ./meson.py build --reconfigure --optimization=2
    - ./meson.py build --reconfigure --warnlevel=2
    - ./ninja -C build install

    # Add environmental variables according to the configure step
    - export SU2_RUN=$TRAVIS_BUILD_DIR/bin
    - export SU2_HOME=$TRAVIS_BUILD_DIR
    - export PATH=$PATH:$SU2_RUN
    - export PYTHONPATH=$PYTHONPATH:$SU2_RUN

before_script:
    # Get the test cases
    - git clone -b feature_elastic_mesh_solver https://github.com/su2code/TestCases.git ./TestData
    - cp -R ./TestData/* ./TestCases/

    # Get the tutorial cases
    - git clone -b develop https://github.com/su2code/su2code.github.io ./Tutorials
    
    # Enter the SU2/TestCases/ directory, which is now ready to run
    - cd TestCases/

script:
    # Run the tests via the Python scripts
    - python $TEST_SCRIPT<|MERGE_RESOLUTION|>--- conflicted
+++ resolved
@@ -38,11 +38,7 @@
           TEST_SCRIPT=parallel_regression.py
 
         # Serial build and test for AD
-<<<<<<< HEAD
-        - CONFIGURE_COMMAND="./preconfigure.py --with-cc=gcc --with-cxx=g++ --prefix=$TRAVIS_BUILD_DIR --enable-autodiff --enable-direct-diff --enable-PY_WRAPPER --disable-tecio"
-=======
         - CONFIGURE_COMMAND="./meson.py build --prefix=$TRAVIS_BUILD_DIR -Denable-pywrapper=true -Dwith-mpi=disabled -Denable-autodiff=true -Denable-directdiff=true"
->>>>>>> b0fc5fa5
           TEST_SCRIPT=serial_regression_AD.py
 
         # Parallel build and test for AD:
