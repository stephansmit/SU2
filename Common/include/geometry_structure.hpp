/*!
 * \file geometry_structure.hpp
 * \brief Headers of the main subroutines for creating the geometrical structure.
 *        The subroutines and functions are in the <i>geometry_structure.cpp</i> file.
 * \author F. Palacios, T. Economon
 * \version 4.0.0 "Cardinal"
 *
 * SU2 Lead Developers: Dr. Francisco Palacios (Francisco.D.Palacios@boeing.com).
 *                      Dr. Thomas D. Economon (economon@stanford.edu).
 *
 * SU2 Developers: Prof. Juan J. Alonso's group at Stanford University.
 *                 Prof. Piero Colonna's group at Delft University of Technology.
 *                 Prof. Nicolas R. Gauger's group at Kaiserslautern University of Technology.
 *                 Prof. Alberto Guardone's group at Polytechnic University of Milan.
 *                 Prof. Rafael Palacios' group at Imperial College London.
 *
 * SU2 is free software; you can redistribute it and/or
 * modify it under the terms of the GNU Lesser General Public
 * License as published by the Free Software Foundation; either
 * version 2.1 of the License, or (at your option) any later version.
 *
 * SU2 is distributed in the hope that it will be useful,
 * but WITHOUT ANY WARRANTY; without even the implied warranty of
 * MERCHANTABILITY or FITNESS FOR A PARTICULAR PURPOSE. See the GNU
 * Lesser General Public License for more details.
 *
 * You should have received a copy of the GNU Lesser General Public
 * License along with SU2. If not, see <http://www.gnu.org/licenses/>.
 */

#pragma once

#include "./mpi_structure.hpp"

#ifdef HAVE_METIS
  #include "metis.h"
#endif
#ifdef HAVE_PARMETIS
extern "C" {
#include "parmetis.h"
}
#endif
#ifdef HAVE_CGNS
  #include "cgnslib.h"
#endif
#include <string>
#include <fstream>
#include <sstream>
#include <cmath>
#include <algorithm>
#include <string.h>
#include <stdio.h>
#include <stdlib.h>

#include "primal_grid_structure.hpp"
#include "dual_grid_structure.hpp"
#include "config_structure.hpp"

using namespace std;

/*! 
 * \class CGeometry
 * \brief Parent class for defining the geometry of the problem (complete geometry, 
 *        multigrid agglomerated geometry, only boundary geometry, etc..)
 * \author F. Palacios
 * \version 4.0.0 "Cardinal"
 */
class CGeometry {
protected:
	unsigned long nPoint,	/*!< \brief Number of points of the mesh. */
	nPointDomain,						/*!< \brief Number of real points of the mesh. */
	nPointGhost,					/*!< \brief Number of ghost points of the mesh. */
  Global_nPoint,	/*!< \brief Total number of nodes in a simulation across all processors (including halos). */
	Global_nPointDomain,	/*!< \brief Total number of nodes in a simulation across all processors (excluding halos). */
	nElem,					/*!< \brief Number of elements of the mesh. */
  Global_nElem,	/*!< \brief Total number of elements in a simulation across all processors (all types). */
	nEdge,					/*!< \brief Number of edges of the mesh. */
	nFace,					/*!< \brief Number of faces of the mesh. */
  nelem_edge,             /*!< \brief Number of edges in the mesh. */
  Global_nelem_edge,      /*!< \brief Total number of edges in the mesh across all processors. */
  nelem_triangle,       /*!< \brief Number of triangles in the mesh. */
  Global_nelem_triangle,       /*!< \brief Total number of triangles in the mesh across all processors. */
  nelem_quad,           /*!< \brief Number of quadrangles in the mesh. */
  Global_nelem_quad,           /*!< \brief Total number of quadrangles in the mesh across all processors. */
  nelem_tetra,          /*!< \brief Number of tetrahedra in the mesh. */
  Global_nelem_tetra,          /*!< \brief Total number of tetrahedra in the mesh across all processors. */
  nelem_hexa,           /*!< \brief Number of hexahedra in the mesh. */
  Global_nelem_hexa,           /*!< \brief Total number of hexahedra in the mesh across all processors. */
  nelem_prism,          /*!< \brief Number of prisms in the mesh. */
  Global_nelem_prism,          /*!< \brief Total number of prisms in the mesh across all processors. */
  nelem_pyramid,        /*!< \brief Number of pyramids in the mesh. */
  Global_nelem_pyramid,        /*!< \brief Total number of pyramids in the mesh across all processors. */
  nelem_edge_bound,           /*!< \brief Number of edges on the mesh boundaries. */
  Global_nelem_edge_bound,           /*!< \brief Total number of edges on the mesh boundaries across all processors. */
  nelem_triangle_bound,          /*!< \brief Number of triangles on the mesh boundaries. */
  Global_nelem_triangle_bound,          /*!< \brief Total number of triangles on the mesh boundaries across all processors. */
  nelem_quad_bound,        /*!< \brief Number of quads on the mesh boundaries. */
  Global_nelem_quad_bound;        /*!< \brief Total number of quads on the mesh boundaries across all processors. */
	unsigned short nDim,	/*!< \brief Number of dimension of the problem. */
	nZone,								/*!< \brief Number of zones in the problem. */
	nMarker;				/*!< \brief Number of different markers of the mesh. */
  unsigned long Max_GlobalPoint;  /*!< \brief Greater global point in the domain local structure. */

public:
	unsigned long *nElem_Bound;			/*!< \brief Number of elements of the boundary. */
	string *Tag_to_Marker;	/*!< \brief If you know the index of the boundary (depend of the 
							 grid definition), it gives you the maker (where the boundary 
							 is stored from 0 to boundaries). */	
	CPrimalGrid** elem;	/*!< \brief Element vector (primal grid information). */
	CPrimalGrid** face;			/*!< \brief Face vector (primal grid information). */
	CPrimalGrid*** bound;	/*!< \brief Boundary vector (primal grid information). */
	CPoint** node;			/*!< \brief Node vector (dual grid information). */
	CEdge** edge;			/*!< \brief Edge vector (dual grid information). */
	CVertex*** vertex;		/*!< \brief Boundary Vertex vector (dual grid information). */
	unsigned long *nVertex;	/*!< \brief Number of vertex for each marker. */
	unsigned short nCommLevel;		/*!< \brief Number of non-blocking communication levels. */
	vector<unsigned long> PeriodicPoint[MAX_NUMBER_PERIODIC][2];			/*!< \brief PeriodicPoint[Periodic bc] and return the point that 
																			 must be sent [0], and the image point in the periodic bc[1]. */
	vector<unsigned long> PeriodicElem[MAX_NUMBER_PERIODIC];				/*!< \brief PeriodicElem[Periodic bc] and return the elements that 
																			 must be sent. */
  
  short *Marker_All_SendRecv;
  
	/*--- Create vectors and distribute the values among the different planes queues ---*/
	vector<vector<su2double> > Xcoord_plane; /*!< \brief Vector containing x coordinates of new points appearing on a single plane */
	vector<vector<su2double> > Ycoord_plane; /*!< \brief Vector containing y coordinates of  new points appearing on a single plane */
	vector<vector<su2double> > Zcoord_plane; 	/*!< \brief Vector containing z coordinates of  new points appearing on a single plane */
	vector<vector<su2double> > FaceArea_plane; /*!< \brief Vector containing area/volume associated with  new points appearing on a single plane */
	vector<vector<unsigned long> > Plane_points; /*!< \brief Vector containing points appearing on a single plane */

	vector<su2double> XCoordList;	/*!< \brief Vector containing points appearing on a single plane */
	CPrimalGrid*** newBound;            /*!< \brief Boundary vector for new periodic elements (primal grid information). */
	unsigned long *nNewElem_Bound;			/*!< \brief Number of new periodic elements of the boundary. */

  //--------Parmetis variables-----
  unsigned long * adjacency;
  unsigned long * xadj;
  unsigned long local_node;
  unsigned long local_elem;
  unsigned long xadj_size;
  unsigned long adjacency_size;
  unsigned long *starting_node;
  unsigned long *ending_node;
  unsigned long *npoint_procs;
  unsigned long no_of_local_elements;
  long *Global_to_local_elem;
  
	/*!
	 * \brief Constructor of the class.
	 */
	CGeometry(void);

	/*! 
	 * \brief Destructor of the class.
	 */
	virtual ~CGeometry(void);

	/*! 
	 * \brief Get number of coordinates.
	 * \return Number of coordinates.
	 */
	unsigned short GetnDim(void);

	/*! 
	 * \brief Get number of zones.
	 * \return Number of zones.
	 */
	unsigned short GetnZone(void);

	/*! 
	 * \brief Get number of points.
	 * \return Number of points.
	 */
	unsigned long GetnPoint(void);

	/*! 
	 * \brief Get number of real points (that belong to the domain).
	 * \return Number of real points.
	 */
	unsigned long GetnPointDomain(void);

  /*!
	 * \brief Get number of elements.
	 * \return Number of elements.
	 */
	unsigned long GetnLine(void);
  
	/*! 
	 * \brief Get number of elements.
	 * \return Number of elements.
	 */
	unsigned long GetnElem(void);
  
	/*! 
	 * \brief Get number of edges.
	 * \return Number of edges.
	 */
	unsigned long GetnEdge(void);

	/*! 
	 * \brief Get number of markers.
	 * \return Number of markers.
	 */
	unsigned short GetnMarker(void);

	/*! 
	 * \brief Get number of vertices.
	 * \param[in] val_marker - Marker of the boundary.
	 * \return Number of vertices.
	 */
	unsigned long GetnVertex(unsigned short val_marker);

	/*! 
	 * \brief Get the edge index from using the nodes of the edge.
	 * \param[in] first_point - First point of the edge.
	 * \param[in] second_point - Second point of the edge.
	 * \return Index of the edge.
	 */		
	long FindEdge(unsigned long first_point, unsigned long second_point);

    /*!
	 * \brief Get the edge index from using the nodes of the edge.
	 * \param[in] first_point - First point of the edge.
	 * \param[in] second_point - Second point of the edge.
	 * \return Index of the edge.
	 */
	bool CheckEdge(unsigned long first_point, unsigned long second_point);
    
	/*! 
	 * \brief Get the distance between a plane (defined by three point) and a point.
	 * \param[in] Coord - Coordinates of the point.
	 * \param[in] iCoord - Coordinates of the first point that defines the plane.
	 * \param[in] jCoord - Coordinates of the second point that defines the plane.
	 * \param[in] kCoord - Coordinates of the third point that defines the plane.
	 * \return Signed distance.
	 */		
	su2double Point2Plane_Distance(su2double *Coord, su2double *iCoord, su2double *jCoord, su2double *kCoord);

	/*! 
	 * \brief Create a file for testing the geometry.
	 */		
	void TestGeometry(void);

	/*! 
	 * \brief A virtual member.
	 * \param[in] val_nmarker - Number of markers.
	 */
	void SetnMarker(unsigned short val_nmarker);

	/*! 
	 * \brief Set the number of dimensions of the problem.
	 * \param[in] val_nDim - Number of dimensions.
	 */
	void SetnDim(unsigned short val_nDim);

	/*! 
	 * \brief Get the index of a marker.
	 * \param[in] val_marker - Marker of the boundary.
	 * \return Index of the marker in the grid defintion.
	 */	
	string GetMarker_Tag(unsigned short val_marker);

	/*! 
	 * \brief Set index of a marker.
	 * \param[in] val_marker - Marker of the boundary.
	 * \param[in] val_index - Index of the marker.
	 */		
	void SetMarker_Tag(unsigned short val_marker, string val_index);

	/*! 
	 * \brief Set the number of boundary elements.
	 * \param[in] val_marker - Marker of the boundary.
	 * \param[in] val_nelem_bound - Number of boundary elements.
	 */	
	void SetnElem_Bound(unsigned short val_marker, unsigned long val_nelem_bound);

	/*! 
	 * \brief Set the number of grid points.
	 * \param[in] val_npoint - Number of grid points.
	 */	
	void SetnPoint(unsigned long val_npoint);

	/*! 
	 * \brief Set the number of grid points in the domain.
	 * \param[in] val_npoint - Number of grid points in the domain.
	 */	
	void SetnPointDomain(unsigned long val_npoint);

	/*! 
	 * \brief Set the number of grid elements.
	 * \param[in] val_nelem - Number of grid elements.
	 */
	void SetnElem(unsigned long val_nelem);

	/*! 
	 * \brief Get the number of boundary elements.
	 * \param[in] val_marker - Marker of the boundary.
	 */
	unsigned long GetnElem_Bound(unsigned short val_marker);

  /*!
	 * \brief Get the number of elements in vtk fortmat.
	 */
	unsigned long GetMax_GlobalPoint(void);

	/*! 
	 * \brief A virtual function.
	 * \param[in] first_elem - Identification of the first element.
	 * \param[in] second_elem - Identification of the second element.
	 * \param[in] face_first_elem - Index of the common face for the first element.
	 * \param[in] face_second_elem - Index of the common face for the second element.
	 */
	virtual bool FindFace(unsigned long first_elem, unsigned long second_elem, unsigned short &face_first_elem, 
			unsigned short &face_second_elem);

	/*! 
	 * \brief A virtual member.
	 * \param[in] config - Definition of the particular problem.		 
	 */
	virtual void ComputeWall_Distance(CConfig *config);

	/*! 
	 * \brief A virtual member.
	 * \param[in] config - Definition of the particular problem.		 
	 */
	virtual void SetPositive_ZArea(CConfig *config);

	/*! 
	 * \brief A virtual member.
	 */	
	virtual void SetPoint_Connectivity(void);
  
  /*!
	 * \brief A virtual member.
   * \param[in] config - Definition of the particular problem.
	 */
	virtual void SetRCM_Ordering(CConfig *config);
  
	/*!
	 * \brief A virtual member.
	 */		
	virtual void SetElement_Connectivity(void);

	/*! 
	 * \brief A virtual member.
	 */
	void SetEdges(void);

	/*! 
	 * \brief A virtual member.
	 */
	void SetFaces(void);

	/*! 
	 * \brief A virtual member.
	 */
	virtual void SetBoundVolume(void);

	/*! 
	 * \brief A virtual member.
	 * \param[in] config - Definition of the particular problem.
	 */
	virtual void SetVertex(CConfig *config);

	/*! 
	 * \brief A virtual member.
	 */
	virtual void SetVertex(void);

	/*! 
	 * \brief A virtual member.
	 */		
	virtual void SetCG(void);

	/*! 
	 * \brief A virtual member.
	 * \param[in] config - Definition of the particular problem.
	 * \param[in] action - Allocate or not the new elements.		 
	 */
	virtual void SetControlVolume(CConfig *config, unsigned short action);

  /*!
	 * \brief A virtual member.
	 * \param[in] config - Definition of the particular problem.
	 * \param[in] action - Allocate or not the new elements.
	 */
  virtual void VisualizeControlVolume(CConfig *config, unsigned short action);
  
	/*! 
	 * \brief A virtual member.
	 * \param[in] config - Definition of the particular problem.
	 */
	virtual void MatchNearField(CConfig *config);
  
  /*!
	 * \brief A virtual member.
	 * \param[in] config - Definition of the particular problem.
	 */
	virtual void MatchActuator_Disk(CConfig *config);

	/*! 
	 * \brief A virtual member.
	 * \param[in] config - Definition of the particular problem.
	 */
	virtual void MatchInterface(CConfig *config);

	/*! 
	 * \brief A virtual member.
	 * \param[in] config - Definition of the particular problem.
	 * \param[in] geometry_donor - Geometry of the donor zone.
	 * \param[in] config_donor - Definition of the donor problem.
	 */
	virtual void MatchZone(CConfig *config, CGeometry *geometry_donor, CConfig *config_donor, 
			unsigned short val_iZone, unsigned short val_nZone);

	/*! 
	 * \brief A virtual member.
	 * \param[in] config - Definition of the particular problem.
	 * \param[in] action - Allocate or not the new elements.		 
	 */
	virtual void SetBoundControlVolume(CConfig *config, unsigned short action);
  
  /*!
	 * \brief A virtual member.
	 * \param[in] config_filename - Name of the file where the tecplot information is going to be stored.
	 */
	virtual void SetTecPlot(char config_filename[MAX_STRING_SIZE], bool new_file);

	/*! 
	 * \brief A virtual member.
   * \param[in] mesh_filename - Name of the file where the tecplot information is going to be stored.
   * \param[in] new_file - Boolean to decide if aopen a new file or add to a old one
	 * \param[in] config - Definition of the particular problem.
	 */
	virtual void SetBoundTecPlot(char mesh_filename[MAX_STRING_SIZE], bool new_file, CConfig *config);

  /*!
	 * \brief A virtual member.
   * \param[in] mesh_filename - Name of the file where the tecplot information is going to be stored.
   * \param[in] new_file - Boolean to decide if aopen a new file or add to a old one
	 * \param[in] config - Definition of the particular problem.
	 */
	virtual void SetBoundSTL(char mesh_filename[MAX_STRING_SIZE], bool new_file, CConfig *config);

  
	/*! 
	 * \brief A virtual member.
	 * \param[in] config - Definition of the particular problem.		 
	 */
	virtual void Check_IntElem_Orientation(CConfig *config);
  
  /*!
	 * \brief A virtual member.
	 * \param[in] config - Definition of the particular problem.
	 */
	virtual void Check_BoundElem_Orientation(CConfig *config);

	/*! 
	 * \brief A virtual member.
	 * \param[in] config - Definition of the particular problem.		 
	 */
	virtual void SetColorGrid(CConfig *config);
  
  /*!
   * \brief A virtual member.
   * \param[in] config - Definition of the particular problem.
   */
  virtual void SetColorGrid_Parallel(CConfig *config);
  
  /*!
	 * \brief A virtual member.
	 * \param[in] config - Definition of the particular problem.
	 */
  virtual void DivideConnectivity(CConfig *config, unsigned short Elem_Type);

	/*! 
	 * \brief A virtual member.
	 * \param[in] config - Definition of the particular problem.		 
	 */
	virtual void SetPeriodicBoundary(CConfig *config);

	/*! 
	 * \brief A virtual member.
	 * \param[in] geometry - Geometrical definition of the problem.
	 * \param[in] config - Definition of the particular problem.
	 * \param[in] val_domain - Number of domains for parallelization purposes.		 
	 */
	virtual void SetSendReceive(CConfig *config);
  
  /*!
	 * \brief A virtual member.
	 * \param[in] geometry - Geometrical definition of the problem.
	 * \param[in] config - Definition of the particular problem.
	 * \param[in] val_domain - Number of domains for parallelization purposes.
	 */
	virtual void SetBoundaries(CConfig *config);
  
	/*! 
	 * \brief A virtual member.
	 * \param[in] geometry - Geometrical definition of the problem.
	 */	
	virtual void SetCoord(CGeometry *geometry);

	/*! 
	 * \brief A virtual member.
	 * \param[in] val_nSmooth - Number of smoothing iterations.
	 * \param[in] val_smooth_coeff - Relaxation factor.
	 * \param[in] config - Definition of the particular problem.
	 */	
	virtual void SetCoord_Smoothing(unsigned short val_nSmooth, su2double val_smooth_coeff, CConfig *config);

	/*! 
	 * \brief A virtual member.
	 * \param[in] geometry - Geometrical definition of the problem.
	 */	
	virtual void SetPoint_Connectivity(CGeometry *geometry);

	/*! 
	 * \brief A virtual member.
	 * \param[in] geometry - Geometrical definition of the problem.
	 * \param[in] config - Definition of the particular problem.
	 */	
	virtual void SetVertex(CGeometry *geometry, CConfig *config);

	/*! 
	 * \brief A virtual member.
	 * \param[in] config - Definition of the particular problem.
	 * \param[in] geometry - Geometrical definition of the problem.
	 * \param[in] action - Allocate or not the new elements.		 
	 */	
	virtual void SetControlVolume(CConfig *config, CGeometry *geometry, unsigned short action);

	/*! 
	 * \brief A virtual member.
	 * \param[in] config - Definition of the particular problem.
	 * \param[in] geometry - Geometrical definition of the problem.
	 * \param[in] action - Allocate or not the new elements.		 
	 */	
	virtual void SetBoundControlVolume(CConfig *config, CGeometry *geometry, unsigned short action);

	/*! 
	 * \brief A virtual member.
	 * \param[in] config - Definition of the particular problem.
	 * \param[in] val_mesh_out_filename - Name of the output file.
	 */	
	virtual void SetMeshFile(CConfig *config, string val_mesh_out_filename);
  
    /*!
	 * \brief A virtual member.
	 * \param[in] config - Definition of the particular problem.
	 * \param[in] val_mesh_out_filename - Name of the output file.
	 */
	virtual void SetMeshFile(CGeometry *geometry, CConfig *config, string val_mesh_out_filename);

	/*! 
	 * \brief A virtual member.
	 * \param[in] config - Definition of the particular problem.
	 */
	virtual void SetBoundSensitivity(CConfig *config);

	/*! 
	 * \brief A virtual member.
	 * \param[in] geometry - Geometrical definition of the problem.
	 * \param[in] config - Definition of the particular problem.
	 */
	virtual void SetPeriodicBoundary(CGeometry *geometry, CConfig *config);

	/*!
	 * \brief A virtual member.
	 * \param[in] config - Definition of the particular problem.
   * \param[in] val_iZone - Index of the current zone.
	 */
	virtual void SetRotationalVelocity(CConfig *config, unsigned short val_iZone);

    /*!
     * \brief A virtual member.
     * \param[in] config - Definition of the particular problem.
     */
    virtual void SetTranslationalVelocity(CConfig *config);
    
	/*!
	 * \brief A virtual member.
	 * \param[in] config - Definition of the particular problem.
	 * \param[in] iter - Current physical time step.
	 */
	virtual void SetGridVelocity(CConfig *config, unsigned long iter);

  /*!
	 * \brief A virtual member.
	 * \param[in] config - Definition of the particular problem.
	 */
  virtual void Set_MPI_Coord(CConfig *config);
  
  /*!
	 * \brief A virtual member.
	 * \param[in] config - Definition of the particular problem.
	 */
  virtual void Set_MPI_GridVel(CConfig *config);
  
	/*!
	 * \brief A virtual member.
   * \param[in] geometry - Geometry of the fine mesh.
	 * \param[in] config - Definition of the particular problem.
	 */
	virtual void SetRestricted_GridVelocity(CGeometry *fine_mesh, CConfig *config);

	/*!
	 * \brief Find and store all vertices on a sharp corner in the geometry.
	 * \param[in] config - Definition of the particular problem.
	 */
  void ComputeSurf_Curvature(CConfig *config);
  
  /*!
	 * \brief A virtual member.
	 * \param[in] config - Definition of the particular problem.
	 */
	void ComputeAirfoil_Section(su2double *Plane_P0, su2double *Plane_Normal,
                                      su2double MinXCoord, su2double MaxXCoord, su2double *FlowVariable,
                                      vector<su2double> &Xcoord_Airfoil, vector<su2double> &Ycoord_Airfoil,
                                      vector<su2double> &Zcoord_Airfoil, vector<su2double> &Variable_Airfoil,
                                      bool original_surface, CConfig *config);
  
  /*!
	 * \brief A virtual member.
	 * \param[in] config - Definition of the particular problem.
	 */
  virtual su2double Compute_MaxThickness(su2double *Plane_P0, su2double *Plane_Normal, unsigned short iSection, CConfig *config, vector<su2double> &Xcoord_Airfoil, vector<su2double> &Ycoord_Airfoil, vector<su2double> &Zcoord_Airfoil, bool original_surface);
 
  /*!
	 * \brief A virtual member.
	 * \param[in] config - Definition of the particular problem.
	 */
  virtual su2double Compute_AoA(su2double *Plane_P0, su2double *Plane_Normal, unsigned short iSection, vector<su2double> &Xcoord_Airfoil, vector<su2double> &Ycoord_Airfoil, vector<su2double> &Zcoord_Airfoil, bool original_surface);

  /*!
	 * \brief A virtual member.
	 * \param[in] config - Definition of the particular problem.
	 */
  virtual su2double Compute_Chord(su2double *Plane_P0, su2double *Plane_Normal, unsigned short iSection, vector<su2double> &Xcoord_Airfoil, vector<su2double> &Ycoord_Airfoil, vector<su2double> &Zcoord_Airfoil, bool original_surface);

  /*!
	 * \brief A virtual member.
	 * \param[in] config - Definition of the particular problem.
   * \param[in] original_surface - <code>TRUE</code> if this is the undeformed surface; otherwise <code>FALSE</code>.
   * \returns The minimum value of the airfoil thickness.
	 */
	virtual su2double Compute_Thickness(su2double *Plane_P0, su2double *Plane_Normal, unsigned short iSection, su2double Location, CConfig *config, vector<su2double> &Xcoord_Airfoil, vector<su2double> &Ycoord_Airfoil, vector<su2double> &Zcoord_Airfoil, bool original_surface);
	
	/*!
	 * \brief A virtual member.
	 * \param[in] config - Definition of the particular problem.
   * \param[in] original_surface - <code>TRUE</code> if this is the undeformed surface; otherwise <code>FALSE</code>.
   * \returns The total volume of the airfoil.
	 */
	virtual su2double Compute_Area(su2double *Plane_P0, su2double *Plane_Normal, unsigned short iSection, CConfig *config, vector<su2double> &Xcoord_Airfoil, vector<su2double> &Ycoord_Airfoil, vector<su2double> &Zcoord_Airfoil, bool original_surface);
  
  /*!
	 * \brief A virtual member.
	 * \param[in] config - Definition of the particular problem.
   * \param[in] original_surface - <code>TRUE</code> if this is the undeformed surface; otherwise <code>FALSE</code>.
   * \returns The total volume of the 3D body.
	 */
  virtual su2double Compute_Volume(CConfig *config, bool original_surface);
  
	/*!
	 * \brief A virtual member.
	 * \param[in] config - Definition of the particular problem.
	 */
	virtual void FindNormal_Neighbor(CConfig *config);

	/*!
	 * \brief A virtual member.
	 * \param[in] val_ipoint - Global point.
	 * \returns Local index that correspond with the global index.
	 */
	virtual long GetGlobal_to_Local_Point(long val_ipoint);

	/*!
	 * \brief A virtual member.
	 * \param[in] val_ipoint - Global marker.
	 * \returns Local marker that correspond with the global index.
	 */
	virtual unsigned short GetGlobal_to_Local_Marker(unsigned short val_imarker);

  /*!
	 * \brief A virtual member.
	 * \returns Total number of nodes in a simulation across all processors (including halos).
	 */
	virtual unsigned long GetGlobal_nPoint();
  
	/*!
	 * \brief A virtual member.
	 * \returns Total number of nodes in a simulation across all processors (excluding halos).
	 */
	virtual unsigned long GetGlobal_nPointDomain();
  
  /*!
	 * \brief A virtual member.
	 * \returns Total number of elements in a simulation across all processors.
	 */
	virtual unsigned long GetGlobal_nElem();
  
  /*!
	 * \brief A virtual member.
	 * \returns Total number of line elements in a simulation across all processors.
	 */
	virtual unsigned long GetGlobal_nElemLine();
  
  /*!
	 * \brief A virtual member.
	 * \returns Total number of triangular elements in a simulation across all processors.
	 */
	virtual unsigned long GetGlobal_nElemTria();
  
  /*!
	 * \brief A virtual member.
	 * \returns Total number of quadrilateral elements in a simulation across all processors.
	 */
	virtual unsigned long GetGlobal_nElemQuad();
  
  /*!
	 * \brief A virtual member.
	 * \returns Total number of tetrahedral elements in a simulation across all processors.
	 */
	virtual unsigned long GetGlobal_nElemTetr();
  
  /*!
	 * \brief A virtual member.
	 * \returns Total number of hexahedral elements in a simulation across all processors.
	 */
	virtual unsigned long GetGlobal_nElemHexa();
  
  /*!
	 * \brief A virtual member.
	 * \returns Total number of prism elements in a simulation across all processors.
	 */
	virtual unsigned long GetGlobal_nElemPris();
  
  /*!
	 * \brief A virtual member.
	 * \returns Total number of pyramid elements in a simulation across all processors.
	 */
	virtual unsigned long GetGlobal_nElemPyra();
  
  /*!
	 * \brief A virtual member.
	 * \return Number of line elements.
	 */
	virtual unsigned long GetnElemLine();
  
  /*!
	 * \brief A virtual member.
	 * \return Number of triangular elements.
	 */
	virtual unsigned long GetnElemTria();
  
  /*!
	 * \brief A virtual member.
	 * \return Number of quadrilateral elements.
	 */
	virtual unsigned long GetnElemQuad();
  
  /*!
	 * \brief A virtual member.
	 * \return Number of tetrahedral elements.
	 */
	virtual unsigned long GetnElemTetr();
  
  /*!
	 * \brief A virtual member.
	 * \return Number of hexahedral elements.
	 */
	virtual unsigned long GetnElemHexa();
  
  /*!
	 * \brief A virtual member.
	 * \return Number of prism elements.
	 */
	virtual unsigned long GetnElemPris();
  
  /*!
	 * \brief A virtual member.
	 * \return Number of pyramid elements.
	 */
	virtual unsigned long GetnElemPyra();

	/*!
	 * \brief Indentify geometrical planes in the mesh
	 */
	virtual void SetGeometryPlanes(CConfig *config);
  
	/*!
	 * \brief Get geometrical planes in the mesh
	 */
	virtual vector<su2double> GetGeometryPlanes();

	/*!
	 * \brief Get x coords of geometrical planes in the mesh
	 */
	virtual vector<vector<su2double> > GetXCoord();

	/*!
	 * \brief Get y coords of geometrical planes in the mesh
	 */
	virtual vector<vector<su2double> > GetYCoord();

	/*!
	 * \brief Get z coords of geometrical planes in the mesh
	 */
	virtual vector<vector<su2double> > GetZCoord();

	/*!
	 * \brief Get all points on a geometrical plane in the mesh
	 */
	virtual vector<vector<unsigned long> > GetPlanarPoints();

	/*!
	 * \brief Given arrays x[1..n] and y[1..n] containing a tabulated function, i.e., yi = f(xi), with 
	          x1 < x2 < . . . < xN , and given values yp1 and ypn for the first derivative of the interpolating
	          function at points 1 and n, respectively, this routine returns an array y2[1..n] that contains
	          the second derivatives of the interpolating function at the tabulated points xi. If yp1 and/or
	          ypn are equal to 1 × 1030 or larger, the routine is signaled to set the corresponding boundary
	          condition for a natural spline, with zero second derivative on that boundary.
						Numerical Recipes: The Art of Scientific Computing, Third Edition in C++.
	 */
	void SetSpline(vector<su2double> &x, vector<su2double> &y, unsigned long n, su2double yp1, su2double ypn, vector<su2double> &y2);
	
	/*!
	 * \brief Given the arrays xa[1..n] and ya[1..n], which tabulate a function (with the xai’s in order), 
	          and given the array y2a[1..n], which is the output from spline above, and given a value of 
	          x, this routine returns a cubic-spline interpolated value y.
         	  Numerical Recipes: The Art of Scientific Computing, Third Edition in C++.
	 * \returns The interpolated value of for x.
	 */
	su2double GetSpline(vector<su2double> &xa, vector<su2double> &ya, vector<su2double> &y2a, unsigned long n, su2double x);
	  
  /*!
	 * \brief Compute the intersection between a segment and a plane.
   * \param[in] Segment_P0 - Definition of the particular problem.
	 * \param[in] Segment_P1 - Definition of the particular problem.
	 * \param[in] Plane_P0 - Definition of the particular problem.
	 * \param[in] Plane_Normal - Definition of the particular problem.
   * \param[in] Intersection - Definition of the particular problem.
   * \returns If the intersection has has been successful.
   */
  bool SegmentIntersectsPlane(su2double *Segment_P0, su2double *Segment_P1, su2double Variable_P0, su2double Variable_P1,
                              su2double *Plane_P0, su2double *Plane_Normal, su2double *Intersection, su2double &Variable_Interp);
  
  /*!
   * \brief Ray Intersects Triangle (Moller and Trumbore algorithm)
   */
  bool RayIntersectsTriangle(su2double orig[3], su2double dir[3],
                             su2double vert0[3], su2double vert1[3], su2double vert2[3],
                             su2double *intersect);
  
  /*!
   * \brief Segment Intersects Triangle
   */
  bool SegmentIntersectsTriangle(su2double point0[3], su2double point1[3],
                                 su2double vert0[3], su2double vert1[3], su2double vert2[3]);
<<<<<<< HEAD
=======

  /*!
   * \brief Register the coordinates of the mesh nodes.
   * \param[in] config
   */
  void RegisterCoordinates(CConfig *config);

  /*!
   * \brief Update the multi-grid structure and the wall-distance.
   * \param geometry_container - Geometrical definition.
   * \param config - Config
   */
  void UpdateGeometry(CGeometry **geometry_container, CConfig *config);
>>>>>>> 25d363ff

  /*!
   * \brief A virtual member.
   * \param config - Config
   */
  virtual void SetSensitivity(CConfig *config);

  /*!
   * \brief A virtual member.
   * \param iPoint - Point
   * \param iDim - Dimension
   */
  virtual su2double GetSensitivity(unsigned long iPoint, unsigned short iDim);

  /*!
   * \brief A virtual member.
   * \param iPoint - Point
   * \param iDim - Dimension
   * \param val - Value of the sensitivity
   */
  virtual void SetSensitivity(unsigned long iPoint, unsigned short iDim, su2double val);
};

/*!
 * \class CPhysicalGeometry
 * \brief Class for reading a defining the primal grid which is read from the 
 *        grid file in .su2 format.
 * \author F. Palacios
 * \version 4.0.0 "Cardinal"
 */
class CPhysicalGeometry : public CGeometry {

  long *Global_to_Local_Point;				/*!< \brief Global-local indexation for the points. */
	long *Local_to_Global_Point;				/*!< \brief Local-global indexation for the points. */
	unsigned short *Local_to_Global_Marker;	/*!< \brief Local to Global marker. */
	unsigned short *Global_to_Local_Marker;	/*!< \brief Global to Local marker. */
    unsigned long *adj_counter; /*!< \brief Adjacency counter. */
    unsigned long **adjacent_elem; /*!< \brief Adjacency element list. */
  su2double* Sensitivity; /*! <\brief Vector holding the sensitivities at each point. */

public:
  
	/*!
	 * \brief Constructor of the class.
	 */
	CPhysicalGeometry(void);

	/*! 
	 * \overload
	 * \brief Reads the geometry of the grid and adjust the boundary 
	 *        conditions with the configuration file. 
	 * \param[in] config - Definition of the particular problem.
	 * \param[in] val_mesh_filename - Name of the file with the grid information.
	 * \param[in] val_format - Format of the file with the grid information.
	 * \param[in] val_iZone - Domain to be read from the grid file.
	 * \param[in] val_nZone - Total number of domains in the grid file.
	 */
	CPhysicalGeometry(CConfig *config, unsigned short val_iZone, unsigned short val_nZone);
  
  /*!
	 * \overload
	 * \brief Reads the geometry of the grid and adjust the boundary
	 *        conditions with the configuration file.
	 * \param[in] config - Definition of the particular problem.
	 * \param[in] val_mesh_filename - Name of the file with the grid information.
	 * \param[in] val_format - Format of the file with the grid information.
	 * \param[in] val_iZone - Domain to be read from the grid file.
	 * \param[in] val_nZone - Total number of domains in the grid file.
	 */
  CPhysicalGeometry(CGeometry *geometry, CConfig *config);
  
  /*!
   * \overload
   * \brief Reads the geometry of the grid and adjust the boundary
   *        conditions with the configuration file for parmetis version.
   * \param[in] config - Definition of the particular problem.
   * \param[in] val_mesh_filename - Name of the file with the grid information.
   * \param[in] val_format - Format of the file with the grid information.
   * \param[in] val_iZone - Domain to be read from the grid file.
   * \param[in] val_nZone - Total number of domains in the grid file.
   */
  CPhysicalGeometry(CGeometry *geometry, CConfig *config, int options);
  
	/*!
	 * \brief Destructor of the class.
	 */
	~CPhysicalGeometry(void);
  
  /*!
	 * \brief Set the send receive boundaries of the grid.
	 * \param[in] geometry - Geometrical definition of the problem.
	 * \param[in] config - Definition of the particular problem.
	 * \param[in] val_domain - Number of domains for parallelization purposes.
	 */
	void SetSendReceive(CConfig *config);
  
  /*!
	 * \brief Set the send receive boundaries of the grid.
	 * \param[in] geometry - Geometrical definition of the problem.
	 * \param[in] config - Definition of the particular problem.
	 * \param[in] val_domain - Number of domains for parallelization purposes.
	 */
	void SetBoundaries(CConfig *config);
  
	/*!
	 * \brief Get the local index that correspond with the global numbering index.
	 * \param[in] val_ipoint - Global point.
	 * \returns Local index that correspond with the global index.
	 */
	long GetGlobal_to_Local_Point(long val_ipoint);
  
	/*!
	 * \brief Get the local marker that correspond with the global marker.
	 * \param[in] val_ipoint - Global marker.
	 * \returns Local marker that correspond with the global index.
	 */
	unsigned short GetGlobal_to_Local_Marker(unsigned short val_imarker);
  
  /*!
   * \brief Reads the geometry of the grid and adjust the boundary
   *        conditions with the configuration file in parallel (for parmetis).
   * \param[in] config - Definition of the particular problem.
   * \param[in] val_mesh_filename - Name of the file with the grid information.
   * \param[in] val_format - Format of the file with the grid information.
   * \param[in] val_iZone - Domain to be read from the grid file.
   * \param[in] val_nZone - Total number of domains in the grid file.
   */
  void Read_SU2_Format_Parallel(CConfig *config, string val_mesh_filename, unsigned short val_iZone, unsigned short val_nZone);
    

  /*!
   * \brief Reads the geometry of the grid and adjust the boundary
   *        conditions with the configuration file in parallel (for parmetis).
   * \param[in] config - Definition of the particular problem.
   * \param[in] val_mesh_filename - Name of the file with the grid information.
   * \param[in] val_format - Format of the file with the grid information.
   * \param[in] val_iZone - Domain to be read from the grid file.
   * \param[in] val_nZone - Total number of domains in the grid file.
   */
  void Read_CGNS_Format_Parallel(CConfig *config, string val_mesh_filename, unsigned short val_iZone, unsigned short val_nZone);

	/*! 
	 * \brief Find repeated nodes between two elements to identify the common face.
	 * \param[in] first_elem - Identification of the first element.
	 * \param[in] second_elem - Identification of the second element.
	 * \param[in] face_first_elem - Index of the common face for the first element.
	 * \param[in] face_second_elem - Index of the common face for the second element.		 
	 * \return It provides 0 or 1 depending if there is a common face or not.
	 */
	bool FindFace(unsigned long first_elem, unsigned long second_elem, unsigned short &face_first_elem, 
			unsigned short &face_second_elem);

	/*! 
	 * \brief Computes the distance to the nearest no-slip wall for each grid node.
	 * \param[in] config - Definition of the particular problem.
	 */
	void ComputeWall_Distance(CConfig *config);

	/*! 
	 * \brief Compute surface area (positive z-direction) for force coefficient non-dimensionalization.
	 * \param[in] config - Definition of the particular problem.
	 */
	void SetPositive_ZArea(CConfig *config);

	/*! 
	 * \brief Set points which surround a point.
	 */
	void SetPoint_Connectivity(void);
  
  /*!
	 * \brief Set a renumbering using a Reverse Cuthill-McKee Algorithm
   * \param[in] config - Definition of the particular problem.
	 */
	void SetRCM_Ordering(CConfig *config);
  
	/*!
	 * \brief Function declaration to avoid partially overridden classes.
	 * \param[in] geometry - Geometrical definition of the problem.
	 */
	void SetPoint_Connectivity(CGeometry *geometry);

	/*! 
	 * \brief Set elements which surround an element.
	 */
	void SetElement_Connectivity(void);

	/*! 
	 * \brief Set the volume element associated to each boundary element.
	 */
	void SetBoundVolume(void);

	/*! 
	 * \brief Set boundary vertex.
	 * \param[in] config - Definition of the particular problem.
	 */
	void SetVertex(CConfig *config);

	/*! 
	 * \brief Set the center of gravity of the face, elements and edges.
	 */
	void SetCG(void);

	/*! 
	 * \brief Set the edge structure of the control volume.
	 * \param[in] config - Definition of the particular problem.
	 * \param[in] action - Allocate or not the new elements.
	 */
	void SetControlVolume(CConfig *config, unsigned short action);

	/*!
	 * \brief Visualize the structure of the control volume(s).
	 * \param[in] config - Definition of the particular problem.
	 * \param[in] action - Allocate or not the new elements.
	 */
  void VisualizeControlVolume(CConfig *config, unsigned short action);
  
	/*!
	 * \brief Mach the near field boundary condition.
	 * \param[in] config - Definition of the particular problem.
	 */
	void MatchNearField(CConfig *config);
  
  /*!
	 * \brief Mach the near field boundary condition.
	 * \param[in] config - Definition of the particular problem.
	 */
	void MatchActuator_Disk(CConfig *config);

	/*! 
	 * \brief Mach the interface boundary condition.
	 * \param[in] config - Definition of the particular problem.
	 */
	void MatchInterface(CConfig *config);

	/*! 
	 * \brief Mach the interface boundary condition.
	 * \param[in] config - Definition of the particular problem.
	 * \param[in] geometry_donor - Geometry of the donor zone.
	 * \param[in] config_donor - Definition of the donor problem.
	 */
	void MatchZone(CConfig *config, CGeometry *geometry_donor, CConfig *config_donor, 
			unsigned short val_iZone, unsigned short val_nZone);

	/*! 
	 * \brief Set boundary vertex structure of the control volume.
	 * \param[in] config - Definition of the particular problem.
	 * \param[in] action - Allocate or not the new elements.
	 */
	void SetBoundControlVolume(CConfig *config, unsigned short action);

	/*! 
	 * \brief Set the Tecplot file.
	 * \param[in] config_filename - Name of the file where the Tecplot 
	 *            information is going to be stored.
   * \param[in] new_file - Create a new file.
	 */
	void SetTecPlot(char config_filename[MAX_STRING_SIZE], bool new_file);

	/*! 
	 * \brief Set the output file for boundaries in Tecplot
	 * \param[in] config - Definition of the particular problem.		 
	 * \param[in] mesh_filename - Name of the file where the Tecplot 
	 *            information is going to be stored.   
   * \param[in] new_file - Create a new file.
	 */
	void SetBoundTecPlot(char mesh_filename[MAX_STRING_SIZE], bool new_file, CConfig *config);

	/*! 
	 * \brief Set the output file for boundaries in STL CAD format
	 * \param[in] config - Definition of the particular problem.		 
	 * \param[in] mesh_filename - Name of the file where the STL 
	 *            information is going to be stored.
   * \param[in] new_file - Create a new file.
	 */
	void SetBoundSTL(char mesh_filename[MAX_STRING_SIZE], bool new_file, CConfig *config) ;

	/*! 
	 * \brief Check the volume element orientation.
	 * \param[in] config - Definition of the particular problem.		 
	 */
	void Check_IntElem_Orientation(CConfig *config);
  
  /*!
	 * \brief Check the volume element orientation.
	 * \param[in] config - Definition of the particular problem.
	 */
	void Check_BoundElem_Orientation(CConfig *config);

	/*! 
	 * \brief Set the domains for grid grid partitioning using METIS.
	 * \param[in] config - Definition of the particular problem.		 
	 */
	void SetColorGrid(CConfig *config);
  
  /*!
   * \brief Set the domains for grid grid partitioning using ParMETIS.
   * \param[in] config - Definition of the particular problem.
   */
  void SetColorGrid_Parallel(CConfig *config);
  
	/*!
	 * \brief Set the rotational velocity at each node.
	 * \param[in] config - Definition of the particular problem.
   * \param[in] val_iZone - Index of the current zone.
	 */
	void SetRotationalVelocity(CConfig *config, unsigned short val_iZone);
    
    /*!
     * \brief Set the translational velocity at each node.
     * \param[in] config - Definition of the particular problem.
     */
    void SetTranslationalVelocity(CConfig *config);

	/*! 
	 * \brief Set the grid velocity via finite differencing at each node.
	 * \param[in] config - Definition of the particular problem.
	 */
	void SetGridVelocity(CConfig *config, unsigned long iter);
  
  /*!
	 * \brief Perform the MPI communication for the grid coordinates (dynamic meshes).
	 * \param[in] config - Definition of the particular problem.
	 */
  void Set_MPI_Coord(CConfig *config);
  
  /*!
	 * \brief Perform the MPI communication for the grid velocities.
	 * \param[in] config - Definition of the particular problem.
	 */
  void Set_MPI_GridVel(CConfig *config);
  
	/*! 
	 * \brief Set the periodic boundary conditions.
	 * \param[in] config - Definition of the particular problem.		 
	 */
	void SetPeriodicBoundary(CConfig *config);
  
	/*! 
	 * \brief Do an implicit smoothing of the grid coordinates.
	 * \param[in] val_nSmooth - Number of smoothing iterations.
	 * \param[in] val_smooth_coeff - Relaxation factor.
	 * \param[in] config - Definition of the particular problem.		 
	 */	
	void SetCoord_Smoothing(unsigned short val_nSmooth, su2double val_smooth_coeff, CConfig *config);

	/*! 
	 * \brief Write the .su2 file.
	 * \param[in] config - Definition of the particular problem.
	 * \param[in] val_mesh_out_filename - Name of the output file.
	 */	
	void SetMeshFile(CConfig *config, string val_mesh_out_filename);

	/*! 
	 * \brief Compute some parameters about the grid quality.
	 * \param[out] statistics - Information about the grid quality, statistics[0] = (r/R)_min, statistics[1] = (r/R)_ave.		 
	 */	
	void GetQualityStatistics(su2double *statistics);

	/*!
	 * \brief Find and store all vertices on a sharp corner in the geometry.
	 * \param[in] config - Definition of the particular problem.
	 */
	void ComputeSurf_Curvature(CConfig *config);

	/*! 
	 * \brief Find and store the closest neighbor to a vertex.
	 * \param[in] config - Definition of the particular problem.
	 */
	void FindNormal_Neighbor(CConfig *config);

  /*!
	 * \brief Retrieve total number of nodes in a simulation across all processors (including halos).
	 * \returns Total number of nodes in a simulation across all processors (including halos).
	 */
	unsigned long GetGlobal_nPoint();
  
	/*!
	 * \brief Retrieve total number of nodes in a simulation across all processors (excluding halos).
	 * \returns Total number of nodes in a simulation across all processors (excluding halos).
	 */
	unsigned long GetGlobal_nPointDomain();
  
  /*!
	 * \brief Retrieve total number of elements in a simulation across all processors.
	 * \returns Total number of elements in a simulation across all processors.
	 */
  unsigned long GetGlobal_nElem();
  
  /*!
	 * \brief Retrieve total number of triangular elements in a simulation across all processors.
	 * \returns Total number of line elements in a simulation across all processors.
	 */
	unsigned long GetGlobal_nElemLine();
  
  /*!
	 * \brief Retrieve total number of triangular elements in a simulation across all processors.
	 * \returns Total number of triangular elements in a simulation across all processors.
	 */
	unsigned long GetGlobal_nElemTria();
  
  /*!
	 * \brief Retrieve total number of quadrilateral elements in a simulation across all processors.
	 * \returns Total number of quadrilateral elements in a simulation across all processors.
	 */
	unsigned long GetGlobal_nElemQuad();
  
  /*!
	 * \brief Retrieve total number of tetrahedral elements in a simulation across all processors.
	 * \returns Total number of tetrahedral elements in a simulation across all processors.
	 */
	unsigned long GetGlobal_nElemTetr();
  
  /*!
	 * \brief Retrieve total number of hexahedral elements in a simulation across all processors.
	 * \returns Total number of hexahedral elements in a simulation across all processors.
	 */
	unsigned long GetGlobal_nElemHexa();
  
  /*!
	 * \brief Retrieve total number of prism elements in a simulation across all processors.
	 * \returns Total number of prism elements in a simulation across all processors.
	 */
	unsigned long GetGlobal_nElemPris();
  
  /*!
	 * \brief Retrieve total number of pyramid elements in a simulation across all processors.
	 * \returns Total number of pyramid elements in a simulation across all processors.
	 */
	unsigned long GetGlobal_nElemPyra();
  
  /*!
	 * \brief Get number of triangular elements.
	 * \return Number of line elements.
	 */
	unsigned long GetnElemLine();
  
  /*!
	 * \brief Get number of triangular elements.
	 * \return Number of triangular elements.
	 */
	unsigned long GetnElemTria();
  
  /*!
	 * \brief Get number of quadrilateral elements.
	 * \return Number of quadrilateral elements.
	 */
	unsigned long GetnElemQuad();
  
  /*!
	 * \brief Get number of tetrahedral elements.
	 * \return Number of tetrahedral elements.
	 */
	unsigned long GetnElemTetr();
  
  /*!
	 * \brief Get number of hexahedral elements.
	 * \return Number of hexahedral elements.
	 */
	unsigned long GetnElemHexa();
  
  /*!
	 * \brief Get number of prism elements.
	 * \return Number of prism elements.
	 */
	unsigned long GetnElemPris();
  
  /*!
	 * \brief Get number of pyramid elements.
	 * \return Number of pyramid elements.
	 */
	unsigned long GetnElemPyra();

	/*!
	 * \brief Indentify geometrical planes in the mesh
	 */
	void SetGeometryPlanes(CConfig *config);
  
	/*!
	 * \brief Get geometrical planes in the mesh
	 */
	vector<su2double> GetGeometryPlanes();

	/*!
	 * \brief Get x coords of geometrical planes in the mesh
	 */
	vector<vector<su2double> > GetXCoord();

	/*!
	 * \brief Get y coords of geometrical planes in the mesh
	 */
	vector<vector<su2double> > GetYCoord();

	/*!
	 * \brief Get z coords of geometrical planes in the mesh
	 */
	vector<vector<su2double> > GetZCoord();

	/*!
	 * \brief Get all points on a geometrical plane in the mesh
	 */
	vector<vector<unsigned long> > GetPlanarPoints();
  
  /*!
   * \brief Read the sensitivity from an input file.
   * \param[in] config - Definition of the particular problem.
   */
  void SetBoundSensitivity(CConfig *config);
  
  /*!
   * \brief Compute the sections of a wing.
   * \param[in] config - Definition of the particular problem.
   */
  su2double Compute_MaxThickness(su2double *Plane_P0, su2double *Plane_Normal, unsigned short iSection, CConfig *config, vector<su2double> &Xcoord_Airfoil, vector<su2double> &Ycoord_Airfoil, vector<su2double> &Zcoord_Airfoil, bool original_surface);
  
  /*!
   * \brief Compute the sections of a wing.
   * \param[in] config - Definition of the particular problem.
   */
  su2double Compute_AoA(su2double *Plane_P0, su2double *Plane_Normal, unsigned short iSection, vector<su2double> &Xcoord_Airfoil, vector<su2double> &Ycoord_Airfoil, vector<su2double> &Zcoord_Airfoil, bool original_surface);
  
  /*!
   * \brief Compute the sections of a wing.
   * \param[in] config - Definition of the particular problem.
   */
  su2double Compute_Chord(su2double *Plane_P0, su2double *Plane_Normal, unsigned short iSection, vector<su2double> &Xcoord_Airfoil, vector<su2double> &Ycoord_Airfoil, vector<su2double> &Zcoord_Airfoil, bool original_surface);
  
  /*!
   * \brief Find the minimum thickness of the airfoil.
   * \param[in] config - Definition of the particular problem.
   * \param[in] original_surface - <code>TRUE</code> if this is the undeformed surface; otherwise <code>FALSE</code>.
   * \returns The minimum value of the airfoil thickness.
   */
  su2double Compute_Thickness(su2double *Plane_P0, su2double *Plane_Normal, unsigned short iSection, su2double Location, CConfig *config, vector<su2double> &Xcoord_Airfoil, vector<su2double> &Ycoord_Airfoil, vector<su2double> &Zcoord_Airfoil, bool original_surface);
  
  /*!
   * \brief Find the total volume of the airfoil.
   * \param[in] config - Definition of the particular problem.
   * \param[in] original_surface - <code>TRUE</code> if this is the undeformed surface; otherwise <code>FALSE</code>.
   * \returns The total volume of the airfoil.
   */
  su2double Compute_Area(su2double *Plane_P0, su2double *Plane_Normal, unsigned short iSection, CConfig *config, vector<su2double> &Xcoord_Airfoil, vector<su2double> &Ycoord_Airfoil, vector<su2double> &Zcoord_Airfoil, bool original_surface);
  
  /*!
   * \brief Find the internal volume of the 3D body.
   * \param[in] config - Definition of the particular problem.
   * \param[in] original_surface - <code>TRUE</code> if this is the undeformed surface; otherwise <code>FALSE</code>.
   * \returns The total volume of the 3D body.
   */
  su2double Compute_Volume(CConfig *config, bool original_surface);
  

  /*!
   * \brief Read the sensitivity from adjoint solution file and store it.
   * \param[in] config - Definition of the particular problem.
   */
  void SetSensitivity(CConfig *config);

  /*!
   * \brief Get the Sensitivity at a specific point.
   * \param[in] iPoint - The point where to get the sensitivity.
   * \param[in] iDim - The component of the dim. vector.
   * \returns The sensitivity at point iPoint and dim. iDim.
   */
  su2double GetSensitivity(unsigned long iPoint, unsigned short iDim);

  /*!
   * \brief Set the Sensitivity at a specific point.
   * \param[in] iPoint - The point where to get the sensitivity.
   * \param[in] iDim - The component of the dim. vector.
   * \param[in] val - Value of the sensitivity.
   */
  void SetSensitivity(unsigned long iPoint, unsigned short iDim, su2double val);

};

/*! 
 * \class CMultiGridGeometry
 * \brief Class for defining the multigrid geometry, the main delicated part is the 
 *        agglomeration stage, which is done in the declaration.
 * \author F. Palacios
 * \version 4.0.0 "Cardinal"
 */
class CMultiGridGeometry : public CGeometry {

public:

	/*! 
	 * \brief Constructor of the class.
	 * \param[in] geometry - Geometrical definition of the problem.
	 * \param[in] config - Definition of the particular problem.
	 * \param[in] iMesh - Level of the multigrid.
	 * \param[in] iZone - Current zone in the mesh.
	 */	
	CMultiGridGeometry(CGeometry ***geometry, CConfig **config_container, unsigned short iMesh, unsigned short iZone);

	/*! 
	 * \brief Destructor of the class.
	 */
	~CMultiGridGeometry(void);

	/*! 
	 * \brief Determine if a CVPoint van be agglomerated, if it have the same marker point as the seed.
	 * \param[in] CVPoint - Control volume to be agglomerated.
	 * \param[in] marker_seed - Marker of the seed.
	 * \param[in] fine_grid - Geometrical definition of the problem.
	 * \param[in] config - Definition of the particular problem.
	 * \return <code>TRUE</code> or <code>FALSE</code> depending if the control volume can be agglomerated.
	 */	
	bool SetBoundAgglomeration(unsigned long CVPoint, short marker_seed, CGeometry *fine_grid, CConfig *config);

	/*! 
	 * \brief Determine if a can be agglomerated using geometrical criteria.
	 * \param[in] iPoint - Seed point.
	 * \param[in] fine_grid - Geometrical definition of the problem.
	 * \param[in] config - Definition of the particular problem.
	 */		
	bool GeometricalCheck(unsigned long iPoint, CGeometry *fine_grid, CConfig *config);

	/*! 
	 * \brief Determine if a CVPoint van be agglomerated, if it have the same marker point as the seed.
	 * \param[in] Suitable_Indirect_Neighbors - List of Indirect Neighbours that can be agglomerated.
	 * \param[in] iPoint - Seed point.
	 * \param[in] Index_CoarseCV - Index of agglomerated point.
	 * \param[in] fine_grid - Geometrical definition of the problem.
	 */		
	void SetSuitableNeighbors(vector<unsigned long> *Suitable_Indirect_Neighbors, unsigned long iPoint, 
			unsigned long Index_CoarseCV, CGeometry *fine_grid);

	/*! 
	 * \brief Set boundary vertex.
	 * \param[in] geometry - Geometrical definition of the problem.
	 * \param[in] config - Definition of the particular problem.
	 */
	void SetVertex(CGeometry *geometry, CConfig *config);

	/*! 
	 * \brief Set points which surround a point.
	 * \param[in] geometry - Geometrical definition of the problem.
	 */	
	void SetPoint_Connectivity(CGeometry *geometry);

	/*! 
	 * \brief Function declaration to avoid partially overridden classes.
	 */	
	void SetPoint_Connectivity(void);

	/*! 
	 * \brief Set the edge structure of the agglomerated control volume.
	 * \param[in] config - Definition of the particular problem.
	 * \param[in] geometry - Geometrical definition of the problem.
	 * \param[in] action - Allocate or not the new elements.
	 */	
	void SetControlVolume(CConfig *config, CGeometry *geometry, unsigned short action);

	/*! 
	 * \brief Mach the near field boundary condition.
	 * \param[in] config - Definition of the particular problem.
	 */
	void MatchNearField(CConfig *config);
  
  /*!
	 * \brief Mach the near field boundary condition.
	 * \param[in] config - Definition of the particular problem.
	 */
	void MatchActuator_Disk(CConfig *config);

	/*! 
	 * \brief Mach the interface boundary condition.
	 * \param[in] config - Definition of the particular problem.
	 */
	void MatchInterface(CConfig *config);

	/*! 
	 * \brief Set boundary vertex structure of the agglomerated control volume.
	 * \param[in] config - Definition of the particular problem.
	 * \param[in] geometry - Geometrical definition of the problem.
	 * \param[in] action - Allocate or not the new elements.
	 */	
	void SetBoundControlVolume(CConfig *config, CGeometry *geometry, unsigned short action);

	/*! 
	 * \brief Set a representative coordinates of the agglomerated control volume.
	 * \param[in] geometry - Geometrical definition of the problem.
	 */	
	void SetCoord(CGeometry *geometry);

	/*!
	 * \brief Set the rotational velocity at each grid point on a coarse mesh.
	 * \param[in] config - Definition of the particular problem.
   * \param[in] val_iZone - Index of the current zone.
	 */
	void SetRotationalVelocity(CConfig *config, unsigned short val_iZone);
    
    /*!
     * \brief Set the translational velocity at each grid point on a coarse mesh.
     * \param[in] config - Definition of the particular problem.
     */
    void SetTranslationalVelocity(CConfig *config);

	/*!
	 * \brief Set the grid velocity at each node in the coarse mesh level.
	 * \param[in] config - Definition of the particular problem.
	 * \param[in] iter - Current physical time step.
	 */
	void SetGridVelocity(CConfig *config, unsigned long iter);

	/*!
	 * \brief Set the grid velocity at each node in the coarse mesh level based
	 *        on a restriction from a finer mesh.
	 * \param[in] fine_mesh - Geometry container for the finer mesh level.
	 * \param[in] config - Definition of the particular problem.
	 */
	void SetRestricted_GridVelocity(CGeometry *fine_mesh, CConfig *config);

	/*!
	 * \brief Find and store the closest neighbor to a vertex.
	 * \param[in] config - Definition of the particular problem.
	 */
	void FindNormal_Neighbor(CConfig *config);

	/*!
	 * \brief Indentify geometrical planes in the mesh
	 */
	void SetGeometryPlanes(CConfig *config);

	/*!
	 * \brief Get geometrical planes in the mesh
	 */
	vector<su2double> GetGeometryPlanes();

	/*!
	 * \brief Get x coords of geometrical planes in the mesh
	 */
	vector<vector<su2double> > GetXCoord();

	/*!
	 * \brief Get y coords of geometrical planes in the mesh
	 */
	vector<vector<su2double> > GetYCoord();

	/*!
	 * \brief Get z coords of geometrical planes in the mesh
	 */
	vector<vector<su2double> > GetZCoord();

	/*!
	 * \brief Get all points on a geometrical plane in the mesh
	 */
	vector<vector<unsigned long> > GetPlanarPoints();

};

/*! 
 * \class CPeriodicGeometry
 * \brief Class for defining a periodic boundary condition.
 * \author T. Economon, F. Palacios
 * \version 4.0.0 "Cardinal"
 */
class CPeriodicGeometry : public CGeometry {
	CPrimalGrid*** newBoundPer;            /*!< \brief Boundary vector for new periodic elements (primal grid information). */
	unsigned long *nNewElem_BoundPer;			/*!< \brief Number of new periodic elements of the boundary. */

public:

	/*! 
	 * \brief Constructor of the class.
	 * \param[in] geometry - Geometrical definition of the problem.
	 * \param[in] config - Definition of the particular problem.
	 */
	CPeriodicGeometry(CGeometry *geometry, CConfig *config);

	/*! 
	 * \brief Destructor of the class.
	 */
	~CPeriodicGeometry(void);

	/*! 
	 * \brief Set the periodic boundaries of the grid.
	 * \param[in] geometry - Geometrical definition of the problem.
	 * \param[in] config - Definition of the particular problem.
	 */
	void SetPeriodicBoundary(CGeometry *geometry, CConfig *config);

	/*! 
	 * \brief Set the Tecplot file.
	 * \param[in] config_filename - Name of the file where the Tecplot 
	 *            information is going to be stored.
	 */
	void SetTecPlot(char config_filename[MAX_STRING_SIZE], bool new_file);

	/*! 
	 * \brief Write the .su2 file.
	 * \param[in] config - Definition of the particular problem.		 
	 * \param[in] val_mesh_out_filename - Name of the output file.
	 */
	void SetMeshFile(CGeometry *geometry, CConfig *config, string val_mesh_out_filename);
};

/*! 
 * \struct CMultiGridQueue
 * \brief Class for a multigrid queue system
 * \author F. Palacios
 * \version 4.0.0 "Cardinal"
 * \date Aug 12, 2012
 */
class CMultiGridQueue {
	vector<vector<unsigned long> > QueueCV; /*!< \brief Queue structure to choose the next control volume in the agglomeration process. */
	short *Priority;	/*!< \brief The priority is based on the number of pre-agglomerated neighbors. */
	bool *RightCV;	/*!< \brief In the lowest priority there are some CV that can not be agglomerated, this is the way to identify them */  
	unsigned long nPoint; /*!< \brief Total number of points. */  

public:

	/*! 
	 * \brief Constructor of the class.
	 * \param[in] val_npoint - Number of control volumes.
	 */
	CMultiGridQueue(unsigned long val_npoint);

	/*! 
	 * \brief Destructor of the class.
	 */
	~CMultiGridQueue(void);

	/*! 
	 * \brief Add a new CV to the list.
	 * \param[in] val_new_point - Index of the new point.
	 * \param[in] val_number_neighbors - Number of neighbors of the new point.
	 */
	void AddCV(unsigned long val_new_point, unsigned short val_number_neighbors);

	/*! 
	 * \brief Remove a CV from the list.
	 * \param[in] val_remove_point - Index of the control volume to be removed.
	 */
	void RemoveCV(unsigned long val_remove_point);

	/*! 
	 * \brief Change a CV from a list to a different list.
	 * \param[in] val_move_point - Index of the control volume to be moved.
	 * \param[in] val_number_neighbors - New number of neighbors of the control volume.
	 */
	void MoveCV(unsigned long val_move_point, short val_number_neighbors);

	/*! 
	 * \brief Increase the priority of the CV.
	 * \param[in] val_incr_point - Index of the control volume.
	 */
	void IncrPriorityCV(unsigned long val_incr_point);

	/*! 
	 * \brief Increase the priority of the CV.
	 * \param[in] val_red_point - Index of the control volume.
	 */
	void RedPriorityCV(unsigned long val_red_point);

	/*! 
	 * \brief Visualize the control volume queue.
	 */
	void VisualizeQueue(void);

	/*! 
	 * \brief Visualize the priority list.
	 */
	void VisualizePriority(void);

	/*! 
	 * \brief Find a new seed control volume.
	 * \return Index of the new control volume.
	 */
	long NextCV(void);

	/*! 
	 * \brief Check if the queue is empty.
	 * \return <code>TRUE</code> or <code>FALSE</code> depending if the queue is empty.
	 */
	bool EmptyQueue(void);

	/*! 
	 * \brief Total number of control volume in the queue.
	 * \return Total number of control points.
	 */
	unsigned long TotalCV(void);

	/*! 
	 * \brief Update the queue with the new control volume (remove the CV and 
	 increase the priority of the neighbors).
	 * \param[in] val_update_point - Index of the new point.
	 * \param[in] fine_grid - Fine grid geometry.
	 */
	void Update(unsigned long val_update_point, CGeometry *fine_grid);

};

#include "geometry_structure.inl"<|MERGE_RESOLUTION|>--- conflicted
+++ resolved
@@ -858,8 +858,6 @@
    */
   bool SegmentIntersectsTriangle(su2double point0[3], su2double point1[3],
                                  su2double vert0[3], su2double vert1[3], su2double vert2[3]);
-<<<<<<< HEAD
-=======
 
   /*!
    * \brief Register the coordinates of the mesh nodes.
@@ -873,7 +871,6 @@
    * \param config - Config
    */
   void UpdateGeometry(CGeometry **geometry_container, CConfig *config);
->>>>>>> 25d363ff
 
   /*!
    * \brief A virtual member.
