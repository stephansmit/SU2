--- conflicted
+++ resolved
@@ -740,37 +740,36 @@
 	 */
 	void AddNormal(su2double *val_face_normal);
 
-<<<<<<< HEAD
-        su2double* GetImposedVelocity(void);
-
-        void SetImposedVelocity(su2double* val_imposedvelocity);
-
-        void SetImposedVelocity(su2double val_vx, su2double val_vy, su2double val_vz);
-
-        /*! 
+    su2double* GetImposedVelocity(void);
+
+    void SetImposedVelocity(su2double* val_imposedvelocity);
+
+    void SetImposedVelocity(su2double val_vx, su2double val_vy, su2double val_vz);
+
+    /*! 
 	 * \brief Get the value of the imposed temperature at the point.
 	 * \return Imposed temperature at the point.
 	 */	
-        su2double GetImposedTemperature(void);
-
-        /*! 
+    su2double GetImposedTemperature(void);
+
+    /*! 
 	 * \brief Set the value of the imposed temperature at the point.
 	 * \param[in] val_Temp - Value of the temperature.
 	 */
-        void SetImposedTemperature(su2double val_Temp);
-
-        /*! 
+    void SetImposedTemperature(su2double val_Temp);
+
+    /*! 
 	 * \brief Get the value of the imposed normal heat flux at the point.
 	 * \return Imposed normal heat flux at the point.
 	 */
-        su2double GetImposedHeatFlux(void);
-
-        /*! 
+    su2double GetImposedHeatFlux(void);
+
+    /*! 
 	 * \brief Set the value of the imposed normal heat flux at the point.
 	 * \param[in] val_HeatFlux - Value of the normal heat flux.
 	 */
-        void SetImposedHeatFlux(su2double val_HeatFlux);
-=======
+    void SetImposedHeatFlux(su2double val_HeatFlux);
+
   /*!
    * \brief Set the adjoint values of the coordinates.
    * \param[in] adj_sol - The adjoint values of the coordinates.
@@ -783,7 +782,6 @@
    */
   void GetAdjointCoord(su2double *adj_coor);
 
->>>>>>> 7256beac
 };
 
 /*! 
