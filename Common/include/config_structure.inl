--- conflicted
+++ resolved
@@ -89,11 +89,9 @@
 
 inline long CConfig::GetUnst_AdjointIter(void) { return Unst_AdjointIter; }
 
-<<<<<<< HEAD
 inline unsigned long CConfig::GetUnst_AdjointnObjAvg(void) { return Unst_AdjointnObjAvg ; }
-=======
+
 inline long CConfig::GetDyn_RestartIter(void) { return Dyn_RestartIter; }
->>>>>>> d08903a3
 
 inline string CConfig::GetPlaneTag(unsigned short index) { return PlaneTag[index]; }
 
