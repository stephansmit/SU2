--- conflicted
+++ resolved
@@ -1205,11 +1205,9 @@
 	 * \param[in] - val_Species: Index of desired species specific heat ratio.
 	 * \return Value of the constant: Species_Gamma[iSpecies]
 	 */
-<<<<<<< HEAD
-	//double GetSpecies_Gamma(unsigned short val_Species);
-=======
-	su2double GetSpecies_Gamma(unsigned short val_Species);
->>>>>>> 36d9023a
+
+	//su2double GetSpecies_Gamma(unsigned short val_Species);
+
 
 	/*!
 	 * \brief Get the value of the charge number for a particular species (1 for ions, -1 for electrons, 0 for neutral).
@@ -1264,21 +1262,18 @@
 	 * \brief Get the value of the Gamma of fluid (ratio of specific heats) for monatomic species.
 	 * \return Value of the constant: GammaMonatomic
 	 */
-<<<<<<< HEAD
-	//double GetGammaMonatomic(void);
-=======
-	su2double GetGammaMonatomic(void);
->>>>>>> 36d9023a
+
+	//su2double GetGammaMonatomic(void);
+
 
 	/*!
 	 * \brief Get the value of the Gamma of fluid (ratio of specific heats) for diatomic species.
 	 * \return Value of the constant: Gamma
 	 */
-<<<<<<< HEAD
-	//double GetGammaDiatomic(void);
-=======
-	su2double GetGammaDiatomic(void);
->>>>>>> 36d9023a
+
+    
+	//su2double GetGammaDiatomic(void);
+
 
 	/*!
 	 * \brief Get the artificial compresibility factor.
@@ -1315,11 +1310,9 @@
 	 * \param[in] val_Species - Index of desired species gas constant.
 	 * \return Value of the constant: R
 	 */
-<<<<<<< HEAD
-	//double GetSpecies_Gas_Constant(unsigned short val_Species);
-=======
-	su2double GetSpecies_Gas_Constant(unsigned short val_Species);
->>>>>>> 36d9023a
+
+	//su2double GetSpecies_Gas_Constant(unsigned short val_Species);
+
 
 	/*!
 	 * \brief Get the coefficients of the Blottner viscosity model
@@ -2025,11 +2018,9 @@
 	 * \param[in] val_Species - Index of the chemical species
 	 * \return CFL number for each grid.
 	 */
-<<<<<<< HEAD
-	//double GetCFL(unsigned short val_mesh, unsigned short val_Species);
-=======
-	su2double GetCFL(unsigned short val_mesh, unsigned short val_Species);
->>>>>>> 36d9023a
+
+	//su2double GetCFL(unsigned short val_mesh, unsigned short val_Species);
+
 
 	/*!
 	 * \brief Get the Courant Friedrich Levi number for unsteady simulations.
@@ -3795,11 +3786,9 @@
 	 * \brief Retrieves the multi-species fluid mixture molar mass.
 	 * \return: Molar mass of the fluid mixture
 	 */
-<<<<<<< HEAD
-	//double GetMixtureMolar_Mass();
-=======
-	su2double GetMixtureMolar_Mass();
->>>>>>> 36d9023a
+
+	//su2double GetMixtureMolar_Mass();
+
 
   /*!
 	 * \brief Provides the formation enthalpy of the specified species at standard conditions
@@ -4878,66 +4867,54 @@
 	 * \param[in] iSpecies - Index of the species
 	 * \return The total temperature.
 	 */
-<<<<<<< HEAD
-	//double GetInlet_Species_Temperature(unsigned short iSpecies);
-=======
-	su2double GetInlet_Species_Temperature(unsigned short iSpecies);
->>>>>>> 36d9023a
+
+	//su2double GetInlet_Species_Temperature(unsigned short iSpecies);
+
 
 	/*!
 	 * \brief Get the temperature at an outlet boundary.
 	 * \param[in] iSpecies - Index of the species
 	 * \return The total temperature.
 	 */
-<<<<<<< HEAD
-	//double GetOutlet_Species_Temperature(unsigned short iSpecies);
-=======
-	su2double GetOutlet_Species_Temperature(unsigned short iSpecies);
->>>>>>> 36d9023a
+
+	//su2double GetOutlet_Species_Temperature(unsigned short iSpecies);
+
 
 	/*!
 	 * \brief Get the pressure at an inlet boundary.
 	 * \param[in] iSpecies - Index of the species
 	 * \return The total temperature.
 	 */
-<<<<<<< HEAD
-	//double GetInlet_Species_Pressure(unsigned short iSpecies);
-=======
-	su2double GetInlet_Species_Pressure(unsigned short iSpecies);
->>>>>>> 36d9023a
+
+	//su2double GetInlet_Species_Pressure(unsigned short iSpecies);
+
 
 	/*!
 	 * \brief Get the pressure at an outlet boundary.
 	 * \param[in] iSpecies - Index of the species
 	 * \return The total temperature.
 	 */
-<<<<<<< HEAD
-	//double GetOutlet_Species_Pressure(unsigned short iSpecies);
-=======
-	su2double GetOutlet_Species_Pressure(unsigned short iSpecies);
->>>>>>> 36d9023a
+
+	//su2double GetOutlet_Species_Pressure(unsigned short iSpecies);
+
 
 	/*!
 	 * \brief Get the velocity at an inlet boundary.
 	 * \param[in] iSpecies - Index of the species
 	 * \return The total temperature.
 	 */
-<<<<<<< HEAD
-	//double GetInlet_Species_Velocity(unsigned short iSpecies);
-=======
-	su2double GetInlet_Species_Velocity(unsigned short iSpecies);
->>>>>>> 36d9023a
+
+	//su2double GetInlet_Species_Velocity(unsigned short iSpecies);
+
 
 	/*!
 	 * \brief Get the velocity at an outlet boundary.
 	 * \param[in] iSpecies - Index of the species
 	 * \return The total temperature.
 	 */
-<<<<<<< HEAD
-	//double GetOutlet_Species_Velocity(unsigned short iSpecies);
-=======
-	su2double GetOutlet_Species_Velocity(unsigned short iSpecies);
->>>>>>> 36d9023a
+ 
+	//su2double GetOutlet_Species_Velocity(unsigned short iSpecies);
+
 
   /*!
 	 * \brief Value of the CFL reduction in LevelSet problems.
