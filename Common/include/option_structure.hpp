--- conflicted
+++ resolved
@@ -195,10 +195,6 @@
   EULER = 1,							/*!< \brief Definition of the Euler's solver. */
   NAVIER_STOKES = 2,					/*!< \brief Definition of the Navier-Stokes' solver. */
   RANS = 3,								/*!< \brief Definition of the Reynolds-averaged Navier-Stokes' (RANS) solver. */
-  FEM_EULER = 38,							/*!< \brief Definition of the finite element Euler's solver. */
-  FEM_NAVIER_STOKES = 39,					/*!< \brief Definition of the finite element Navier-Stokes' solver. */
-  FEM_RANS = 40,								/*!< \brief Definition of the finite element Reynolds-averaged Navier-Stokes' (RANS) solver. */
-  FEM_LES = 41,       /*!< \brief Definition of the finite element Large Eddy Simulation Navier-Stokes' (LES) solver. */
   POISSON_EQUATION = 4,       			/*!< \brief Definition of the poisson potential solver. */
   WAVE_EQUATION = 10,					/*!< \brief Definition of the wave solver. */
   HEAT_EQUATION = 29,					/*!< \brief Definition of the heat solver. */
@@ -211,10 +207,11 @@
   DISC_ADJ_EULER = 35,
   DISC_ADJ_RANS = 36,
   DISC_ADJ_NAVIER_STOKES = 37,
-<<<<<<< HEAD
-=======
-  DISC_ADJ_FEM = 40
->>>>>>> 86703a98
+  DISC_ADJ_FEM = 40,
+  FEM_EULER = 50,                       /*!< \brief Definition of the finite element Euler's solver. */
+  FEM_NAVIER_STOKES = 51,               /*!< \brief Definition of the finite element Navier-Stokes' solver. */
+  FEM_RANS = 52,                        /*!< \brief Definition of the finite element Reynolds-averaged Navier-Stokes' (RANS) solver. */
+  FEM_LES = 53                          /*!< \brief Definition of the finite element Large Eddy Simulation Navier-Stokes' (LES) solver. */
 };
 /* BEGIN_CONFIG_ENUMS */
 static const map<string, ENUM_SOLVER> Solver_Map = CCreateMap<string, ENUM_SOLVER>
@@ -372,18 +369,11 @@
   RUNTIME_ADJPOT_SYS = 5,		  /*!< \brief One-physics case, the code is solving the adjoint potential flow equation. */
   RUNTIME_ADJFLOW_SYS = 6,		/*!< \brief One-physics case, the code is solving the adjoint equations is being solved (Euler and Navier-Stokes). */
   RUNTIME_ADJTURB_SYS = 7,		/*!< \brief One-physics case, the code is solving the adjoint turbulence model. */
-<<<<<<< HEAD
-  RUNTIME_WAVE_SYS = 8,		    /*!< \brief One-physics case, the code is solving the wave equation. */
-  RUNTIME_MULTIGRID_SYS = 14, /*!< \brief Full Approximation Storage Multigrid system of equations. */
-  RUNTIME_FEA_SYS = 20,		    /*!< \brief One-physics case, the code is solving the FEA equation. */
-  RUNTIME_HEAT_SYS = 21,		  /*!< \brief One-physics case, the code is solving the heat equation. */
-=======
   RUNTIME_WAVE_SYS = 8,		/*!< \brief One-physics case, the code is solving the wave equation. */
   RUNTIME_MULTIGRID_SYS = 14,   	/*!< \brief Full Approximation Storage Multigrid system of equations. */
   RUNTIME_FEA_SYS = 20,		/*!< \brief One-physics case, the code is solving the FEA equation. */
   RUNTIME_ADJFEA_SYS = 30,		/*!< \brief One-physics case, the code is solving the adjoint FEA equation. */
   RUNTIME_HEAT_SYS = 21,		/*!< \brief One-physics case, the code is solving the heat equation. */
->>>>>>> 86703a98
   RUNTIME_TRANS_SYS = 22,			/*!< \brief One-physics case, the code is solving the turbulence model. */
 };
 
@@ -392,22 +382,6 @@
 const int ADJFLOW_SOL = 1;	/*!< \brief Position of the continuous adjoint flow solution in the solver container array. */
 const int TURB_SOL = 2;		  /*!< \brief Position of the turbulence model solution in the solver container array. */
 const int ADJTURB_SOL = 3;	/*!< \brief Position of the continuous adjoint turbulence solution in the solver container array. */
-<<<<<<< HEAD
-const int TRANS_SOL = 4;	  /*!< \brief Position of the transition model solution in the solver container array. */
-const int POISSON_SOL = 2;	/*!< \brief Position of the electronic potential solution in the solver container array. */
-const int WAVE_SOL = 1;		  /*!< \brief Position of the wave equation in the solution solver array. */
-const int HEAT_SOL = 2;		  /*!< \brief Position of the heat equation in the solution solver array. */
-const int FEA_SOL = 1;		  /*!< \brief Position of the FEA equation in the solution solver array. */
-const int TEMPLATE_SOL = 0; /*!< \brief Position of the template solution. */
-
-/*--- Container positions for inviscid/viscous boundary terms and piecewise source terms (numerics classes). ---*/
-const int CONV_TERM = 0;	        /*!< \brief Position of the convective terms in the numerics container array. */
-const int VISC_TERM = 1;          /*!< \brief Position of the viscous terms in the numerics container array. */
-const int SOURCE_FIRST_TERM = 2;  /*!< \brief Position of the first source term in the numerics container array. */
-const int SOURCE_SECOND_TERM = 3; /*!< \brief Position of the second source term in the numerics container array. */
-const int CONV_BOUND_TERM = 4;    /*!< \brief Position of the convective boundary terms in the numerics container array. */
-const int VISC_BOUND_TERM = 5;    /*!< \brief Position of the viscous boundary terms in the numerics container array. */
-=======
 
 const int TRANS_SOL = 4;	/*!< \brief Position of the transition model solution in the solver container array. */
 const int POISSON_SOL = 2;		/*!< \brief Position of the electronic potential solution in the solver container array. */
@@ -425,7 +399,6 @@
 const int SOURCE_SECOND_TERM = 3;   /*!< \brief Position of the second source term in the numerics container array. */
 const int CONV_BOUND_TERM = 4;       /*!< \brief Position of the convective boundary terms in the numerics container array. */
 const int VISC_BOUND_TERM = 5;       /*!< \brief Position of the viscous boundary terms in the numerics container array. */
->>>>>>> 86703a98
 
 const int FEA_TERM = 0;			/*!< \brief Position of the finite element analysis terms in the numerics container array. */
 const int DE_TERM = 1;			/*!< \brief Position of the dielectric terms in the numerics container array. */
@@ -1451,15 +1424,12 @@
   SURFACE_BUMP = 22,	       /*!< \brief Surfacebump function for flat surfaces deformation. */
   SURFACE_FILE = 23,		     /*!< Nodal coordinates set using a surface file. */
   NO_DEFORMATION = 24,		   /*!< \brief No Deformation. */
-<<<<<<< HEAD
-  GE_LITE = 31,              /*!< Surface deformation by projecting points using the GELite library. */
-=======
   DV_EFIELD = 30,            /*!< \brief Electric field in deformable membranes. */
   DV_YOUNG = 31,
   DV_POISSON = 32,
   DV_RHO = 33,
   DV_RHO_DL = 34,
->>>>>>> 86703a98
+  GE_LITE = 41,              /*!< Surface deformation by projecting points using the GELite library. */
   ANGLE_OF_ATTACK = 101,	   /*!< \brief Angle of attack for airfoils. */
   FFD_ANGLE_OF_ATTACK = 102	 /*!< \brief Angle of attack for FFD problem. */
 };
@@ -1491,16 +1461,13 @@
 ("SURFACE_FILE", SURFACE_FILE)
 ("NO_DEFORMATION", NO_DEFORMATION)
 ("CST", CST)
-<<<<<<< HEAD
-("GE_LITE", GE_LITE);
-=======
 ("ELECTRIC_FIELD", DV_EFIELD)
 ("YOUNG_MODULUS", DV_YOUNG)
 ("POISSON_RATIO", DV_POISSON)
 ("STRUCTURAL_DENSITY", DV_RHO)
 ("DEAD_WEIGHT", DV_RHO_DL)
+("GE_LITE", GE_LITE)
 ;
->>>>>>> 86703a98
 
 
 /*!
@@ -2532,15 +2499,12 @@
         case FFD_THICKNESS:        nParamDV = 3; break;
         case FFD_ANGLE_OF_ATTACK:  nParamDV = 2; break;
         case SURFACE_FILE:         nParamDV = 0; break;
-<<<<<<< HEAD
-        case GE_LITE:              nParamDV = 0; break;
-=======
         case DV_EFIELD:            nParamDV = 2; break;
         case DV_YOUNG:             nParamDV = 0; break;
         case DV_POISSON:           nParamDV = 0; break;
         case DV_RHO:               nParamDV = 0; break;
         case DV_RHO_DL:            nParamDV = 0; break;
->>>>>>> 86703a98
+        case GE_LITE:              nParamDV = 0; break;
         default : {
           string newstring;
           newstring.append(this->name);
