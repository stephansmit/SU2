/*!
 * \file mpi_structure.hpp
 * \brief Headers of the mpi interface for generalized datatypes.
 *        The subroutines and functions are in the <i>mpi_structure.cpp</i> file.
 * \author T. Albring
 * \version 6.2.0 "Falcon"
 *
 * The current SU2 release has been coordinated by the
 * SU2 International Developers Society <www.su2devsociety.org>
 * with selected contributions from the open-source community.
 *
 * The main research teams contributing to the current release are:
 *  - Prof. Juan J. Alonso's group at Stanford University.
 *  - Prof. Piero Colonna's group at Delft University of Technology.
 *  - Prof. Nicolas R. Gauger's group at Kaiserslautern University of Technology.
 *  - Prof. Alberto Guardone's group at Polytechnic University of Milan.
 *  - Prof. Rafael Palacios' group at Imperial College London.
 *  - Prof. Vincent Terrapon's group at the University of Liege.
 *  - Prof. Edwin van der Weide's group at the University of Twente.
 *  - Lab. of New Concepts in Aeronautics at Tech. Institute of Aeronautics.
 *
 * Copyright 2012-2019, Francisco D. Palacios, Thomas D. Economon,
 *                      Tim Albring, and the SU2 contributors.
 *
 * SU2 is free software; you can redistribute it and/or
 * modify it under the terms of the GNU Lesser General Public
 * License as published by the Free Software Foundation; either
 * version 2.1 of the License, or (at your option) any later version.
 *
 * SU2 is distributed in the hope that it will be useful,
 * but WITHOUT ANY WARRANTY; without even the implied warranty of
 * MERCHANTABILITY or FITNESS FOR A PARTICULAR PURPOSE. See the GNU
 * Lesser General Public License for more details.
 *
 * You should have received a copy of the GNU Lesser General Public
 * License along with SU2. If not, see <http://www.gnu.org/licenses/>.
 */

#pragma once

#ifdef HAVE_MPI
#include "mpi.h"
#include <map>
#endif

#include "./datatype_structure.hpp"
#include <stdlib.h>
#include <unistd.h>

#ifdef HAVE_MPI

/*--- Depending on the datatype used, the correct MPI wrapper class is defined.
 * For the default (double type) case this results in using the normal MPI routines. ---*/
#if defined CODI_REVERSE_TYPE || defined CODI_FORWARD_TYPE

#include <medi/medi.hpp>
using namespace medi;

class CMediMPIWrapper;
typedef CMediMPIWrapper SU2_MPI;

#if defined CODI_REVERSE_TYPE
#include <codi/externals/codiMediPackTypes.hpp>
#if CODI_PRIMAL_INDEX_TAPE
typedef CoDiPackToolPrimalRestore<su2double> MediTool;
#else
typedef CoDiPackTool<su2double> MediTool;
#endif // defined CODI_REVERSE_TYPE
#elif defined CODI_FORWARD_TYPE
#include <codi/externals/codiForwardMediPackTypes.hpp>
typedef CoDiPackForwardTool<su2double> MediTool;
#endif // defined CODI_FORWARD_TYPE
#define AMPI_ADOUBLE ((medi::MpiTypeInterface*)MediTool::MPI_TYPE)

#else
class CBaseMPIWrapper;
typedef CBaseMPIWrapper SU2_MPI;
#endif // defined CODI_REVERSE_TYPE || defined CODI_FORWARD_TYPE

/*--- Select the appropriate MPI wrapper based on datatype, to use in templated classes. ---*/
<<<<<<< HEAD
template<class T> struct SelectMPIWrapper { typedef SU2_MPI W; };

/*--- In AD we specialize for the passive wrapper. ---*/
=======
template<class T> struct SelectMPIWrapper {};

/*--- This one is the default in both direct and AD. ---*/
template<> struct SelectMPIWrapper<su2double> { typedef SU2_MPI W; };

/*--- In AD we overload also for the passive wrapper. ---*/
>>>>>>> 34b9b91b
#if defined CODI_REVERSE_TYPE
class CBaseMPIWrapper;
template<> struct SelectMPIWrapper<passivedouble> { typedef CBaseMPIWrapper W; };
#endif

<<<<<<< HEAD
/*--- Select the appropriate MPI type, to use in templated classes. ---*/
template<class T> inline MPI_Datatype SelectMPIType() { return MPI_DOUBLE; }
template<> inline MPI_Datatype SelectMPIType<unsigned long>() { return MPI_UNSIGNED_LONG; }

=======
>>>>>>> 34b9b91b
/*!
 * \class CMPIWrapper
 * \brief Class for defining the MPI wrapper routines; this class features as a base class for
 * MPI interfaces for non-primitive dataypes e.g. used by AD, complex etc.
 * \author T. Albring
 */

class CBaseMPIWrapper {

public:
  
  typedef MPI_Request  Request;
  typedef MPI_Status   Status;
  typedef MPI_Datatype Datatype;
  typedef MPI_Op       Op;
  typedef MPI_Comm     Comm;
  typedef MPI_Win      Win;
  
protected:
  
  static int Rank, Size, MinRankError;
  static Comm currentComm;
  static bool winMinRankErrorInUse;
  static Win  winMinRankError;
  
public:
  
  static int GetRank();
  
  static int GetSize();
  
  static Comm GetComm();
  
  static void SetComm(Comm NewComm);

  static void Error(std::string ErrorMsg, std::string FunctionName);

  static void Init(int *argc, char***argv);
  
  static void Buffer_attach(void *buffer, int size);

  static void Buffer_detach(void *buffer, int *size);

  static void Finalize();
  
  static void Comm_rank(Comm comm, int* rank);
  
  static void Comm_size(Comm comm, int* size);
  
  static void Barrier(Comm comm);
  
  static void Abort(Comm comm, int error);

  static void Get_count(Status *status, Datatype datatype, int *count);

  static void Isend(void *buf, int count, Datatype datatype, int dest,
                    int tag, Comm comm, Request* request);

  static void Irecv(void *buf, int count, Datatype datatype, int source,
                    int tag, Comm comm, Request* request);

  static void Wait(Request *request, Status *status);

  static void Waitall(int nrequests, Request *request, Status *status);

  static void Waitany(int nrequests, Request *request,
                      int *index, Status *status);

  static void Testall(int count, Request* array_of_requests, int *flag, Status* array_of_statuses);

  static void Probe(int source, int tag, Comm comm, Status *status);

  static void Send(void *buf, int count, Datatype datatype, int dest,
                   int tag, Comm comm);

  static void Recv(void *buf, int count, Datatype datatype, int dest,
                   int tag, Comm comm, Status *status);

  static void Bcast(void *buf, int count, Datatype datatype, int root,
                    Comm comm);

  static void Bsend(void *buf, int count, Datatype datatype, int dest,
                    int tag, Comm comm);

  static void Reduce(void *sendbuf, void *recvbuf, int count,
                     Datatype datatype, Op op, int root, Comm comm);

  static void Allreduce(void *sendbuf, void *recvbuf, int count,
                        Datatype datatype, Op op, Comm comm);

  static void Gather(void *sendbuf, int sendcnt,Datatype sendtype,
                     void *recvbuf, int recvcnt, Datatype recvtype, int root, Comm comm);

  static void Scatter(void *sendbuf, int sendcnt,Datatype sendtype,
                      void *recvbuf, int recvcnt, Datatype recvtype, int root, Comm comm);

  static void Allgather(void *sendbuf, int sendcnt, Datatype sendtype,
                        void *recvbuf, int recvcnt, Datatype recvtype, Comm comm);

  static void Allgatherv(void *sendbuf, int sendcount, Datatype sendtype,
                         void *recvbuf, int *recvcounts, int *displs,
                         Datatype recvtype, Comm comm);

  static void Alltoall(void *sendbuf, int sendcount, Datatype sendtype,
                       void *recvbuf, int recvcount, Datatype recvtype,
                       Comm comm);

  static void Alltoallv(void *sendbuf, int *sendcounts, int *sdispls, Datatype sendtype,
                        void *recvbuf, int *recvcounts, int *recvdispls, Datatype recvtype,
                        Comm comm);

  static void Sendrecv(void *sendbuf, int sendcnt, Datatype sendtype,
                       int dest, int sendtag, void *recvbuf, int recvcnt,
                       Datatype recvtype,int source, int recvtag,
                       Comm comm, Status *status);

  static void Reduce_scatter(void *sendbuf, void *recvbuf, int *recvcounts,
                             Datatype datatype, Op op, Comm comm);
};

typedef MPI_Comm SU2_Comm;

#if defined CODI_REVERSE_TYPE || defined CODI_FORWARD_TYPE

/*!
 * \class CMediMPIWrapper
 * \brief MPI wrapper functions for MediPack tool.
 * \author T. Albring
 */

class CMediMPIWrapper: public CBaseMPIWrapper {
public:

  typedef AMPI_Request Request;
  typedef AMPI_Status Status;

  static AMPI_Comm     convertComm(MPI_Comm comm);

  static AMPI_Op       convertOp(MPI_Op op);

  static AMPI_Datatype convertDatatype(MPI_Datatype datatype);

  static void SetComm(Comm NewComm);
  
  static void Init(int *argc, char***argv);

  static void Buffer_attach(void *buffer, int size);

  static void Buffer_detach(void *buffer, int *size);

  static void Finalize();

  static void Comm_rank(Comm comm, int* rank);

  static void Comm_size(Comm comm, int* size);

  static void Barrier(Comm comm);

  static void Abort(Comm comm, int error);

  static void Get_count(Status *status, Datatype datatype, int *count);

  static void Isend(void *buf, int count, Datatype datatype, int dest,
                    int tag, Comm comm, Request* request);

  static void Irecv(void *buf, int count, Datatype datatype, int source,
                    int tag, Comm comm, Request* request);

  static void Wait(Request *request, Status *status);

  static void Waitall(int nrequests, Request *request, Status *status);

  static void Waitany(int nrequests, Request *request,
                      int *index, Status *status);

  static void Testall(int count, Request* array_of_requests, int *flag, Status* array_of_statuses);

  static void Probe(int source, int tag, Comm comm, Status *status);

  static void Send(void *buf, int count, Datatype datatype, int dest,
                   int tag, Comm comm);

  static void Recv(void *buf, int count, Datatype datatype, int dest,
                   int tag, Comm comm, Status *status);

  static void Bcast(void *buf, int count, Datatype datatype, int root,
                    Comm comm);

  static void Bsend(void *buf, int count, Datatype datatype, int dest,
                    int tag, Comm comm);

  static void Reduce(void *sendbuf, void *recvbuf, int count,
                     Datatype datatype, Op op, int root, Comm comm);

  static void Allreduce(void *sendbuf, void *recvbuf, int count,
                        Datatype datatype, Op op, Comm comm);

  static void Gather(void *sendbuf, int sendcnt,Datatype sendtype,
                     void *recvbuf, int recvcnt, Datatype recvtype, int root, Comm comm);

  static void Scatter(void *sendbuf, int sendcnt,Datatype sendtype,
                      void *recvbuf, int recvcnt, Datatype recvtype, int root, Comm comm);

  static void Allgather(void *sendbuf, int sendcnt, Datatype sendtype,
                        void *recvbuf, int recvcnt, Datatype recvtype, Comm comm);

  static void Allgatherv(void *sendbuf, int sendcount, Datatype sendtype,
                         void *recvbuf, int *recvcounts, int *displs,
                         Datatype recvtype, Comm comm);

  static void Alltoall(void *sendbuf, int sendcount, Datatype sendtype,
                       void *recvbuf, int recvcount, Datatype recvtype,
                       Comm comm);

  static void Alltoallv(void *sendbuf, int *sendcounts, int *sdispls, Datatype sendtype,
                        void *recvbuf, int *recvcounts, int *rdispls, Datatype recvtype,
                        Comm comm);

  static void Sendrecv(void *sendbuf, int sendcnt, Datatype sendtype,
                       int dest, int sendtag, void *recvbuf, int recvcnt,
                       Datatype recvtype,int source, int recvtag,
                       Comm comm, Status *status);

  static void Reduce_scatter(void *sendbuf, void *recvbuf, int *recvcounts,
                             Datatype datatype, Op op, Comm comm);

};
#endif

#else //HAVE_MPI

#define MPI_COMM_WORLD 0
#define MPI_UNSIGNED_LONG 1
#define MPI_LONG 2
#define MPI_UNSIGNED_SHORT 3
#define MPI_DOUBLE 4
#define MPI_ANY_SOURCE 5
#define MPI_SUM 6
#define MPI_CHAR 7
#define MPI_SHORT 8
#define MPI_MIN 9
#define MPI_MAX 10
#define MPI_INT 11
class CBaseMPIWrapper {
  
public:
  typedef int Comm;
  typedef int Datatype;
  typedef int Request;
  typedef int Op;
  
  struct Status {
    int MPI_TAG;
    int MPI_SOURCE;
    Status(): MPI_TAG(0), MPI_SOURCE(0){}
  };

private:
  static int Rank, Size;
  static Comm currentComm;

public:
  static int GetRank();
  
  static int GetSize();  
  
  static Comm GetComm();
  
  static void SetComm(Comm NewComm);
  
  static void Error(std::string ErrorMsg, std::string FunctionName);
    
  static void Init(int *argc, char***argv);
  
  static void Buffer_attach(void *buffer, int size);
  
  static void Buffer_detach(void *buffer, int *size);
  
  static void Finalize();
  
  static void Comm_rank(Comm comm, int* rank);
  
  static void Comm_size(Comm comm, int* size);
  
  static void Barrier(Comm comm);
  
  static void Abort(Comm comm, int error);
  
  static void Get_count(Status *status, Datatype datatype, int *count);

  static void Isend(void *buf, int count, Datatype datatype, int dest,
                    int tag, Comm comm, Request* request);

  static void Irecv(void *buf, int count, Datatype datatype, int source,
                    int tag, Comm comm, Request* request);

  static void Wait(Request *request, Status *status);

  static void Waitall(int nrequests, Request *request, Status *status);

  static void Waitany(int nrequests, Request *request,
                      int *index, Status *status);

  static void Probe(int source, int tag, Comm comm, Status *status);

  static void Send(void *buf, int count, Datatype datatype, int dest,
                   int tag, Comm comm);

  static void Recv(void *buf, int count, Datatype datatype, int dest,
                   int tag, Comm comm, Status *status);

  static void Bcast(void *buf, int count, Datatype datatype, int root,
                    Comm comm);

  static void Bsend(void *buf, int count, Datatype datatype, int dest,
                    int tag, Comm comm);

  static void Reduce(void *sendbuf, void *recvbuf, int count,
                     Datatype datatype, Op op, int root, Comm comm);

  static void Allreduce(void *sendbuf, void *recvbuf, int count,
                        Datatype datatype, Op op, Comm comm);

  static void Gather(void *sendbuf, int sendcnt, Datatype sendtype,
                     void *recvbuf, int recvcnt, Datatype recvtype, int root, Comm comm);

  static void Scatter(void *sendbuf, int sendcnt, Datatype sendtype,
                      void *recvbuf, int recvcnt, Datatype recvtype, int root, Comm comm);

  static void Allgather(void *sendbuf, int sendcnt, Datatype sendtype,
                        void *recvbuf, int recvcnt, Datatype recvtype, Comm comm);

  static void Allgatherv(void *sendbuf, int sendcnt, Datatype sendtype,
                         void *recvbuf, int recvcnt, int *displs, Datatype recvtype, Comm comm);

  static void Sendrecv(void *sendbuf, int sendcnt, Datatype sendtype,
                       int dest, int sendtag, void *recvbuf, int recvcnt,
                       Datatype recvtype,int source, int recvtag,
                       Comm comm, Status *status);
  
  static void Alltoall(void *sendbuf, int sendcount, Datatype sendtype,
                           void *recvbuf, int recvcount, Datatype recvtype,
                           Comm comm);

  static void Alltoallv(void *sendbuf, int *sendcounts, int *sdispls, Datatype sendtype,
                        void *recvbuf, int *recvcounts, int *rdispls, Datatype recvtype,
                        Comm comm);

  static void Reduce_scatter(void *sendbuf, void *recvbuf, int *recvcounts,
                             Datatype datatype, Op op, Comm comm);
    
  static void CopyData(void *sendbuf, void *recvbuf, int size, Datatype datatype);
  
};
typedef int SU2_Comm;
typedef CBaseMPIWrapper SU2_MPI;
extern CBaseMPIWrapper::Status* MPI_STATUS_IGNORE;

#endif

/* Depending on the compiler, define the correct macro to get the current function name */

#if defined(__GNUC__) || (defined(__ICC) && (__ICC >= 600))
# define CURRENT_FUNCTION __PRETTY_FUNCTION__
#elif defined(__FUNCSIG__)
# define CURRENT_FUNCTION __FUNCSIG__
#elif (defined(__INTEL_COMPILER) && (__INTEL_COMPILER >= 600))
# define CURRENT_FUNCTION __FUNCTION__
#elif defined(__STDC_VERSION__) && (__STDC_VERSION__ >= 199901)
# define CURRENT_FUNCTION __func__
#elif defined(__cplusplus) && (__cplusplus >= 201103)
# define CURRENT_FUNCTION __func__
#else
# define CURRENT_FUNCTION "(unknown)"
#endif

#include "mpi_structure.inl"<|MERGE_RESOLUTION|>--- conflicted
+++ resolved
@@ -78,30 +78,18 @@
 #endif // defined CODI_REVERSE_TYPE || defined CODI_FORWARD_TYPE
 
 /*--- Select the appropriate MPI wrapper based on datatype, to use in templated classes. ---*/
-<<<<<<< HEAD
 template<class T> struct SelectMPIWrapper { typedef SU2_MPI W; };
 
 /*--- In AD we specialize for the passive wrapper. ---*/
-=======
-template<class T> struct SelectMPIWrapper {};
-
-/*--- This one is the default in both direct and AD. ---*/
-template<> struct SelectMPIWrapper<su2double> { typedef SU2_MPI W; };
-
-/*--- In AD we overload also for the passive wrapper. ---*/
->>>>>>> 34b9b91b
 #if defined CODI_REVERSE_TYPE
 class CBaseMPIWrapper;
 template<> struct SelectMPIWrapper<passivedouble> { typedef CBaseMPIWrapper W; };
 #endif
 
-<<<<<<< HEAD
 /*--- Select the appropriate MPI type, to use in templated classes. ---*/
 template<class T> inline MPI_Datatype SelectMPIType() { return MPI_DOUBLE; }
 template<> inline MPI_Datatype SelectMPIType<unsigned long>() { return MPI_UNSIGNED_LONG; }
 
-=======
->>>>>>> 34b9b91b
 /*!
  * \class CMPIWrapper
  * \brief Class for defining the MPI wrapper routines; this class features as a base class for
