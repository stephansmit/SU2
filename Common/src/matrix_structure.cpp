--- conflicted
+++ resolved
@@ -2,11 +2,7 @@
  * \file matrix_structure.cpp
  * \brief Main subroutines for doing the sparse structures
  * \author F. Palacios, A. Bueno, T. Economon
-<<<<<<< HEAD
- * \version 4.0.1 "Cardinal"
-=======
  * \version 4.1.0 "Cardinal"
->>>>>>> 1809033a
  *
  * SU2 Lead Developers: Dr. Francisco Palacios (Francisco.D.Palacios@boeing.com).
  *                      Dr. Thomas D. Economon (economon@stanford.edu).
@@ -17,11 +13,7 @@
  *                 Prof. Alberto Guardone's group at Polytechnic University of Milan.
  *                 Prof. Rafael Palacios' group at Imperial College London.
  *
-<<<<<<< HEAD
- * Copyright (C) 2012-2015 SU2, the open-source CFD code.
-=======
  * Copyright (C) 2012-2016 SU2, the open-source CFD code.
->>>>>>> 1809033a
  *
  * SU2 is free software; you can redistribute it and/or
  * modify it under the terms of the GNU Lesser General Public
@@ -52,12 +44,10 @@
   aux_vector        = NULL;
   sum_vector        = NULL;
   invM              = NULL;
-<<<<<<< HEAD
+  
   block_weight      = NULL;
   block_inverse     = NULL;
-=======
->>>>>>> 1809033a
-  
+
   /*--- Linelet preconditioner ---*/
   
   LineletBool     = NULL;
@@ -303,11 +293,7 @@
     if (col_ind[index] == block_j) {
       for (iVar = 0; iVar < nVar; iVar++)
         for (jVar = 0; jVar < nEqn; jVar++)
-<<<<<<< HEAD
-          matrix[(row_ptr[block_i]+step-1)*nVar*nEqn+iVar*nEqn+jVar] = SU2_TYPE::GetPrimary(val_block[iVar][jVar]);
-=======
           matrix[(row_ptr[block_i]+step-1)*nVar*nEqn+iVar*nEqn+jVar] = SU2_TYPE::GetValue(val_block[iVar][jVar]);
->>>>>>> 1809033a
       break;
     }
   }
@@ -323,11 +309,7 @@
     if (col_ind[index] == block_j) {
       for (iVar = 0; iVar < nVar; iVar++)
         for (jVar = 0; jVar < nEqn; jVar++)
-<<<<<<< HEAD
-          matrix[(row_ptr[block_i]+step-1)*nVar*nEqn+iVar*nEqn+jVar] = SU2_TYPE::GetPrimary(val_block[iVar*nVar+jVar]);
-=======
           matrix[(row_ptr[block_i]+step-1)*nVar*nEqn+iVar*nEqn+jVar] = SU2_TYPE::GetValue(val_block[iVar*nVar+jVar]);
->>>>>>> 1809033a
       break;
     }
   }
@@ -343,11 +325,7 @@
     if (col_ind[index] == block_j) {
       for (iVar = 0; iVar < nVar; iVar++)
         for (jVar = 0; jVar < nEqn; jVar++)
-<<<<<<< HEAD
-          matrix[(row_ptr[block_i]+step-1)*nVar*nEqn+iVar*nEqn+jVar] += SU2_TYPE::GetPrimary(val_block[iVar][jVar]);
-=======
           matrix[(row_ptr[block_i]+step-1)*nVar*nEqn+iVar*nEqn+jVar] += SU2_TYPE::GetValue(val_block[iVar][jVar]);
->>>>>>> 1809033a
       break;
     }
   }
@@ -363,11 +341,7 @@
     if (col_ind[index] == block_j) {
       for (iVar = 0; iVar < nVar; iVar++)
         for (jVar = 0; jVar < nEqn; jVar++)
-<<<<<<< HEAD
-          matrix[(row_ptr[block_i]+step-1)*nVar*nEqn+iVar*nEqn+jVar] -= SU2_TYPE::GetPrimary(val_block[iVar][jVar]);
-=======
           matrix[(row_ptr[block_i]+step-1)*nVar*nEqn+iVar*nEqn+jVar] -= SU2_TYPE::GetValue(val_block[iVar][jVar]);
->>>>>>> 1809033a
       break;
     }
   }
@@ -470,11 +444,7 @@
     step++;
     if (col_ind[index] == block_i) {	// Only elements on the diagonal
       for (iVar = 0; iVar < nVar; iVar++)
-<<<<<<< HEAD
-        matrix[(row_ptr[block_i]+step-1)*nVar*nVar+iVar*nVar+iVar] += SU2_TYPE::GetPrimary(val_matrix);
-=======
         matrix[(row_ptr[block_i]+step-1)*nVar*nVar+iVar*nVar+iVar] += SU2_TYPE::GetValue(val_matrix);
->>>>>>> 1809033a
       break;
     }
   }
@@ -494,11 +464,7 @@
           matrix[(row_ptr[block_i]+step-1)*nVar*nVar+iVar*nVar+jVar] = 0.0;
       
       for (iVar = 0; iVar < nVar; iVar++)
-<<<<<<< HEAD
-        matrix[(row_ptr[block_i]+step-1)*nVar*nVar+iVar*nVar+iVar] = SU2_TYPE::GetPrimary(val_matrix);
-=======
         matrix[(row_ptr[block_i]+step-1)*nVar*nVar+iVar*nVar+iVar] = SU2_TYPE::GetValue(val_matrix);
->>>>>>> 1809033a
       
       break;
     }
@@ -1718,15 +1684,7 @@
   nLinelet = 0;
   for (iMarker = 0; iMarker < config->GetnMarker_All(); iMarker++) {
     if ((config->GetMarker_All_KindBC(iMarker) == HEAT_FLUX              ) ||
-<<<<<<< HEAD
-        (config->GetMarker_All_KindBC(iMarker) == HEAT_FLUX_CATALYTIC    ) ||
-        (config->GetMarker_All_KindBC(iMarker) == HEAT_FLUX_NONCATALYTIC ) ||
         (config->GetMarker_All_KindBC(iMarker) == ISOTHERMAL             ) ||
-        (config->GetMarker_All_KindBC(iMarker) == ISOTHERMAL_CATALYTIC   ) ||
-        (config->GetMarker_All_KindBC(iMarker) == ISOTHERMAL_NONCATALYTIC) ||
-=======
-        (config->GetMarker_All_KindBC(iMarker) == ISOTHERMAL             ) ||
->>>>>>> 1809033a
         (config->GetMarker_All_KindBC(iMarker) == EULER_WALL             ) ||
         (config->GetMarker_All_KindBC(iMarker) == DISPLACEMENT_BOUNDARY)) {
       nLinelet += geometry->nVertex[iMarker];
@@ -1745,15 +1703,7 @@
     
     for (iMarker = 0; iMarker < config->GetnMarker_All(); iMarker++) {
       if ((config->GetMarker_All_KindBC(iMarker) == HEAT_FLUX              ) ||
-<<<<<<< HEAD
-          (config->GetMarker_All_KindBC(iMarker) == HEAT_FLUX_CATALYTIC    ) ||
-          (config->GetMarker_All_KindBC(iMarker) == HEAT_FLUX_NONCATALYTIC ) ||
           (config->GetMarker_All_KindBC(iMarker) == ISOTHERMAL             ) ||
-          (config->GetMarker_All_KindBC(iMarker) == ISOTHERMAL_CATALYTIC   ) ||
-          (config->GetMarker_All_KindBC(iMarker) == ISOTHERMAL_NONCATALYTIC) ||
-=======
-          (config->GetMarker_All_KindBC(iMarker) == ISOTHERMAL             ) ||
->>>>>>> 1809033a
           (config->GetMarker_All_KindBC(iMarker) == EULER_WALL             ) ||
           (config->GetMarker_All_KindBC(iMarker) == DISPLACEMENT_BOUNDARY)) {
         iLinelet = 0;
