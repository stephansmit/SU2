--- conflicted
+++ resolved
@@ -66,21 +66,12 @@
 
     nIterMesh = 0;
 
-<<<<<<< HEAD
 	  /*--- Initialize matrix, solution, and r.h.s. structures for the linear solver. ---*/
     if (config->GetVolumetric_Movement()){
       LinSysSol.Initialize(nPoint, nPointDomain, nVar, 0.0);
       LinSysRes.Initialize(nPoint, nPointDomain, nVar, 0.0);
       StiffMatrix.Initialize(nPoint, nPointDomain, nVar, nVar, false, geometry, config);
     }
-=======
-    /*--- Initialize matrix, solution, and r.h.s. structures for the linear solver. ---*/
-
-    LinSysSol.Initialize(nPoint, nPointDomain, nVar, 0.0);
-    LinSysRes.Initialize(nPoint, nPointDomain, nVar, 0.0);
-    StiffMatrix.Initialize(nPoint, nPointDomain, nVar, nVar, false, geometry, config);
-
->>>>>>> 3bef190c
 }
 
 CVolumetricMovement::~CVolumetricMovement(void) { }
@@ -1921,14 +1912,6 @@
   dt   = config->GetDelta_UnstTimeND();
   Lref = config->GetLength_Ref();
 
-<<<<<<< HEAD
-=======
-  /*--- For harmonic balance, motion is the same in each zone (at each instance).
-   *    This is used for calls to the config container ---*/
-  if (harmonic_balance)
-    iZone = ZONE_0;
-  
->>>>>>> 3bef190c
   /*--- For the unsteady adjoint, use reverse time ---*/
   if (adjoint) {
     /*--- Set the first adjoint mesh position to the final direct one ---*/
@@ -2090,7 +2073,6 @@
   /*--- Retrieve values from the config file ---*/
   deltaT = config->GetDelta_UnstTimeND(); 
   Lref   = config->GetLength_Ref();
-<<<<<<< HEAD
   
   /*--- Pitching origin, frequency, and amplitude from config. ---*/	
   
@@ -2101,27 +2083,6 @@
     Phase[iDim]  = config->GetPitching_Phase()[iDim]*DEG2RAD;
   }
 
-=======
-
-  /*--- For harmonic balance, motion is the same in each zone (at each instance). ---*/
-  if (harmonic_balance) {
-    iZone = ZONE_0;
-  }
-
-  /*--- Pitching origin, frequency, and amplitude from config. ---*/  
-  Center[0] = config->GetMotion_Origin_X(iZone);
-  Center[1] = config->GetMotion_Origin_Y(iZone);
-  Center[2] = config->GetMotion_Origin_Z(iZone);
-  Omega[0]  = (config->GetPitching_Omega_X(iZone)/config->GetOmega_Ref());
-  Omega[1]  = (config->GetPitching_Omega_Y(iZone)/config->GetOmega_Ref());
-  Omega[2]  = (config->GetPitching_Omega_Z(iZone)/config->GetOmega_Ref());
-  Ampl[0]   = config->GetPitching_Ampl_X(iZone)*DEG2RAD;
-  Ampl[1]   = config->GetPitching_Ampl_Y(iZone)*DEG2RAD;
-  Ampl[2]   = config->GetPitching_Ampl_Z(iZone)*DEG2RAD;
-  Phase[0]   = config->GetPitching_Phase_X(iZone)*DEG2RAD;
-  Phase[1]   = config->GetPitching_Phase_Y(iZone)*DEG2RAD;
-  Phase[2]   = config->GetPitching_Phase_Z(iZone)*DEG2RAD;
->>>>>>> 3bef190c
 
   if (harmonic_balance) {    
     /*--- period of oscillation & compute time interval using nTimeInstances ---*/
@@ -2259,16 +2220,10 @@
   /*--- Retrieve values from the config file ---*/
   deltaT = config->GetDelta_UnstTimeND();
   
-<<<<<<< HEAD
   for (iDim = 0; iDim < 3; iDim++){
     Center[iDim] = config->GetMotion_Origin()[iDim];
     Omega[iDim]  = config->GetPlunging_Omega()[iDim]/config->GetOmega_Ref();
     Ampl[iDim]   = config->GetPlunging_Ampl()[iDim];
-=======
-  /*--- For harmonic balance, motion is the same in each zone (at each instance). ---*/
-  if (harmonic_balance) {
-    iZone = ZONE_0;
->>>>>>> 3bef190c
   }
   
   /*--- Plunging frequency and amplitude from config. ---*/
@@ -2395,14 +2350,6 @@
   /*--- Retrieve values from the config file ---*/
   deltaT = config->GetDelta_UnstTimeND();
   
-<<<<<<< HEAD
-=======
-  /*--- For harmonic balance, motion is the same in each zone (at each instance). ---*/
-  if (harmonic_balance) {
-    iZone = ZONE_0;
-  }
-
->>>>>>> 3bef190c
   /*--- Get motion center and translation rates from config ---*/
   
   for (iDim = 0; iDim < 3; iDim++){
@@ -5738,12 +5685,8 @@
   unsigned short iMarker, jMarker, Moving;
   unsigned long iVertex;
   string Marker_Tag, Moving_Tag;
-<<<<<<< HEAD
   unsigned short iDim;
 	
-=======
-  
->>>>>>> 3bef190c
   /*--- Initialize the delta variation in coordinates ---*/
   VarCoord[0] = 0.0; VarCoord[1] = 0.0; VarCoord[2] = 0.0;
   
@@ -5844,23 +5787,14 @@
 void CSurfaceMovement::Surface_Plunging(CGeometry *geometry, CConfig *config,
                                            unsigned long iter, unsigned short iZone) {
   
-<<<<<<< HEAD
 	su2double deltaT, time_new, time_old, Lref;
   su2double Center[3] = {0.0, 0.0, 0.0}, VarCoord[3], Omega[3], Ampl[3];
-=======
-  su2double deltaT, time_new, time_old, Lref;
-  su2double Center[3], VarCoord[3], Omega[3], Ampl[3];
->>>>>>> 3bef190c
   su2double DEG2RAD = PI_NUMBER/180.0;
   unsigned short iMarker, jMarker, Moving;
   unsigned long iVertex;
   string Marker_Tag, Moving_Tag;
-<<<<<<< HEAD
   unsigned short iDim;
 	
-=======
-  
->>>>>>> 3bef190c
   /*--- Initialize the delta variation in coordinates ---*/
   VarCoord[0] = 0.0; VarCoord[1] = 0.0; VarCoord[2] = 0.0;
   
@@ -6410,10 +6344,7 @@
   su2double Omega[3], Ampl[3];
   su2double DEG2RAD = PI_NUMBER/180.0;
   bool adjoint = config->GetContinuous_Adjoint();
-<<<<<<< HEAD
   unsigned short iDim = 0;
-=======
->>>>>>> 3bef190c
   
   /*--- Retrieve values from the config file ---*/
   
