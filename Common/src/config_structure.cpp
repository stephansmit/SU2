--- conflicted
+++ resolved
@@ -314,13 +314,8 @@
   Marker_FlowLoad             = NULL;    Marker_Neumann          = NULL;    Marker_Internal       = NULL;
   Marker_All_TagBound         = NULL;    Marker_CfgFile_TagBound = NULL;    Marker_All_KindBC     = NULL;
   Marker_CfgFile_KindBC       = NULL;    Marker_All_SendRecv     = NULL;    Marker_All_PerBound   = NULL;
-<<<<<<< HEAD
-  Marker_FSIinterface         = NULL;    Marker_All_FSIinterface = NULL;    Marker_Riemann        = NULL;
+  Marker_ZoneInterface        = NULL;    Marker_All_ZoneInterface= NULL;    Marker_Riemann        = NULL;
   Marker_Fluid_InterfaceBound = NULL;    Marker_CHTInterface     = NULL;
-=======
-  Marker_ZoneInterface        = NULL;    Marker_All_ZoneInterface= NULL;    Marker_Riemann        = NULL;
-  Marker_Fluid_InterfaceBound = NULL;
->>>>>>> adb9b80b
 
   
     /*--- Boundary Condition settings ---*/
@@ -776,15 +771,10 @@
   addStringListOption("MARKER_FLUID_INTERFACE", nMarker_Fluid_InterfaceBound, Marker_Fluid_InterfaceBound);
   /*!\brief MARKER_INTERFACE\n DESCRIPTION: Zone interface boundary marker(s) \ingroup Config*/
   addStringListOption("MARKER_INTERFACE", nMarker_InterfaceBound, Marker_InterfaceBound);
-<<<<<<< HEAD
-  /*!\brief MARKER_FSI_INTERFACE \n DESCRIPTION: FSI interface boundary marker(s) \ingroup Config*/
-  addStringListOption("MARKER_FSI_INTERFACE", nMarker_FSIinterface, Marker_FSIinterface);
+  /*!\brief MARKER_FSI_INTERFACE \n DESCRIPTION: ZONE interface boundary marker(s) \ingroup Config*/
+  addStringListOption("MARKER_ZONE_INTERFACE", nMarker_ZoneInterface, Marker_ZoneInterface);
   /*!\brief MARKER_CHT_INTERFACE \n DESCRIPTION: CHT interface boundary marker(s) \ingroup Config*/
   addStringListOption("MARKER_CHT_INTERFACE", nMarker_CHTInterface, Marker_CHTInterface);
-=======
-  /*!\brief MARKER_FSI_INTERFACE \n DESCRIPTION: ZONE interface boundary marker(s) \ingroup Config*/
-  addStringListOption("MARKER_ZONE_INTERFACE", nMarker_ZoneInterface, Marker_ZoneInterface);
->>>>>>> adb9b80b
   /*!\brief MARKER_DIRICHLET  \n DESCRIPTION: Dirichlet boundary marker(s) \ingroup Config*/
   addStringListOption("MARKER_DIRICHLET", nMarker_Dirichlet, Marker_Dirichlet);
   /* DESCRIPTION: Neumann boundary marker(s) */
@@ -3189,11 +3179,7 @@
   iMarker_Displacement, iMarker_Load, iMarker_FlowLoad, iMarker_Neumann, iMarker_Internal,
   iMarker_Monitoring, iMarker_Designing, iMarker_GeoEval, iMarker_Plotting, iMarker_Analyze,
   iMarker_DV, iMarker_Moving, iMarker_Supersonic_Inlet, iMarker_Supersonic_Outlet,
-<<<<<<< HEAD
-  iMarker_Clamped, iMarker_FSIinterface, iMarker_CHTInterface, iMarker_Load_Dir, iMarker_Load_Sine,
-=======
-  iMarker_Clamped, iMarker_ZoneInterface, iMarker_Load_Dir, iMarker_Load_Sine,
->>>>>>> adb9b80b
+  iMarker_Clamped, iMarker_ZoneInterface, iMarker_CHTInterface, iMarker_Load_Dir, iMarker_Load_Sine,
   iMarker_ActDiskInlet, iMarker_ActDiskOutlet, iMarker_Out_1D;
 
   int size = SINGLE_NODE;
