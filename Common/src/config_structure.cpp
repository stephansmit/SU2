/*!
 * \file config_structure.cpp
 * \brief Main file for managing the config file
 * \author F. Palacios, T. Economon, B. Tracey, H. Kline
 * \version 6.2.0 "Falcon"
 *
 * The current SU2 release has been coordinated by the
 * SU2 International Developers Society <www.su2devsociety.org>
 * with selected contributions from the open-source community.
 *
 * The main research teams contributing to the current release are:
 *  - Prof. Juan J. Alonso's group at Stanford University.
 *  - Prof. Piero Colonna's group at Delft University of Technology.
 *  - Prof. Nicolas R. Gauger's group at Kaiserslautern University of Technology.
 *  - Prof. Alberto Guardone's group at Polytechnic University of Milan.
 *  - Prof. Rafael Palacios' group at Imperial College London.
 *  - Prof. Vincent Terrapon's group at the University of Liege.
 *  - Prof. Edwin van der Weide's group at the University of Twente.
 *  - Lab. of New Concepts in Aeronautics at Tech. Institute of Aeronautics.
 *
 * Copyright 2012-2019, Francisco D. Palacios, Thomas D. Economon,
 *                      Tim Albring, and the SU2 contributors.
 *
 * SU2 is free software; you can redistribute it and/or
 * modify it under the terms of the GNU Lesser General Public
 * License as published by the Free Software Foundation; either
 * version 2.1 of the License, or (at your option) any later version.
 *
 * SU2 is distributed in the hope that it will be useful,
 * but WITHOUT ANY WARRANTY; without even the implied warranty of
 * MERCHANTABILITY or FITNESS FOR A PARTICULAR PURPOSE. See the GNU
 * Lesser General Public License for more details.
 *
 * You should have received a copy of the GNU Lesser General Public
 * License along with SU2. If not, see <http://www.gnu.org/licenses/>.
 */

#include "../include/config_structure.hpp"
#include "../include/fem_gauss_jacobi_quadrature.hpp"
#include "../include/fem_geometry_structure.hpp"

#ifdef PROFILE
#ifdef HAVE_MKL
#include "mkl.h"
#endif
#endif

vector<string> Profile_Function_tp;       /*!< \brief Vector of string names for profiled functions. */
vector<double> Profile_Time_tp;           /*!< \brief Vector of elapsed time for profiled functions. */
vector<double> Profile_ID_tp;             /*!< \brief Vector of group ID number for profiled functions. */
map<string, vector<int> > Profile_Map_tp; /*!< \brief Map containing the final results for profiled functions. */

map<CLong3T, int> GEMM_Profile_MNK;       /*!< \brief Map, which maps the GEMM size to the index where
                                                      the data for this GEMM is stored in several vectors. */
vector<long>   GEMM_Profile_NCalls;       /*!< \brief Vector, which stores the number of calls to this
                                                      GEMM size. */
vector<double> GEMM_Profile_TotTime;      /*!< \brief Total time spent for this GEMM size. */
vector<double> GEMM_Profile_MinTime;      /*!< \brief Minimum time spent for this GEMM size. */
vector<double> GEMM_Profile_MaxTime;      /*!< \brief Maximum time spent for this GEMM size. */

//#pragma omp threadprivate(Profile_Function_tp, Profile_Time_tp, Profile_ID_tp, Profile_Map_tp)

#include "../include/ad_structure.hpp"
#include "../include/toolboxes/printing_toolbox.hpp"

CConfig::CConfig(char case_filename[MAX_STRING_SIZE], unsigned short val_software, bool verb_high) {
  
  base_config = true;
  
  /*--- Store MPI rank and size ---*/ 
  
  rank = SU2_MPI::GetRank();
  size = SU2_MPI::GetSize();
  
  iZone = 0;
  nZone = 1;

  /*--- Initialize pointers to Null---*/

  SetPointersNull();

  /*--- Reading config options  ---*/

  SetConfig_Options();

  /*--- Parsing the config file  ---*/

  SetConfig_Parsing(case_filename);
  
  /*--- Set the default values for all of the options that weren't set ---*/
      
  SetDefault();
  
  /*--- Set number of zone ---*/
  
  SetnZone();

  /*--- Configuration file postprocessing ---*/

  SetPostprocessing(val_software, iZone, 0);

  /*--- Configuration file boundaries/markers setting ---*/

  SetMarkers(val_software);

  /*--- Configuration file output ---*/

  if ((rank == MASTER_NODE) && verb_high)
    SetOutput(val_software, iZone);

}

CConfig::CConfig(CConfig* config, char case_filename[MAX_STRING_SIZE], unsigned short val_software, unsigned short val_iZone, unsigned short val_nZone, bool verb_high) {
  
  unsigned short val_nDim;
  
  base_config = false;
  
  /*--- Store MPI rank and size ---*/ 
  
  rank = SU2_MPI::GetRank();
  size = SU2_MPI::GetSize();

  iZone = val_iZone;
  nZone = val_nZone;
  
  /*--- Initialize pointers to Null---*/

  SetPointersNull();

  /*--- Reading config options  ---*/

  SetConfig_Options();

  /*--- Parsing the config file  ---*/

  SetConfig_Parsing(case_filename);
  
  /*--- Set default options from base config ---*/
  
  SetDefaultFromConfig(config);
  
  /*--- Set the default values for all of the options that weren't set ---*/
      
  SetDefault();
  
  /*--- Get the dimension --- */
  
  val_nDim = GetnDim(Mesh_FileName, Mesh_FileFormat);

  /*--- Configuration file postprocessing ---*/

  SetPostprocessing(val_software, val_iZone, val_nDim);

  /*--- Configuration file boundaries/markers setting ---*/

  SetMarkers(val_software);

  /*--- Configuration file output ---*/

  if ((rank == MASTER_NODE) && verb_high)
    SetOutput(val_software, val_iZone);

  Multizone_Problem = config->GetMultizone_Problem();
  
}

CConfig::CConfig(char case_filename[MAX_STRING_SIZE], unsigned short val_software) {

  base_config = true;
  
  nZone = 1;
  iZone = 0;

  /*--- Store MPI rank and size ---*/ 

  rank = SU2_MPI::GetRank();
  size = SU2_MPI::GetSize();
  
  /*--- Initialize pointers to Null---*/

  SetPointersNull();

  /*--- Reading config options  ---*/

  SetConfig_Options();

  /*--- Parsing the config file  ---*/

  SetConfig_Parsing(case_filename);
  
  /*--- Set the default values for all of the options that weren't set ---*/
      
  SetDefault();
  
  /*--- Set number of zones --- */
  
  SetnZone();

  /*--- Configuration file postprocessing ---*/

  SetPostprocessing(val_software, 0, 1);

  /*--- Configuration file boundaries/markers setting ---*/

  SetMarkers(val_software);

  /*--- Print the header --- */
  
  SetHeader(val_software);

}

CConfig::CConfig(char case_filename[MAX_STRING_SIZE], CConfig *config) {

  base_config = true;
  
  /*--- Store MPI rank and size ---*/ 
  
  rank = SU2_MPI::GetRank();
  size = SU2_MPI::GetSize();
  
  bool runtime_file = false;

  /*--- Initialize pointers to Null---*/

  SetPointersNull();

  /*--- Reading config options  ---*/

  SetRunTime_Options();

  /*--- Parsing the config file  ---*/

  runtime_file = SetRunTime_Parsing(case_filename);
  
  /*--- Set the default values for all of the options that weren't set ---*/
      
  SetDefault();

  /*--- Update original config file ---*/

  if (runtime_file) {
    if (all_options.find("TIME_ITER") == all_options.end())
      config->SetnTime_Iter(nTimeIter);
    if (all_options.find("CFL_NUMBER") == all_options.end())
      config->SetCFL(MESH_0, CFLFineGrid);
  }
}

SU2_MPI::Comm CConfig::GetMPICommunicator() {

  return SU2_Communicator;

}

void CConfig::SetMPICommunicator(SU2_MPI::Comm Communicator) {

  SU2_Communicator = Communicator;

}

unsigned short CConfig::GetnZone(string val_mesh_filename, unsigned short val_format) {

  int nZone = 1; /* Default value if nothing is specified. */

  switch (val_format) {
    case SU2: {

      /*--- Local variables for reading the SU2 file. ---*/
      string text_line;
      ifstream mesh_file;

      /*--- Check if the mesh file can be opened for reading. ---*/
      mesh_file.open(val_mesh_filename.c_str(), ios::in);
      if (mesh_file.fail())
        SU2_MPI::Error(string("There is no geometry file called ") + val_mesh_filename,
                              CURRENT_FUNCTION);

      /*--- Read the SU2 mesh file until the zone data is reached or
            when it can be decided that it is not present. ---*/
      while( getline (mesh_file, text_line) ) {

        /*--- Search for the "NZONE" keyword to see if there are multiple Zones ---*/
        if(text_line.find ("NZONE=",0) != string::npos) {
          text_line.erase (0,6); nZone = atoi(text_line.c_str());
          break;
        }

        /*--- If one of the keywords IZONE, NELEM or NPOIN, NMARK is encountered,
              it can be assumed that the NZONE keyword is not present and the loop
              can be terminated. ---*/
        if(text_line.find ("IZONE=",0) != string::npos) break;
        if(text_line.find ("NELEM=",0) != string::npos) break;
        if(text_line.find ("NPOIN=",0) != string::npos) break;
        if(text_line.find ("NMARK=",0) != string::npos) break;
      }

      mesh_file.close();
      break;
      
    }
      
    case CGNS_GRID: {
      
#ifdef HAVE_CGNS
      
      /*--- Local variables which are needed when calling the CGNS mid-level API. ---*/
      
      int fn, nbases = 0, nzones = 0, file_type;
      int cell_dim = 0, phys_dim = 0;
      char basename[CGNS_STRING_SIZE];
      
      /*--- Check whether the supplied file is truly a CGNS file. ---*/
      
      if ( cg_is_cgns(val_mesh_filename.c_str(), &file_type) != CG_OK ) {
        SU2_MPI::Error(val_mesh_filename +
                       string(" was not found or is not a properly formatted CGNS file.\n") +
                       string("Note that SU2 expects unstructured CGNS files in ADF data format."),
                       CURRENT_FUNCTION);
      }
      
      /*--- Open the CGNS file for reading. The value of fn returned
       is the specific index number for this file and will be
       repeatedly used in the function calls. ---*/
      
      if (cg_open(val_mesh_filename.c_str(), CG_MODE_READ, &fn)) cg_error_exit();
      
      /*--- Get the number of databases. This is the highest node
       in the CGNS heirarchy. ---*/
      
      if (cg_nbases(fn, &nbases)) cg_error_exit();
      
      /*--- Check if there is more than one database. Throw an
       error if there is because this reader can currently
       only handle one database. ---*/
      
      if ( nbases > 1 ) {
        SU2_MPI::Error("CGNS reader currently incapable of handling more than 1 database." ,
                       CURRENT_FUNCTION);
      }
      
      /*--- Read the databases. Note that the indexing starts at 1. ---*/
      
      for ( int i = 1; i <= nbases; i++ ) {
        
        if (cg_base_read(fn, i, basename, &cell_dim, &phys_dim)) cg_error_exit();
        
        /*--- Get the number of zones for this base. ---*/
        
        if (cg_nzones(fn, i, &nzones)) cg_error_exit();
        
      }

      /*--- Close the CGNS file. ---*/

      if ( cg_close(fn) ) cg_error_exit();
      
      /*--- Set the number of zones as read from the CGNS file ---*/
      
      nZone = nzones;
      
#else
      SU2_MPI::Error(string(" SU2 built without CGNS support. \n") +
                     string(" To use CGNS, build SU2 accordingly."),
                     CURRENT_FUNCTION);
#endif
      
      break;
    }
    case RECTANGLE: {
      nZone = 1;
      break;
    }
    case BOX: {
      nZone = 1;
      break;
    }
  }

  return (unsigned short) nZone;
  
}

unsigned short CConfig::GetnDim(string val_mesh_filename, unsigned short val_format) {

  short nDim = -1;

  switch (val_format) {
    case SU2: {

      /*--- Local variables for reading the SU2 file. ---*/
      string text_line;
      ifstream mesh_file;

      /*--- Open grid file ---*/
      mesh_file.open(val_mesh_filename.c_str(), ios::in);
      if (mesh_file.fail()) {
        SU2_MPI::Error(string("The SU2 mesh file named ") + val_mesh_filename + string(" was not found."), CURRENT_FUNCTION);
      }

      /*--- Read the SU2 mesh file until the dimension data is reached
            or when it can be decided that it is not present. ---*/
      while( getline (mesh_file, text_line) ) {

        /*--- Search for the "NDIME" keyword to determine the number
              of dimensions.  ---*/
        if(text_line.find ("NDIME=",0) != string::npos) {
          text_line.erase (0,6); nDim = atoi(text_line.c_str());
          break;
        }

        /*--- If one of the keywords NELEM or NPOIN, NMARK is encountered,
              it can be assumed that the NZONE keyword is not present and
              the loop can be terminated. ---*/
        if(text_line.find ("NELEM=",0) != string::npos) break;
        if(text_line.find ("NPOIN=",0) != string::npos) break;
        if(text_line.find ("NMARK=",0) != string::npos) break;
      }

      mesh_file.close();

      /*--- Throw an error if the dimension was not found. ---*/
      if (nDim == -1) {
        SU2_MPI::Error(val_mesh_filename + string(" is not an SU2 mesh file or has the wrong format \n ('NDIME=' not found). Please check."),
                       CURRENT_FUNCTION);
      }

      break;
    }

    case CGNS_GRID: {

#ifdef HAVE_CGNS

      /*--- Local variables which are needed when calling the CGNS mid-level API. ---*/
      int fn, nbases, file_type;
      int cell_dim, phys_dim;
      char basename[CGNS_STRING_SIZE];

      /*--- Check whether the supplied file is truly a CGNS file. ---*/
      if ( cg_is_cgns(val_mesh_filename.c_str(), &file_type) != CG_OK ) {
        SU2_MPI::Error(val_mesh_filename +
                       string(" was not found or is not a properly formatted CGNS file.\n") +
                       string("Note that SU2 expects unstructured CGNS files in ADF data format."),
                       CURRENT_FUNCTION);
      }

      /*--- Open the CGNS file for reading. The value of fn returned
            is the specific index number for this file and will be
            repeatedly used in the function calls. ---*/
      if (cg_open(val_mesh_filename.c_str(), CG_MODE_READ, &fn) != CG_OK) cg_error_exit();

      /*--- Get the number of databases. This is the highest node
            in the CGNS heirarchy. ---*/
      if (cg_nbases(fn, &nbases) != CG_OK) cg_error_exit();

      /*--- Check if there is more than one database. Throw an
            error if there is because this reader can currently
            only handle one database. ---*/
      if ( nbases > 1 )
        SU2_MPI::Error("CGNS reader currently incapable of handling more than 1 database." ,
                       CURRENT_FUNCTION);

      /*--- Read the database. Note that the indexing starts at 1.
            Afterwards close the file again. ---*/
      if (cg_base_read(fn, 1, basename, &cell_dim, &phys_dim) != CG_OK) cg_error_exit();
      if (cg_close(fn) != CG_OK) cg_error_exit();

      /*--- Set the problem dimension as read from the CGNS file ---*/
      nDim = cell_dim;
      
#else
      SU2_MPI::Error(string(" SU2 built without CGNS support. \n") +
                     string(" To use CGNS, build SU2 accordingly."),
                     CURRENT_FUNCTION);
#endif
      
      break;
    }
    case RECTANGLE: {
      nDim = 2;
      break;
    }
    case BOX: {
      nDim = 3;
      break;
    }
  }

  /*--- After reading the mesh, assert that the dimension is equal to 2 or 3. ---*/
  assert((nDim == 2) || (nDim == 3));

  return (unsigned short) nDim;
}

void CConfig::SetPointersNull(void) {
  
  Marker_CfgFile_GeoEval      = NULL;   Marker_All_GeoEval       = NULL;
  Marker_CfgFile_Monitoring   = NULL;   Marker_All_Monitoring    = NULL;
  Marker_CfgFile_Designing    = NULL;   Marker_All_Designing     = NULL;
  Marker_CfgFile_Plotting     = NULL;   Marker_All_Plotting      = NULL;
  Marker_CfgFile_Analyze      = NULL;   Marker_All_Analyze       = NULL;
  Marker_CfgFile_DV           = NULL;   Marker_All_DV            = NULL;
  Marker_CfgFile_Moving       = NULL;   Marker_All_Moving        = NULL;
  Marker_CfgFile_PerBound     = NULL;   Marker_All_PerBound      = NULL;    Marker_PerBound   = NULL;
  Marker_CfgFile_Turbomachinery = NULL; Marker_All_Turbomachinery = NULL;
  Marker_CfgFile_TurbomachineryFlag = NULL; Marker_All_TurbomachineryFlag = NULL;
  Marker_CfgFile_MixingPlaneInterface = NULL; Marker_All_MixingPlaneInterface = NULL;
  Marker_CfgFile_ZoneInterface = NULL;
  Marker_CfgFile_Deform_Mesh   = NULL;  Marker_All_Deform_Mesh   = NULL;
  Marker_CfgFile_Fluid_Load    = NULL;  Marker_All_Fluid_Load    = NULL;

  Marker_CfgFile_Turbomachinery       = NULL; Marker_All_Turbomachinery       = NULL;
  Marker_CfgFile_TurbomachineryFlag   = NULL; Marker_All_TurbomachineryFlag   = NULL;
  Marker_CfgFile_MixingPlaneInterface = NULL; Marker_All_MixingPlaneInterface = NULL;

  Marker_CfgFile_PyCustom     = NULL;   Marker_All_PyCustom      = NULL;
  
  Marker_DV                   = NULL;   Marker_Moving            = NULL;    Marker_Monitoring = NULL;
  Marker_Designing            = NULL;   Marker_GeoEval           = NULL;    Marker_Plotting   = NULL;
  Marker_Analyze              = NULL;   Marker_PyCustom          = NULL;    Marker_WallFunctions        = NULL;
  Marker_CfgFile_KindBC       = NULL;   Marker_All_KindBC        = NULL;

  Kind_WallFunctions       = NULL;
  IntInfo_WallFunctions    = NULL;
  DoubleInfo_WallFunctions = NULL;
  
  Config_Filenames = NULL;

  /*--- Marker Pointers ---*/

  Marker_Euler                = NULL;    Marker_FarField         = NULL;    Marker_Custom         = NULL;
  Marker_SymWall              = NULL;    Marker_PerBound       = NULL;
  Marker_PerDonor             = NULL;    Marker_NearFieldBound   = NULL;
  Marker_Deform_Mesh          = NULL;    Marker_Fluid_Load       = NULL;
  Marker_Dirichlet            = NULL;    Marker_Inlet            = NULL;    
  Marker_Supersonic_Inlet     = NULL;    Marker_Outlet           = NULL;
  Marker_Isothermal           = NULL;    Marker_HeatFlux         = NULL;    Marker_EngineInflow   = NULL;
  Marker_Supersonic_Outlet    = NULL;    Marker_Load             = NULL;    Marker_Disp_Dir       = NULL;
  Marker_EngineExhaust        = NULL;    Marker_Displacement     = NULL;    Marker_Load           = NULL;
  Marker_Load_Dir             = NULL;    Marker_Load_Sine        = NULL;    Marker_Clamped        = NULL;
  Marker_FlowLoad             = NULL;    Marker_Neumann          = NULL;    Marker_Internal       = NULL;
  Marker_All_TagBound         = NULL;    Marker_CfgFile_TagBound = NULL;    Marker_All_KindBC     = NULL;
  Marker_CfgFile_KindBC       = NULL;    Marker_All_SendRecv     = NULL;    Marker_All_PerBound   = NULL;
  Marker_ZoneInterface        = NULL;    Marker_All_ZoneInterface= NULL;    Marker_Riemann        = NULL;
  Marker_Fluid_InterfaceBound = NULL;    Marker_CHTInterface     = NULL;    Marker_Damper           = NULL;

  
    /*--- Boundary Condition settings ---*/

  Dirichlet_Value = NULL;    Isothermal_Temperature = NULL;
  Heat_Flux       = NULL;    Displ_Value            = NULL;    Load_Value = NULL;
  FlowLoad_Value  = NULL;    Damper_Constant        = NULL;
  
  /*--- Inlet Outlet Boundary Condition settings ---*/

  Inlet_Ttotal    = NULL;    Inlet_Ptotal      = NULL;
  Inlet_FlowDir   = NULL;    Inlet_Temperature = NULL;    Inlet_Pressure = NULL;
  Inlet_Velocity  = NULL;
  Outlet_Pressure = NULL;
  
  /*--- Engine Boundary Condition settings ---*/
  
  Inflow_Pressure      = NULL;    Inflow_MassFlow    = NULL;    Inflow_ReverseMassFlow  = NULL;
  Inflow_TotalPressure = NULL;    Inflow_Temperature = NULL;    Inflow_TotalTemperature = NULL;
  Inflow_RamDrag       = NULL;    Inflow_Force       = NULL;    Inflow_Power            = NULL;
  Inflow_Mach          = NULL;
  
  Exhaust_Pressure        = NULL;   Exhaust_Temperature        = NULL;    Exhaust_MassFlow = NULL;
  Exhaust_TotalPressure   = NULL;   Exhaust_TotalTemperature   = NULL;
  Exhaust_GrossThrust     = NULL;   Exhaust_Force              = NULL;
  Exhaust_Power           = NULL;   Exhaust_Temperature_Target = NULL;
  Exhaust_Pressure_Target = NULL;
  
  Engine_Mach  = NULL;    Engine_Force        = NULL;
  Engine_Power = NULL;    Engine_NetThrust    = NULL;    Engine_GrossThrust = NULL;
  Engine_Area  = NULL;    EngineInflow_Target = NULL;
  
  Dirichlet_Value           = NULL;     Exhaust_Temperature_Target  = NULL;     Exhaust_Temperature   = NULL;
  Exhaust_Pressure_Target   = NULL;     Inlet_Ttotal                = NULL;     Inlet_Ptotal          = NULL;
  Inlet_FlowDir             = NULL;     Inlet_Temperature           = NULL;     Inlet_Pressure        = NULL;
  Inlet_Velocity            = NULL;     Inflow_Mach                 = NULL;     Inflow_Pressure       = NULL;
  Exhaust_Pressure          = NULL;     Outlet_Pressure             = NULL;     Isothermal_Temperature= NULL;
  Heat_Flux                 = NULL;     Displ_Value                 = NULL;     Load_Value            = NULL;
  FlowLoad_Value            = NULL;

  ElasticityMod             = NULL;     PoissonRatio                = NULL;     MaterialDensity       = NULL;

  Load_Dir = NULL;	          Load_Dir_Value = NULL;          Load_Dir_Multiplier = NULL;
  Disp_Dir = NULL;            Disp_Dir_Value = NULL;          Disp_Dir_Multiplier = NULL;
  Load_Sine_Dir = NULL;	      Load_Sine_Amplitude = NULL;     Load_Sine_Frequency = NULL;
  Electric_Field_Mod = NULL;  Electric_Field_Dir = NULL;      RefNode_Displacement = NULL;

  Electric_Constant = NULL;

  /*--- Actuator Disk Boundary Condition settings ---*/
  
  ActDiskInlet_Pressure         = NULL;    ActDiskInlet_TotalPressure = NULL;    ActDiskInlet_Temperature = NULL;
  ActDiskInlet_TotalTemperature = NULL;    ActDiskInlet_MassFlow      = NULL;    ActDiskInlet_RamDrag     = NULL;
  ActDiskInlet_Force            = NULL;    ActDiskInlet_Power         = NULL;

  ActDiskOutlet_Pressure      = NULL;
  ActDiskOutlet_TotalPressure = NULL;   ActDiskOutlet_GrossThrust = NULL;  ActDiskOutlet_Force            = NULL;
  ActDiskOutlet_Power         = NULL;   ActDiskOutlet_Temperature = NULL;  ActDiskOutlet_TotalTemperature = NULL;
  ActDiskOutlet_MassFlow      = NULL;
  
  ActDisk_DeltaPress      = NULL;    ActDisk_DeltaTemp      = NULL;
  ActDisk_TotalPressRatio = NULL;    ActDisk_TotalTempRatio = NULL;    ActDisk_StaticPressRatio = NULL;
  ActDisk_StaticTempRatio = NULL;    ActDisk_NetThrust      = NULL;    ActDisk_GrossThrust      = NULL;
  ActDisk_Power           = NULL;    ActDisk_MassFlow       = NULL;    ActDisk_Area             = NULL;
  ActDisk_ReverseMassFlow = NULL;    Surface_MassFlow        = NULL;   Surface_Mach             = NULL;
  Surface_Temperature      = NULL;   Surface_Pressure         = NULL;  Surface_Density          = NULL;   Surface_Enthalpy          = NULL;
  Surface_NormalVelocity   = NULL;   Surface_TotalTemperature = NULL;  Surface_TotalPressure    = NULL;   Surface_PressureDrop    = NULL;
  Surface_DC60             = NULL;    Surface_IDC = NULL;

  Outlet_MassFlow      = NULL;       Outlet_Density      = NULL;      Outlet_Area     = NULL;

  Surface_Uniformity = NULL; Surface_SecondaryStrength = NULL; Surface_SecondOverUniform = NULL;
  Surface_MomentumDistortion = NULL;

  Surface_IDC_Mach        = NULL;    Surface_IDR            = NULL;    ActDisk_Mach             = NULL;
  ActDisk_Force           = NULL;    ActDisk_BCThrust       = NULL;    ActDisk_BCThrust_Old     = NULL;
  
  /*--- Miscellaneous/unsorted ---*/

  Aeroelastic_plunge  = NULL;
  Aeroelastic_pitch   = NULL;
  MassFrac_FreeStream = NULL;
  Velocity_FreeStream = NULL;
  Inc_Velocity_Init   = NULL;

  RefOriginMoment     = NULL;
  CFL_AdaptParam      = NULL;            
  CFL                 = NULL;
  HTP_Axis = NULL;
  PlaneTag            = NULL;
  Kappa_Flow          = NULL;    
  Kappa_AdjFlow       = NULL;
  Kappa_Heat          = NULL;
  Stations_Bounds     = NULL;
  ParamDV             = NULL;     
  DV_Value            = NULL;    
  Design_Variable     = NULL;

  Hold_GridFixed_Coord      = NULL;
  SubsonicEngine_Cyl        = NULL;
  EA_IntLimit               = NULL;
  TimeDOFsADER_DG           = NULL;
  TimeIntegrationADER_DG    = NULL;
  WeightsIntegrationADER_DG = NULL;
  RK_Alpha_Step             = NULL;
  MG_CorrecSmooth           = NULL;
  MG_PreSmooth              = NULL;
  MG_PostSmooth             = NULL;
  Int_Coeffs                = NULL;

  Kind_Inc_Inlet = NULL;
  Kind_Inc_Outlet = NULL;
  
  Kind_ObjFunc   = NULL;

  Weight_ObjFunc = NULL;

  /*--- Moving mesh pointers ---*/
  
  nKind_SurfaceMovement = 0;
  Kind_SurfaceMovement = NULL;
  LocationStations   = NULL;
  Motion_Origin     = NULL;   
  Translation_Rate       = NULL;  
  Rotation_Rate     = NULL;   
  Pitching_Omega    = NULL;   
  Pitching_Ampl     = NULL;    
  Pitching_Phase    = NULL;    
  Plunging_Omega    = NULL;   
  Plunging_Ampl     = NULL; 
  MarkerMotion_Origin     = NULL;   
  MarkerTranslation_Rate       = NULL;  
  MarkerRotation_Rate     = NULL;   
  MarkerPitching_Omega    = NULL;   
  MarkerPitching_Ampl     = NULL;    
  MarkerPitching_Phase    = NULL;    
  MarkerPlunging_Omega    = NULL;   
  MarkerPlunging_Ampl     = NULL;    
  RefOriginMoment_X   = NULL;    RefOriginMoment_Y   = NULL;    RefOriginMoment_Z   = NULL;
  MoveMotion_Origin   = NULL;

  /*--- Periodic BC pointers. ---*/
  
  Periodic_Translate  = NULL;    Periodic_Rotation   = NULL;    Periodic_Center     = NULL;
  Periodic_Translation= NULL;    Periodic_RotAngles  = NULL;    Periodic_RotCenter  = NULL;

  /* Harmonic Balance Frequency pointer */
  
  Omega_HB = NULL;
    
  /*--- Initialize some default arrays to NULL. ---*/
  
  default_vel_inf            = NULL;
  default_ffd_axis           = NULL;
  default_eng_cyl            = NULL;
  default_eng_val            = NULL;
  default_cfl_adapt          = NULL;
  default_jst_coeff          = NULL;
  default_ffd_coeff          = NULL;
  default_mixedout_coeff     = NULL;
  default_extrarelfac        = NULL;
  default_rampRotFrame_coeff = NULL;
  default_rampOutPres_coeff  = NULL;
  default_jst_adj_coeff      = NULL;
  default_ad_coeff_heat      = NULL;
  default_obj_coeff          = NULL;
  default_geo_loc            = NULL;
  default_distortion         = NULL;
  default_ea_lim             = NULL;
  default_grid_fix           = NULL;
  default_inc_crit           = NULL;
  default_htp_axis           = NULL;
  default_body_force         = NULL;
  default_sineload_coeff     = NULL;
  default_nacelle_location   = NULL;
  default_wrt_freq           = NULL;
  
  default_cp_polycoeffs = NULL;
  default_mu_polycoeffs = NULL;
  default_kt_polycoeffs = NULL;
  CpPolyCoefficientsND  = NULL;
  MuPolyCoefficientsND  = NULL;
  KtPolyCoefficientsND  = NULL;
  
  Riemann_FlowDir       = NULL;
  Giles_FlowDir         = NULL;
  CoordFFDBox           = NULL;
  DegreeFFDBox          = NULL;
  FFDTag                = NULL;
  nDV_Value             = NULL;
  TagFFDBox             = NULL;
 
  Kind_Data_Riemann        = NULL;
  Riemann_Var1             = NULL;
  Riemann_Var2             = NULL;
  Kind_Data_Giles          = NULL;
  Giles_Var1               = NULL;
  Giles_Var2               = NULL;
  RelaxFactorAverage       = NULL;
  RelaxFactorFourier       = NULL;
  nSpan_iZones             = NULL;
  ExtraRelFacGiles         = NULL;
  Mixedout_Coeff           = NULL;
  RampRotatingFrame_Coeff  = NULL;
  RampOutletPressure_Coeff = NULL;
  Kind_TurboMachinery      = NULL;
  SineLoad_Coeff           = NULL;

  Marker_MixingPlaneInterface  = NULL;
  Marker_TurboBoundIn          = NULL;
  Marker_TurboBoundOut         = NULL;
  Marker_Giles                 = NULL;
  Marker_Shroud                = NULL;

  nBlades                      = NULL;
  FreeStreamTurboNormal        = NULL;

  ConvHistFile                 = NULL;

  top_optim_kernels       = NULL;
  top_optim_kernel_params = NULL;
  top_optim_filter_radius = NULL;
  
  ScreenOutput = NULL;
  HistoryOutput = NULL;
  VolumeOutput = NULL;
  VolumeOutputFiles = NULL;

  /*--- Variable initialization ---*/
  
  TimeIter    = 0;
  InnerIter    = 0;
  nIntCoeffs = 0;
  OuterIter  = 0;
  
  AoA_Offset = 0;
  AoS_Offset = 0;

  nMarker_PerBound = 0;
  nPeriodic_Index  = 0;

  Aeroelastic_Simulation = false;

  nSpanMaxAllZones = 1;

  Wrt_InletFile = false;
 
  Restart_Bandwidth_Agg = 0.0;
  
  Mesh_Box_Size = NULL;
 
}

void CConfig::SetRunTime_Options(void) {
  
  /* DESCRIPTION: Number of external iterations */
  
  addUnsignedLongOption("TIME_ITER", nTimeIter, 999999);
 
  /* DESCRIPTION: CFL Number */
  
  addDoubleOption("CFL_NUMBER", CFLFineGrid, 10);

}

void CConfig::SetConfig_Options() {
  

  /*--- Allocate some default arrays needed for lists of doubles. ---*/
  
  default_vel_inf            = new su2double[3];
  default_ffd_axis           = new su2double[3];
  default_eng_cyl            = new su2double[7];
  default_eng_val            = new su2double[5];
  default_cfl_adapt          = new su2double[4];
  default_jst_coeff          = new su2double[2];
  default_ffd_coeff          = new su2double[3];
  default_mixedout_coeff     = new su2double[3];
  default_extrarelfac        = new su2double[2];
  default_rampRotFrame_coeff = new su2double[3];
  default_rampOutPres_coeff  = new su2double[3];
  default_jst_adj_coeff      = new su2double[2];
  default_ad_coeff_heat      = new su2double[2];
  default_obj_coeff          = new su2double[5];
  default_geo_loc            = new su2double[2];
  default_distortion         = new su2double[2];
  default_ea_lim             = new su2double[3];
  default_grid_fix           = new su2double[6];
  default_inc_crit           = new su2double[3];
  default_htp_axis           = new su2double[2];
  default_body_force         = new su2double[3];
  default_sineload_coeff     = new su2double[3];
  default_nacelle_location   = new su2double[5];
  default_wrt_freq             = new su2double[3];
  
  /*--- All temperature polynomial fits for the fluid models currently
   assume a quartic form (5 coefficients). For example,
   Cp(T) = b0 + b1*T + b2*T^2 + b3*T^3 + b4*T^4. By default, all coeffs
   are set to zero and will be properly non-dim. in the solver. ---*/
  
  nPolyCoeffs = 5;
  default_cp_polycoeffs = new su2double[nPolyCoeffs];
  default_mu_polycoeffs = new su2double[nPolyCoeffs];
  default_kt_polycoeffs = new su2double[nPolyCoeffs];
  CpPolyCoefficientsND  = new su2double[nPolyCoeffs];
  MuPolyCoefficientsND  = new su2double[nPolyCoeffs];
  KtPolyCoefficientsND  = new su2double[nPolyCoeffs];
  for (unsigned short iVar = 0; iVar < nPolyCoeffs; iVar++) {
    default_cp_polycoeffs[iVar] = 0.0;
    default_mu_polycoeffs[iVar] = 0.0;
    default_kt_polycoeffs[iVar] = 0.0;
    CpPolyCoefficientsND[iVar]  = 0.0;
    MuPolyCoefficientsND[iVar]  = 0.0;
    KtPolyCoefficientsND[iVar]  = 0.0;
  }

  // This config file is parsed by a number of programs to make it easy to write SU2
  // wrapper scripts (in python, go, etc.) so please do
  // the best you can to follow the established format. It's very hard to parse c++ code
  // and none of us that write the parsers want to write a full c++ interpreter. Please
  // play nice with the existing format so that you don't break the existing scripts.

  /* BEGIN_CONFIG_OPTIONS */

  /*!\par CONFIG_CATEGORY: Problem Definition \ingroup Config */
  /*--- Options related to problem definition and partitioning ---*/

  /*!\brief SOLVER \n DESCRIPTION: Type of solver \n Options: see \link Solver_Map \endlink \n DEFAULT: NO_SOLVER \ingroup Config*/
  addEnumOption("SOLVER", Kind_Solver, Solver_Map, NO_SOLVER);
  /*!\brief MULTIZONE \n DESCRIPTION: Enable multizone mode \ingroup Config*/  
  addBoolOption("MULTIZONE", Multizone_Problem, NO);
  /*!\brief PHYSICAL_PROBLEM \n DESCRIPTION: Physical governing equations \n Options: see \link Solver_Map \endlink \n DEFAULT: NO_SOLVER \ingroup Config*/
  addEnumOption("MULTIZONE_SOLVER", Kind_MZSolver, Multizone_Map, MZ_BLOCK_GAUSS_SEIDEL);
  /*!\brief MATH_PROBLEM  \n DESCRIPTION: Mathematical problem \n  Options: DIRECT, ADJOINT \ingroup Config*/
  addMathProblemOption("MATH_PROBLEM", ContinuousAdjoint, false, DiscreteAdjoint, false, Restart_Flow, false);
  /*!\brief FULL_TAPE \n DESCRIPTION: Use full (coupled) tapes for multiphysics discrete adjoint. \ingroup Config*/
  addBoolOption("FULL_TAPE", FullTape, YES);
  /*!\brief KIND_TURB_MODEL \n DESCRIPTION: Specify turbulence model \n Options: see \link Turb_Model_Map \endlink \n DEFAULT: NO_TURB_MODEL \ingroup Config*/
  addEnumOption("KIND_TURB_MODEL", Kind_Turb_Model, Turb_Model_Map, NO_TURB_MODEL);
  /*!\brief KIND_TRANS_MODEL \n DESCRIPTION: Specify transition model OPTIONS: see \link Trans_Model_Map \endlink \n DEFAULT: NO_TRANS_MODEL \ingroup Config*/
  addEnumOption("KIND_TRANS_MODEL", Kind_Trans_Model, Trans_Model_Map, NO_TRANS_MODEL);

  /*!\brief KIND_SGS_MODEL \n DESCRIPTION: Specify subgrid scale model OPTIONS: see \link SGS_Model_Map \endlink \n DEFAULT: NO_SGS_MODEL \ingroup Config*/
  addEnumOption("KIND_SGS_MODEL", Kind_SGS_Model, SGS_Model_Map, NO_SGS_MODEL);

  /*!\brief KIND_FEM_DG_SHOCK \n DESCRIPTION: Specify shock capturing method for DG OPTIONS: see \link ShockCapturingDG_Map \endlink \n DEFAULT: NO_SHOCK_CAPTURING \ingroup Config*/
  addEnumOption("KIND_FEM_DG_SHOCK", Kind_FEM_DG_Shock, ShockCapturingDG_Map, NO_SHOCK_CAPTURING);

  /*!\brief KIND_VERIFICATION_SOLUTION \n DESCRIPTION: Specify the verification solution OPTIONS: see \link Verification_Solution_Map \endlink \n DEFAULT: NO_VERIFICATION_SOLUTION \ingroup Config*/
  addEnumOption("KIND_VERIFICATION_SOLUTION", Kind_Verification_Solution, Verification_Solution_Map, NO_VERIFICATION_SOLUTION);

  /*!\brief KIND_MATRIX_COLORING \n DESCRIPTION: Specify the method for matrix coloring for Jacobian computations OPTIONS: see \link MatrixColoring_Map \endlink \n DEFAULT GREEDY_COLORING \ingroup Config*/
  addEnumOption("KIND_MATRIX_COLORING", Kind_Matrix_Coloring, MatrixColoring_Map, GREEDY_COLORING);

  /*!\brief WEAKLY_COUPLED_HEAT_EQUATION \n DESCRIPTION: Enable heat equation for incompressible flows. \ingroup Config*/
  addBoolOption("WEAKLY_COUPLED_HEAT_EQUATION", Weakly_Coupled_Heat, NO);

  /*\brief AXISYMMETRIC \n DESCRIPTION: Axisymmetric simulation \n DEFAULT: false \ingroup Config */
  addBoolOption("AXISYMMETRIC", Axisymmetric, false);
  /* DESCRIPTION: Add the gravity force */
  addBoolOption("GRAVITY_FORCE", GravityForce, false);
  /* DESCRIPTION: Apply a body force as a source term (NO, YES) */
  addBoolOption("BODY_FORCE", Body_Force, false);
  default_body_force[0] = 0.0; default_body_force[1] = 0.0; default_body_force[2] = 0.0;
  /* DESCRIPTION: Vector of body force values (BodyForce_X, BodyForce_Y, BodyForce_Z) */
  addDoubleArrayOption("BODY_FORCE_VECTOR", 3, Body_Force_Vector, default_body_force);
  /*!\brief RESTART_SOL \n DESCRIPTION: Restart solution from native solution file \n Options: NO, YES \ingroup Config */
  addBoolOption("RESTART_SOL", Restart, false);
  /*!\brief BINARY_RESTART \n DESCRIPTION: Read / write binary SU2 native restart files. \n Options: YES, NO \ingroup Config */
  addBoolOption("WRT_BINARY_RESTART", Wrt_Binary_Restart, true);
  /*!\brief BINARY_RESTART \n DESCRIPTION: Read / write binary SU2 native restart files. \n Options: YES, NO \ingroup Config */
  addBoolOption("READ_BINARY_RESTART", Read_Binary_Restart, true);
  /*!\brief SYSTEM_MEASUREMENTS \n DESCRIPTION: System of measurements \n OPTIONS: see \link Measurements_Map \endlink \n DEFAULT: SI \ingroup Config*/
  addEnumOption("SYSTEM_MEASUREMENTS", SystemMeasurements, Measurements_Map, SI);

  /*!\par CONFIG_CATEGORY: FluidModel \ingroup Config*/
  /*!\brief FLUID_MODEL \n DESCRIPTION: Fluid model \n OPTIONS: See \link FluidModel_Map \endlink \n DEFAULT: STANDARD_AIR \ingroup Config*/
  addEnumOption("FLUID_MODEL", Kind_FluidModel, FluidModel_Map, STANDARD_AIR);


  /*!\par CONFIG_CATEGORY: Freestream Conditions \ingroup Config*/
  /*--- Options related to freestream specification ---*/

  /*!\brief GAS_CONSTANT \n DESCRIPTION: Specific gas constant (287.058 J/kg*K (air), only for compressible flows) \ingroup Config*/
  addDoubleOption("GAS_CONSTANT", Gas_Constant, 287.058);
  /*!\brief GAMMA_VALUE  \n DESCRIPTION: Ratio of specific heats (1.4 (air), only for compressible flows) \ingroup Config*/
  addDoubleOption("GAMMA_VALUE", Gamma, 1.4);
  /*!\brief CP_VALUE  \n DESCRIPTION: Specific heat at constant pressure, Cp (1004.703 J/kg*K (air), constant density incompressible fluids only) \ingroup Config*/
  addDoubleOption("SPECIFIC_HEAT_CP", Specific_Heat_Cp, 1004.703);
  /*!\brief CP_VALUE  \n DESCRIPTION: Specific heat at constant volume, Cp (717.645 J/kg*K (air), constant density incompressible fluids only) \ingroup Config*/
  addDoubleOption("SPECIFIC_HEAT_CV", Specific_Heat_Cv, 717.645);
  /* DESCRIPTION: Heat capacity used for heat equation */
  addDoubleOption("SPECIFIC_HEAT_CP_SOLID", Specific_Heat_Cp_Solid, 896.0);
  /*!\brief THERMAL_EXPANSION_COEFF  \n DESCRIPTION: Thermal expansion coefficient (0.00347 K^-1 (air), used for Boussinesq approximation for liquids/non-ideal gases) \ingroup Config*/
  addDoubleOption("THERMAL_EXPANSION_COEFF", Thermal_Expansion_Coeff, 0.00347);
  /*!\brief MOLECULAR_WEIGHT \n DESCRIPTION: Molecular weight for an incompressible ideal gas (28.96 g/mol (air) default) \ingroup Config*/
  addDoubleOption("MOLECULAR_WEIGHT", Molecular_Weight, 28.96);
  
  /*--- Options related to VAN der WAALS MODEL and PENG ROBINSON ---*/

  /* DESCRIPTION: Critical Temperature, default value for AIR */
  addDoubleOption("CRITICAL_TEMPERATURE", Temperature_Critical, 131.00);
  /* DESCRIPTION: Critical Pressure, default value for MDM */
  addDoubleOption("CRITICAL_PRESSURE", Pressure_Critical, 3588550.0);
  /* DESCRIPTION: Critical Density, default value for MDM */
  addDoubleOption("CRITICAL_DENSITY", Density_Critical, 263.0);

  /*--- Options related to VAN der WAALS MODEL and PENG ROBINSON ---*/
  /* DESCRIPTION: Critical Density, default value for MDM */
   addDoubleOption("ACENTRIC_FACTOR", Acentric_Factor, 0.035);

   /*--- Options related to Viscosity Model ---*/
  /*!\brief VISCOSITY_MODEL \n DESCRIPTION: model of the viscosity \n OPTIONS: See \link ViscosityModel_Map \endlink \n DEFAULT: SUTHERLAND \ingroup Config*/
  addEnumOption("VISCOSITY_MODEL", Kind_ViscosityModel, ViscosityModel_Map, SUTHERLAND);

  /*--- Options related to Constant Viscosity Model ---*/

  /* DESCRIPTION: default value for AIR */
  addDoubleOption("MU_CONSTANT", Mu_Constant , 1.716E-5);

  /*--- Options related to Sutherland Viscosity Model ---*/

  /* DESCRIPTION: Sutherland Viscosity Ref default value for AIR SI */
  addDoubleOption("MU_REF", Mu_Ref, 1.716E-5);
  /* DESCRIPTION: Sutherland Temperature Ref, default value for AIR SI */
  addDoubleOption("MU_T_REF", Mu_Temperature_Ref, 273.15);
  /* DESCRIPTION: Sutherland constant, default value for AIR SI */
  addDoubleOption("SUTHERLAND_CONSTANT", Mu_S, 110.4);

  /*--- Options related to Thermal Conductivity Model ---*/

  addEnumOption("CONDUCTIVITY_MODEL", Kind_ConductivityModel, ConductivityModel_Map, CONSTANT_PRANDTL);

  /* DESCRIPTION: Definition of the turbulent thermal conductivity model (CONSTANT_PRANDTL_TURB (default), NONE). */
  addEnumOption("TURBULENT_CONDUCTIVITY_MODEL", Kind_ConductivityModel_Turb, TurbConductivityModel_Map, CONSTANT_PRANDTL_TURB);

 /*--- Options related to Constant Thermal Conductivity Model ---*/

 /* DESCRIPTION: default value for AIR */
  addDoubleOption("KT_CONSTANT", Kt_Constant , 0.0257);
  
  /*--- Options related to temperature polynomial coefficients for fluid models. ---*/
  
  /* DESCRIPTION: Definition of the temperature polynomial coefficients for specific heat Cp. */
  addDoubleArrayOption("CP_POLYCOEFFS", nPolyCoeffs, CpPolyCoefficients, default_cp_polycoeffs);
  /* DESCRIPTION: Definition of the temperature polynomial coefficients for specific heat Cp. */
  addDoubleArrayOption("MU_POLYCOEFFS", nPolyCoeffs, MuPolyCoefficients, default_mu_polycoeffs);
  /* DESCRIPTION: Definition of the temperature polynomial coefficients for specific heat Cp. */
  addDoubleArrayOption("KT_POLYCOEFFS", nPolyCoeffs, KtPolyCoefficients, default_kt_polycoeffs);

  /*!\brief REYNOLDS_NUMBER \n DESCRIPTION: Reynolds number (non-dimensional, based on the free-stream values). Needed for viscous solvers. For incompressible solvers the Reynolds length will always be 1.0 \n DEFAULT: 0.0 \ingroup Config */
  addDoubleOption("REYNOLDS_NUMBER", Reynolds, 0.0);
  /*!\brief REYNOLDS_LENGTH \n DESCRIPTION: Reynolds length (1 m by default). Used for compressible solver: incompressible solver will use 1.0. \ingroup Config */
  addDoubleOption("REYNOLDS_LENGTH", Length_Reynolds, 1.0);
  /*!\brief PRANDTL_LAM \n DESCRIPTION: Laminar Prandtl number (0.72 (air), only for compressible flows) \n DEFAULT: 0.72 \ingroup Config*/
  addDoubleOption("PRANDTL_LAM", Prandtl_Lam, 0.72);
  /*!\brief PRANDTL_TURB \n DESCRIPTION: Turbulent Prandtl number (0.9 (air), only for compressible flows) \n DEFAULT 0.90 \ingroup Config*/
  addDoubleOption("PRANDTL_TURB", Prandtl_Turb, 0.90);
  /*!\brief BULK_MODULUS \n DESCRIPTION: Value of the Bulk Modulus  \n DEFAULT 1.42E5 \ingroup Config*/
  addDoubleOption("BULK_MODULUS", Bulk_Modulus, 1.42E5);
  /* DESCRIPTION: Epsilon^2 multipier in Beta calculation for incompressible preconditioner.  */
  addDoubleOption("BETA_FACTOR", Beta_Factor, 4.1);
  /*!\brief MACH_NUMBER  \n DESCRIPTION:  Mach number (non-dimensional, based on the free-stream values). 0.0 by default \ingroup Config*/
  addDoubleOption("MACH_NUMBER", Mach, 0.0);
  /*!\brief INIT_OPTION \n DESCRIPTION: Init option to choose between Reynolds or thermodynamics quantities for initializing the solution \n OPTIONS: see \link InitOption_Map \endlink \n DEFAULT REYNOLDS \ingroup Config*/
  addEnumOption("INIT_OPTION", Kind_InitOption, InitOption_Map, REYNOLDS);
  /* DESCRIPTION: Free-stream option to choose between density and temperature for initializing the solution */
  addEnumOption("FREESTREAM_OPTION", Kind_FreeStreamOption, FreeStreamOption_Map, TEMPERATURE_FS);
  /*!\brief FREESTREAM_PRESSURE\n DESCRIPTION: Free-stream pressure (101325.0 N/m^2 by default) \ingroup Config*/
  addDoubleOption("FREESTREAM_PRESSURE", Pressure_FreeStream, 101325.0);
  /*!\brief FREESTREAM_DENSITY\n DESCRIPTION: Free-stream density (1.2886 Kg/m^3 (air), 998.2 Kg/m^3 (water)) \n DEFAULT -1.0 (calculated from others) \ingroup Config*/
  addDoubleOption("FREESTREAM_DENSITY", Density_FreeStream, -1.0);
  /*!\brief FREESTREAM_TEMPERATURE\n DESCRIPTION: Free-stream temperature (288.15 K by default) \ingroup Config*/
  addDoubleOption("FREESTREAM_TEMPERATURE", Temperature_FreeStream, 288.15);

  /*--- Options related to incompressible flow solver ---*/

  /* DESCRIPTION: Option to choose the density model used in the incompressible flow solver. */
  addEnumOption("INC_DENSITY_MODEL", Kind_DensityModel, DensityModel_Map, CONSTANT);
    /*!\brief ENERGY_EQUATION \n DESCRIPTION: Solve the energy equation in the incompressible flow solver. \ingroup Config*/
  addBoolOption("INC_ENERGY_EQUATION", Energy_Equation, false);
  /*!\brief INC_DENSITY_REF \n DESCRIPTION: Reference density for incompressible flows  \ingroup Config*/
  addDoubleOption("INC_DENSITY_REF", Inc_Density_Ref, 1.0);
  /*!\brief INC_VELOCITY_REF \n DESCRIPTION: Reference velocity for incompressible flows (1.0 by default) \ingroup Config*/
  addDoubleOption("INC_VELOCITY_REF", Inc_Velocity_Ref, 1.0);
  /*!\brief INC_TEMPERATURE_REF \n DESCRIPTION: Reference temperature for incompressible flows with the energy equation (1.0 by default) \ingroup Config*/
  addDoubleOption("INC_TEMPERATURE_REF", Inc_Temperature_Ref, 1.0);
  /*!\brief INC_DENSITY_INIT \n DESCRIPTION: Initial density for incompressible flows (1.2886 kg/m^3 by default) \ingroup Config*/
  addDoubleOption("INC_DENSITY_INIT", Inc_Density_Init, 1.2886);
  /*!\brief INC_VELOCITY_INIT \n DESCRIPTION: Initial velocity for incompressible flows (1.0,0,0 m/s by default) \ingroup Config*/
  default_vel_inf[0] = 1.0; default_vel_inf[1] = 0.0; default_vel_inf[2] = 0.0;
  addDoubleArrayOption("INC_VELOCITY_INIT", 3, Inc_Velocity_Init, default_vel_inf);
  /*!\brief INC_TEMPERATURE_INIT \n DESCRIPTION: Initial temperature for incompressible flows with the energy equation (288.15 K by default) \ingroup Config*/
  addDoubleOption("INC_TEMPERATURE_INIT", Inc_Temperature_Init, 288.15);
  /*!\brief INC_NONDIM \n DESCRIPTION: Non-dimensionalization scheme for incompressible flows. \ingroup Config*/
  addEnumOption("INC_NONDIM", Ref_Inc_NonDim, NonDim_Map, INITIAL_VALUES);
    /*!\brief INC_INLET_USENORMAL \n DESCRIPTION: Use the local boundary normal for the flow direction with the incompressible pressure inlet. \ingroup Config*/
  addBoolOption("INC_INLET_USENORMAL", Inc_Inlet_UseNormal, false);
  /*!\brief INC_INLET_DAMPING \n DESCRIPTION: Damping factor applied to the iterative updates to the velocity at a pressure inlet in incompressible flow (0.1 by default). \ingroup Config*/
  addDoubleOption("INC_INLET_DAMPING", Inc_Inlet_Damping, 0.1);
  /*!\brief INC_OUTLET_DAMPING \n DESCRIPTION: Damping factor applied to the iterative updates to the pressure at a mass flow outlet in incompressible flow (0.1 by default). \ingroup Config*/
  addDoubleOption("INC_OUTLET_DAMPING", Inc_Outlet_Damping, 0.1);
  
  /*!\brief FREESTREAM_TEMPERATURE_VE\n DESCRIPTION: Free-stream vibrational-electronic temperature (288.15 K by default) \ingroup Config*/
  addDoubleOption("FREESTREAM_TEMPERATURE_VE", Temperature_ve_FreeStream, 288.15);
  default_vel_inf[0] = 1.0; default_vel_inf[1] = 0.0; default_vel_inf[2] = 0.0;
  /*!\brief FREESTREAM_VELOCITY\n DESCRIPTION: Free-stream velocity (m/s) */
  addDoubleArrayOption("FREESTREAM_VELOCITY", 3, Velocity_FreeStream, default_vel_inf);
  /* DESCRIPTION: Free-stream viscosity (1.853E-5 Ns/m^2 (air), 0.798E-3 Ns/m^2 (water)) */
  addDoubleOption("FREESTREAM_VISCOSITY", Viscosity_FreeStream, -1.0);
  /* DESCRIPTION: Thermal conductivity used for heat equation */
  addDoubleOption("THERMAL_CONDUCTIVITY_SOLID", Thermal_Conductivity_Solid, 0.0);
  /* DESCRIPTION: Solids temperature at freestream conditions */
  addDoubleOption("SOLID_TEMPERATURE_INIT", Temperature_Freestream_Solid, 288.15);
  /* DESCRIPTION: Density used in solids */
  addDoubleOption("SOLID_DENSITY", Density_Solid, 2710.0);
  /* DESCRIPTION:  */
  addDoubleOption("FREESTREAM_INTERMITTENCY", Intermittency_FreeStream, 1.0);
  /* DESCRIPTION:  */
  addDoubleOption("FREESTREAM_TURBULENCEINTENSITY", TurbulenceIntensity_FreeStream, 0.05);
  /* DESCRIPTION:  */
  addDoubleOption("FREESTREAM_NU_FACTOR", NuFactor_FreeStream, 3.0);
  /* DESCRIPTION:  */
  addDoubleOption("ENGINE_NU_FACTOR", NuFactor_Engine, 3.0);
  /* DESCRIPTION:  */
  addDoubleOption("ACTDISK_SECONDARY_FLOW", SecondaryFlow_ActDisk, 0.0);
  /* DESCRIPTION:  */
  addDoubleOption("INITIAL_BCTHRUST", Initial_BCThrust, 4000.0);
  /* DESCRIPTION:  */
  addDoubleOption("FREESTREAM_TURB2LAMVISCRATIO", Turb2LamViscRatio_FreeStream, 10.0);
  /* DESCRIPTION: Side-slip angle (degrees, only for compressible flows) */
  addDoubleOption("SIDESLIP_ANGLE", AoS, 0.0);
  /*!\brief AOA  \n DESCRIPTION: Angle of attack (degrees, only for compressible flows) \ingroup Config*/
  addDoubleOption("AOA", AoA, 0.0);
  /* DESCRIPTION: Activate fixed CL mode (specify a CL instead of AoA). */
  addBoolOption("FIXED_CL_MODE", Fixed_CL_Mode, false);
  /* DESCRIPTION: Activate fixed CM mode (specify a CM instead of iH). */
  addBoolOption("FIXED_CM_MODE", Fixed_CM_Mode, false);
  /* DESCRIPTION: Evaluate the dOF_dCL or dOF_dCMy during run time. */
  addBoolOption("EVAL_DOF_DCX", Eval_dOF_dCX, false);
  /* DESCRIPTION: DIscard the angle of attack in the solution and the increment in the geometry files. */
  addBoolOption("DISCARD_INFILES", Discard_InFiles, false);
  /* DESCRIPTION: Specify a fixed coefficient of lift instead of AoA (only for compressible flows) */
  addDoubleOption("TARGET_CL", Target_CL, 0.0);
  /* DESCRIPTION: Specify a fixed coefficient of lift instead of AoA (only for compressible flows) */
  addDoubleOption("TARGET_CM", Target_CM, 0.0);
  /* DESCRIPTION: Damping factor for fixed CL mode. */
  addDoubleOption("DCL_DALPHA", dCL_dAlpha, 0.2);
  /* DESCRIPTION: Damping factor for fixed CL mode. */
  addDoubleOption("DCM_DIH", dCM_diH, 0.05);
  /* DESCRIPTION: Number of times Alpha is updated in a fix CL problem. */
  addUnsignedLongOption("UPDATE_ALPHA", Update_Alpha, 5);
  /* DESCRIPTION: Number of times Alpha is updated in a fix CL problem. */
  addUnsignedLongOption("UPDATE_IH", Update_iH, 5);
  /* DESCRIPTION: Number of iterations to evaluate dCL_dAlpha . */
  addUnsignedLongOption("ITER_DCL_DALPHA", Iter_dCL_dAlpha, 500);
  /* DESCRIPTION: Damping factor for fixed CL mode. */
  addDoubleOption("DNETTHRUST_DBCTHRUST", dNetThrust_dBCThrust, 1.0);
  /* DESCRIPTION: Number of times Alpha is updated in a fix CL problem. */
  addUnsignedLongOption("UPDATE_BCTHRUST", Update_BCThrust, 5);


  /*!\par CONFIG_CATEGORY: Reference Conditions \ingroup Config*/
  /*--- Options related to reference values for nondimensionalization ---*/

  Length_Ref = 1.0; //<---- NOTE: this should be given an option or set as a const

  /*!\brief REF_ORIGIN_MOMENT_X\n DESCRIPTION: X Reference origin for moment computation \ingroup Config*/
  addDoubleListOption("REF_ORIGIN_MOMENT_X", nRefOriginMoment_X, RefOriginMoment_X);
  /*!\brief REF_ORIGIN_MOMENT_Y\n DESCRIPTION: Y Reference origin for moment computation \ingroup Config*/
  addDoubleListOption("REF_ORIGIN_MOMENT_Y", nRefOriginMoment_Y, RefOriginMoment_Y);
  /*!\brief REF_ORIGIN_MOMENT_Z\n DESCRIPTION: Z Reference origin for moment computation \ingroup Config*/
  addDoubleListOption("REF_ORIGIN_MOMENT_Z", nRefOriginMoment_Z, RefOriginMoment_Z);
  /*!\brief REF_AREA\n DESCRIPTION: Reference area for force coefficients (0 implies automatic calculation) \ingroup Config*/
  addDoubleOption("REF_AREA", RefArea, 1.0);
  /*!\brief SEMI_SPAN\n DESCRIPTION: Wing semi-span (0 implies automatic calculation) \ingroup Config*/
  addDoubleOption("SEMI_SPAN", SemiSpan, 0.0);
  /*!\brief REF_LENGTH\n DESCRIPTION: Reference length for pitching, rolling, and yawing non-dimensional moment \ingroup Config*/
  addDoubleOption("REF_LENGTH", RefLength, 1.0);
  /*!\brief REF_SHARP_EDGES\n DESCRIPTION: Reference coefficient for detecting sharp edges \ingroup Config*/
  addDoubleOption("REF_SHARP_EDGES", RefSharpEdges, 3.0);
	/*!\brief REF_VELOCITY\n DESCRIPTION: Reference velocity (incompressible only)  \ingroup Config*/
  addDoubleOption("REF_VELOCITY", Velocity_Ref, -1.0);
	/* !\brief REF_VISCOSITY  \n DESCRIPTION: Reference viscosity (incompressible only)  \ingroup Config*/
  addDoubleOption("REF_VISCOSITY", Viscosity_Ref, -1.0);
  /* DESCRIPTION: Type of mesh motion */
  addEnumOption("REF_DIMENSIONALIZATION", Ref_NonDim, NonDim_Map, DIMENSIONAL);

  /*!\par CONFIG_CATEGORY: Boundary Markers \ingroup Config*/
  /*--- Options related to various boundary markers ---*/

  /*!\brief HTP_AXIS\n DESCRIPTION: Location of the HTP axis*/
  default_htp_axis[0] = 0.0; default_htp_axis[1] = 0.0;
  addDoubleArrayOption("HTP_AXIS", 2, HTP_Axis, default_htp_axis);
  /*!\brief MARKER_PLOTTING\n DESCRIPTION: Marker(s) of the surface in the surface flow solution file  \ingroup Config*/
  addStringListOption("MARKER_PLOTTING", nMarker_Plotting, Marker_Plotting);
  /*!\brief MARKER_MONITORING\n DESCRIPTION: Marker(s) of the surface where evaluate the non-dimensional coefficients \ingroup Config*/
  addStringListOption("MARKER_MONITORING", nMarker_Monitoring, Marker_Monitoring);
  /*!\brief MARKER_CONTROL_VOLUME\n DESCRIPTION: Marker(s) of the surface in the surface flow solution file  \ingroup Config*/
  addStringListOption("MARKER_ANALYZE", nMarker_Analyze, Marker_Analyze);
  /*!\brief MARKER_DESIGNING\n DESCRIPTION: Marker(s) of the surface where objective function (design problem) will be evaluated \ingroup Config*/
  addStringListOption("MARKER_DESIGNING", nMarker_Designing, Marker_Designing);
  /*!\brief GEO_MARKER\n DESCRIPTION: Marker(s) of the surface where evaluate the geometrical functions \ingroup Config*/
  addStringListOption("GEO_MARKER", nMarker_GeoEval, Marker_GeoEval);
  /*!\brief MARKER_EULER\n DESCRIPTION: Euler wall boundary marker(s) \ingroup Config*/
  addStringListOption("MARKER_EULER", nMarker_Euler, Marker_Euler);
  /*!\brief MARKER_FAR\n DESCRIPTION: Far-field boundary marker(s) \ingroup Config*/
  addStringListOption("MARKER_FAR", nMarker_FarField, Marker_FarField);
  /*!\brief MARKER_SYM\n DESCRIPTION: Symmetry boundary condition \ingroup Config*/
  addStringListOption("MARKER_SYM", nMarker_SymWall, Marker_SymWall);
  /*!\brief MARKER_NEARFIELD\n DESCRIPTION: Near-Field boundary condition \ingroup Config*/
  addStringListOption("MARKER_NEARFIELD", nMarker_NearFieldBound, Marker_NearFieldBound);
  /*!\brief MARKER_FLUID_INTERFACE\n DESCRIPTION: Fluid interface boundary marker(s) \ingroup Config*/
  addStringListOption("MARKER_FLUID_INTERFACE", nMarker_Fluid_InterfaceBound, Marker_Fluid_InterfaceBound);
  /*!\brief MARKER_DEFORM_MESH\n DESCRIPTION: Deformable marker(s) at the interface \ingroup Config*/
  addStringListOption("MARKER_DEFORM_MESH", nMarker_Deform_Mesh, Marker_Deform_Mesh);
  /*!\brief MARKER_FLUID_LOAD\n DESCRIPTION: Marker(s) in which the flow load is computed/applied \ingroup Config*/
  addStringListOption("MARKER_FLUID_LOAD", nMarker_Fluid_Load, Marker_Fluid_Load);
  /*!\brief MARKER_FSI_INTERFACE \n DESCRIPTION: ZONE interface boundary marker(s) \ingroup Config*/
  addStringListOption("MARKER_ZONE_INTERFACE", nMarker_ZoneInterface, Marker_ZoneInterface);
  /*!\brief MARKER_CHT_INTERFACE \n DESCRIPTION: CHT interface boundary marker(s) \ingroup Config*/
  addStringListOption("MARKER_CHT_INTERFACE", nMarker_CHTInterface, Marker_CHTInterface);
  /*!\brief MARKER_DIRICHLET  \n DESCRIPTION: Dirichlet boundary marker(s) \ingroup Config*/
  addStringListOption("MARKER_DIRICHLET", nMarker_Dirichlet, Marker_Dirichlet);
  /* DESCRIPTION: Neumann boundary marker(s) */
  addStringListOption("MARKER_NEUMANN", nMarker_Neumann, Marker_Neumann);
  /* DESCRIPTION: Neumann boundary marker(s) */
  addStringListOption("MARKER_INTERNAL", nMarker_Internal, Marker_Internal);
  /* DESCRIPTION: Custom boundary marker(s) */
  addStringListOption("MARKER_CUSTOM", nMarker_Custom, Marker_Custom);
  /* DESCRIPTION: Periodic boundary marker(s) for use with SU2_MSH
   Format: ( periodic marker, donor marker, rotation_center_x, rotation_center_y,
   rotation_center_z, rotation_angle_x-axis, rotation_angle_y-axis,
   rotation_angle_z-axis, translation_x, translation_y, translation_z, ... ) */
  addPeriodicOption("MARKER_PERIODIC", nMarker_PerBound, Marker_PerBound, Marker_PerDonor,
                    Periodic_RotCenter, Periodic_RotAngles, Periodic_Translation);

  /*!\brief MARKER_PYTHON_CUSTOM\n DESCRIPTION: Python customizable marker(s) \ingroup Config*/
  addStringListOption("MARKER_PYTHON_CUSTOM", nMarker_PyCustom, Marker_PyCustom);

  /*!\brief MARKER_WALL_FUNCTIONS\n DESCRIPTION: Viscous wall markers for which wall functions must be applied.
   Format: (Wall function marker, wall function type, ...) \ingroup Config*/
  addWallFunctionOption("MARKER_WALL_FUNCTIONS", nMarker_WallFunctions, Marker_WallFunctions,
                        Kind_WallFunctions, IntInfo_WallFunctions, DoubleInfo_WallFunctions);

  /*!\brief ACTDISK_TYPE  \n DESCRIPTION: Actuator Disk boundary type \n OPTIONS: see \link ActDisk_Map \endlink \n Default: VARIABLES_JUMP \ingroup Config*/
  addEnumOption("ACTDISK_TYPE", Kind_ActDisk, ActDisk_Map, VARIABLES_JUMP);

  /*!\brief MARKER_ACTDISK\n DESCRIPTION: Periodic boundary marker(s) for use with SU2_MSH
   Format: ( periodic marker, donor marker, rotation_center_x, rotation_center_y,
   rotation_center_z, rotation_angle_x-axis, rotation_angle_y-axis,
   rotation_angle_z-axis, translation_x, translation_y, translation_z, ... ) \ingroup Config*/
  addActDiskOption("MARKER_ACTDISK",
                   nMarker_ActDiskInlet, nMarker_ActDiskOutlet,  Marker_ActDiskInlet, Marker_ActDiskOutlet,
                   ActDisk_PressJump, ActDisk_TempJump, ActDisk_Omega);

  /*!\brief INLET_TYPE  \n DESCRIPTION: Inlet boundary type \n OPTIONS: see \link Inlet_Map \endlink \n DEFAULT: TOTAL_CONDITIONS \ingroup Config*/
  addEnumOption("INLET_TYPE", Kind_Inlet, Inlet_Map, TOTAL_CONDITIONS);
  /*!\brief INC_INLET_TYPE \n DESCRIPTION: List of inlet types for incompressible flows. List length must match number of inlet markers. Options: VELOCITY_INLET, PRESSURE_INLET. \ingroup Config*/
  addEnumListOption("INC_INLET_TYPE", nInc_Inlet, Kind_Inc_Inlet, Inlet_Map);
  addBoolOption("SPECIFIED_INLET_PROFILE", Inlet_From_File, false);
  /*!\brief INLET_FILENAME \n DESCRIPTION: Input file for a specified inlet profile (w/ extension) \n DEFAULT: inlet.dat \ingroup Config*/
  addStringOption("INLET_FILENAME", Inlet_Filename, string("inlet.dat"));
  /*!\brief INLET_MATCHING_TOLERANCE
   * \n DESCRIPTION: If a file is provided to specify the inlet profile,
   * this tolerance will be used to match the coordinates in the input file to
   * the points on the grid. \n DEFAULT: 1E-6 \ingroup Config*/
  addDoubleOption("INLET_MATCHING_TOLERANCE", Inlet_Matching_Tol, 1e-6);
  /*!\brief MARKER_INLET  \n DESCRIPTION: Inlet boundary marker(s) with the following formats,
   Total Conditions: (inlet marker, total temp, total pressure, flow_direction_x,
   flow_direction_y, flow_direction_z, ... ) where flow_direction is
   a unit vector.
   Mass Flow: (inlet marker, density, velocity magnitude, flow_direction_x,
   flow_direction_y, flow_direction_z, ... ) where flow_direction is
   a unit vector. \ingroup Config*/
  addInletOption("MARKER_INLET", nMarker_Inlet, Marker_Inlet, Inlet_Ttotal, Inlet_Ptotal, Inlet_FlowDir);

  /*!\brief MARKER_RIEMANN \n DESCRIPTION: Riemann boundary marker(s) with the following formats, a unit vector.
   * \n OPTIONS: See \link Riemann_Map \endlink. The variables indicated by the option and the flow direction unit vector must be specified. \ingroup Config*/
  addRiemannOption("MARKER_RIEMANN", nMarker_Riemann, Marker_Riemann, Kind_Data_Riemann, Riemann_Map, Riemann_Var1, Riemann_Var2, Riemann_FlowDir);
  /*!\brief MARKER_GILES \n DESCRIPTION: Giles boundary marker(s) with the following formats, a unit vector. */
  /* \n OPTIONS: See \link Giles_Map \endlink. The variables indicated by the option and the flow direction unit vector must be specified. \ingroup Config*/
  addGilesOption("MARKER_GILES", nMarker_Giles, Marker_Giles, Kind_Data_Giles, Giles_Map, Giles_Var1, Giles_Var2, Giles_FlowDir, RelaxFactorAverage, RelaxFactorFourier);
  /*!\brief SPATIAL_FOURIER \n DESCRIPTION: Option to compute the spatial fourier trasformation for the Giles BC. */
  addBoolOption("SPATIAL_FOURIER", SpatialFourier, false);
  /*!\brief GILES_EXTRA_RELAXFACTOR \n DESCRIPTION: the 1st coeff the value of the under relaxation factor to apply to the shroud and hub,
   * the 2nd coefficient is the the percentage of span-wise height influenced by this extra under relaxation factor.*/
  default_extrarelfac[0] = 0.1; default_extrarelfac[1] = 0.1;
  addDoubleArrayOption("GILES_EXTRA_RELAXFACTOR", 2, ExtraRelFacGiles, default_extrarelfac);
  /*!\brief AVERAGE_PROCESS_TYPE \n DESCRIPTION: types of mixing process for averaging quantities at the boundaries.
    \n OPTIONS: see \link MixingProcess_Map \endlink \n DEFAULT: AREA_AVERAGE \ingroup Config*/
  addEnumOption("MIXINGPLANE_INTERFACE_KIND", Kind_MixingPlaneInterface, MixingPlaneInterface_Map, NEAREST_SPAN);
  /*!\brief AVERAGE_PROCESS_KIND \n DESCRIPTION: types of mixing process for averaging quantities at the boundaries.
    \n OPTIONS: see \link MixingProcess_Map \endlink \n DEFAULT: AREA_AVERAGE \ingroup Config*/
  addEnumOption("AVERAGE_PROCESS_KIND", Kind_AverageProcess, AverageProcess_Map, AREA);
  /*!\brief PERFORMANCE_AVERAGE_PROCESS_KIND \n DESCRIPTION: types of mixing process for averaging quantities at the boundaries for performance computation.
      \n OPTIONS: see \link MixingProcess_Map \endlink \n DEFAULT: AREA_AVERAGE \ingroup Config*/
  addEnumOption("PERFORMANCE_AVERAGE_PROCESS_KIND", Kind_PerformanceAverageProcess, AverageProcess_Map, AREA);
  default_mixedout_coeff[0] = 1.0; default_mixedout_coeff[1] = 1.0E-05; default_mixedout_coeff[2] = 15.0;
  /*!\brief MIXEDOUT_COEFF \n DESCRIPTION: the 1st coeff is an under relaxation factor for the Newton method,
   * the 2nd coefficient is the tolerance for the Newton method, 3rd coefficient is the maximum number of
   * iteration for the Newton Method.*/
  addDoubleArrayOption("MIXEDOUT_COEFF", 3, Mixedout_Coeff, default_mixedout_coeff);
  /*!\brief RAMP_ROTATING_FRAME\n DESCRIPTION: option to ramp up or down the rotating frame velocity value*/
  addBoolOption("RAMP_ROTATING_FRAME", RampRotatingFrame, false);
  default_rampRotFrame_coeff[0] = 0; default_rampRotFrame_coeff[1] = 1.0; default_rampRotFrame_coeff[2] = 1000.0;
      /*!\brief RAMP_ROTATING_FRAME_COEFF \n DESCRIPTION: the 1st coeff is the staring velocity,
   * the 2nd coeff is the number of iterations for the update, 3rd is the number of iteration */
  addDoubleArrayOption("RAMP_ROTATING_FRAME_COEFF", 3, RampRotatingFrame_Coeff, default_rampRotFrame_coeff);
  /* DESCRIPTION: AVERAGE_MACH_LIMIT is a limit value for average procedure based on the mass flux. */
  addDoubleOption("AVERAGE_MACH_LIMIT", AverageMachLimit, 0.03);
  /*!\brief RAMP_OUTLET_PRESSURE\n DESCRIPTION: option to ramp up or down the rotating frame velocity value*/
  addBoolOption("RAMP_OUTLET_PRESSURE", RampOutletPressure, false);
  default_rampOutPres_coeff[0] = 100000.0; default_rampOutPres_coeff[1] = 1.0; default_rampOutPres_coeff[2] = 1000.0;
  /*!\brief RAMP_OUTLET_PRESSURE_COEFF \n DESCRIPTION: the 1st coeff is the staring outlet pressure,
   * the 2nd coeff is the number of iterations for the update, 3rd is the number of total iteration till reaching the final outlet pressure value */
  addDoubleArrayOption("RAMP_OUTLET_PRESSURE_COEFF", 3, RampOutletPressure_Coeff, default_rampOutPres_coeff);
  /*!\brief MARKER_MIXINGPLANE \n DESCRIPTION: Identify the boundaries in which the mixing plane is applied. \ingroup Config*/
  addStringListOption("MARKER_MIXINGPLANE_INTERFACE", nMarker_MixingPlaneInterface, Marker_MixingPlaneInterface);
  /*!\brief TURBULENT_MIXINGPLANE \n DESCRIPTION: Activate mixing plane also for turbulent quantities \ingroup Config*/
  addBoolOption("TURBULENT_MIXINGPLANE", turbMixingPlane, false);
  /*!\brief MARKER_TURBOMACHINERY \n DESCRIPTION: Identify the inflow and outflow boundaries in which the turbomachinery settings are  applied. \ingroup Config*/
  addTurboPerfOption("MARKER_TURBOMACHINERY", nMarker_Turbomachinery, Marker_TurboBoundIn, Marker_TurboBoundOut);
  /*!\brief NUM_SPANWISE_SECTIONS \n DESCRIPTION: Integer number of spanwise sections to compute 3D turbo BC and Performance for turbomachinery */
  addUnsignedShortOption("NUM_SPANWISE_SECTIONS", nSpanWiseSections_User, 1);
  /*!\brief SPANWISE_KIND \n DESCRIPTION: type of algorithm to identify the span-wise sections at the turbo boundaries.
   \n OPTIONS: see \link SpanWise_Map \endlink \n Default: AUTOMATIC */
  addEnumOption("SPANWISE_KIND", Kind_SpanWise, SpanWise_Map, AUTOMATIC);
  /*!\brief TURBOMACHINERY_KIND \n DESCRIPTION: types of turbomachynery architecture.
      \n OPTIONS: see \link TurboMachinery_Map \endlink \n Default: AXIAL */
  addEnumListOption("TURBOMACHINERY_KIND",nTurboMachineryKind, Kind_TurboMachinery, TurboMachinery_Map);
  /*!\brief MARKER_SHROUD \n DESCRIPTION: markers in which velocity is forced to 0.0 .
   * \n Format: (shroud1, shroud2, ...)*/
  addStringListOption("MARKER_SHROUD", nMarker_Shroud, Marker_Shroud);
  /*!\brief MARKER_SUPERSONIC_INLET  \n DESCRIPTION: Supersonic inlet boundary marker(s)
   * \n   Format: (inlet marker, temperature, static pressure, velocity_x,   velocity_y, velocity_z, ... ), i.e. primitive variables specified. \ingroup Config*/
  addInletOption("MARKER_SUPERSONIC_INLET", nMarker_Supersonic_Inlet, Marker_Supersonic_Inlet, Inlet_Temperature, Inlet_Pressure, Inlet_Velocity);
  /*!\brief MARKER_SUPERSONIC_OUTLET \n DESCRIPTION: Supersonic outlet boundary marker(s) \ingroup Config*/
  addStringListOption("MARKER_SUPERSONIC_OUTLET", nMarker_Supersonic_Outlet, Marker_Supersonic_Outlet);
  /*!\brief MARKER_OUTLET  \n DESCRIPTION: Outlet boundary marker(s)\n
   Format: ( outlet marker, back pressure (static), ... ) \ingroup Config*/
  addStringDoubleListOption("MARKER_OUTLET", nMarker_Outlet, Marker_Outlet, Outlet_Pressure);
  /*!\brief INC_INLET_TYPE \n DESCRIPTION: List of inlet types for incompressible flows. List length must match number of inlet markers. Options: VELOCITY_INLET, PRESSURE_INLET. \ingroup Config*/
  addEnumListOption("INC_OUTLET_TYPE", nInc_Outlet, Kind_Inc_Outlet, Outlet_Map);
  /*!\brief MARKER_ISOTHERMAL DESCRIPTION: Isothermal wall boundary marker(s)\n
   * Format: ( isothermal marker, wall temperature (static), ... ) \ingroup Config  */
  addStringDoubleListOption("MARKER_ISOTHERMAL", nMarker_Isothermal, Marker_Isothermal, Isothermal_Temperature);
  /*!\brief MARKER_HEATFLUX  \n DESCRIPTION: Specified heat flux wall boundary marker(s)
   Format: ( Heat flux marker, wall heat flux (static), ... ) \ingroup Config*/
  addStringDoubleListOption("MARKER_HEATFLUX", nMarker_HeatFlux, Marker_HeatFlux, Heat_Flux);
  /*!\brief MARKER_ENGINE_INFLOW  \n DESCRIPTION: Engine inflow boundary marker(s)
   Format: ( nacelle inflow marker, fan face Mach, ... ) \ingroup Config*/
  addStringDoubleListOption("MARKER_ENGINE_INFLOW", nMarker_EngineInflow, Marker_EngineInflow, EngineInflow_Target);
  /* DESCRIPTION: Highlite area */
  addDoubleOption("HIGHLITE_AREA", Highlite_Area, 1.0);
  /* DESCRIPTION: Fan poly efficiency */
  addDoubleOption("FAN_POLY_EFF", Fan_Poly_Eff, 1.0);
  /*!\brief SUBSONIC_ENGINE\n DESCRIPTION: Engine subsonic intake region \ingroup Config*/
  addBoolOption("INTEGRATED_HEATFLUX", Integrated_HeatFlux, false);
  /*!\brief SUBSONIC_ENGINE\n DESCRIPTION: Engine subsonic intake region \ingroup Config*/
  addBoolOption("SUBSONIC_ENGINE", SubsonicEngine, false);
  /* DESCRIPTION: Actuator disk double surface */
  addBoolOption("ACTDISK_DOUBLE_SURFACE", ActDisk_DoubleSurface, false);
  /* DESCRIPTION: Only half engine is in the computational grid */
  addBoolOption("ENGINE_HALF_MODEL", Engine_HalfModel, false);
  /* DESCRIPTION: Actuator disk double surface */
  addBoolOption("ACTDISK_SU2_DEF", ActDisk_SU2_DEF, false);
  /* DESCRIPTION: Definition of the distortion rack (radial number of proves / circumferential density (degree) */
  default_distortion[0] =  5.0; default_distortion[1] =  15.0;
  addDoubleArrayOption("DISTORTION_RACK", 2, DistortionRack, default_distortion);
  /* DESCRIPTION: Values of the box to impose a subsonic nacellle (mach, Pressure, Temperature) */
  default_eng_val[0]=0.0; default_eng_val[1]=0.0; default_eng_val[2]=0.0;
  default_eng_val[3]=0.0;  default_eng_val[4]=0.0;
  addDoubleArrayOption("SUBSONIC_ENGINE_VALUES", 5, SubsonicEngine_Values, default_eng_val);
  /* DESCRIPTION: Coordinates of the box to impose a subsonic nacellle cylinder (Xmin, Ymin, Zmin, Xmax, Ymax, Zmax, Radius) */
  default_eng_cyl[0] = 0.0; default_eng_cyl[1] = 0.0; default_eng_cyl[2] = 0.0;
  default_eng_cyl[3] =  1E15; default_eng_cyl[4] =  1E15; default_eng_cyl[5] =  1E15; default_eng_cyl[6] =  1E15;
  addDoubleArrayOption("SUBSONIC_ENGINE_CYL", 7, SubsonicEngine_Cyl, default_eng_cyl);
  /* DESCRIPTION: Engine exhaust boundary marker(s)
   Format: (nacelle exhaust marker, total nozzle temp, total nozzle pressure, ... )*/
  addExhaustOption("MARKER_ENGINE_EXHAUST", nMarker_EngineExhaust, Marker_EngineExhaust, Exhaust_Temperature_Target, Exhaust_Pressure_Target);
  /* DESCRIPTION: Clamped boundary marker(s) */
  addStringListOption("MARKER_CLAMPED", nMarker_Clamped, Marker_Clamped);
  /* DESCRIPTION: Displacement boundary marker(s) */
  addStringDoubleListOption("MARKER_NORMAL_DISPL", nMarker_Displacement, Marker_Displacement, Displ_Value);
  /* DESCRIPTION: Load boundary marker(s) - uniform pressure in Pa */
  addStringDoubleListOption("MARKER_PRESSURE", nMarker_Load, Marker_Load, Load_Value);
  /* DESCRIPTION: Load boundary marker(s) */
  addStringDoubleListOption("MARKER_DAMPER", nMarker_Damper, Marker_Damper, Damper_Constant);
  /* DESCRIPTION: Load boundary marker(s)
   Format: (inlet marker, load, multiplier, dir_x, dir_y, dir_z, ... ), i.e. primitive variables specified. */
  addInletOption("MARKER_LOAD", nMarker_Load_Dir, Marker_Load_Dir, Load_Dir_Value, Load_Dir_Multiplier, Load_Dir);
  /* DESCRIPTION: Load boundary marker(s)
   Format: (inlet marker, load, multiplier, dir_x, dir_y, dir_z, ... ), i.e. primitive variables specified. */
  addInletOption("MARKER_DISPLACEMENT", nMarker_Disp_Dir, Marker_Disp_Dir, Disp_Dir_Value, Disp_Dir_Multiplier, Disp_Dir);
  /* DESCRIPTION: Sine load boundary marker(s)
   Format: (inlet marker, load, multiplier, dir_x, dir_y, dir_z, ... ), i.e. primitive variables specified. */
  addInletOption("MARKER_SINE_LOAD", nMarker_Load_Sine, Marker_Load_Sine, Load_Sine_Amplitude, Load_Sine_Frequency, Load_Sine_Dir);
  /*!\brief SINE_LOAD\n DESCRIPTION: option to apply the load as a sine*/
  addBoolOption("SINE_LOAD", Sine_Load, false);
  default_sineload_coeff[0] = 0.0; default_sineload_coeff[1] = 0.0; default_sineload_coeff[2] = 0.0;
  /*!\brief SINE_LOAD_COEFF \n DESCRIPTION: the 1st coeff is the amplitude, the 2nd is the frequency, 3rd is the phase in radians */
  addDoubleArrayOption("SINE_LOAD_COEFF", 3, SineLoad_Coeff, default_sineload_coeff);
  /*!\brief RAMP_AND_RELEASE\n DESCRIPTION: release the load after applying the ramp*/
  addBoolOption("RAMP_AND_RELEASE_LOAD", RampAndRelease, false);

  /* DESCRIPTION: Flow load boundary marker(s) */
  addStringDoubleListOption("MARKER_FLOWLOAD", nMarker_FlowLoad, Marker_FlowLoad, FlowLoad_Value);
  /* DESCRIPTION: Damping factor for engine inlet condition */
  addDoubleOption("DAMP_ENGINE_INFLOW", Damp_Engine_Inflow, 0.95);
  /* DESCRIPTION: Damping factor for engine exhaust condition */
  addDoubleOption("DAMP_ENGINE_EXHAUST", Damp_Engine_Exhaust, 0.95);
  /*!\brief ENGINE_INFLOW_TYPE  \n DESCRIPTION: Inlet boundary type \n OPTIONS: see \link Engine_Inflow_Map \endlink \n Default: FAN_FACE_MACH \ingroup Config*/
  addEnumOption("ENGINE_INFLOW_TYPE", Kind_Engine_Inflow, Engine_Inflow_Map, FAN_FACE_MACH);
  /* DESCRIPTION: Evaluate a problem with engines */
  addBoolOption("ENGINE", Engine, false);
    
  /* DESCRIPTION:  Compute buffet sensor */
  addBoolOption("BUFFET_MONITORING", Buffet_Monitoring, false);
  /* DESCRIPTION:  Sharpness coefficient for the buffet sensor */
  addDoubleOption("BUFFET_K", Buffet_k, 10.0);
  /* DESCRIPTION:  Offset parameter for the buffet sensor */
  addDoubleOption("BUFFET_LAMBDA", Buffet_lambda, 0.0);


  /*!\par CONFIG_CATEGORY: Time-marching \ingroup Config*/
  /*--- Options related to time-marching ---*/

  /* DESCRIPTION: Unsteady simulation  */
  addEnumOption("TIME_MARCHING", TimeMarching, TimeMarching_Map, STEADY);
  /* DESCRIPTION:  Courant-Friedrichs-Lewy condition of the finest grid */
  addDoubleOption("CFL_NUMBER", CFLFineGrid, 1.25);
  /* DESCRIPTION:  Max time step in local time stepping simulations */
  addDoubleOption("MAX_DELTA_TIME", Max_DeltaTime, 1000000);
  /* DESCRIPTION: Activate The adaptive CFL number. */
  addBoolOption("CFL_ADAPT", CFL_Adapt, false);
  /* !\brief CFL_ADAPT_PARAM
   * DESCRIPTION: Parameters of the adaptive CFL number (factor down, factor up, CFL limit (min and max) )
   * Factor down generally >1.0, factor up generally < 1.0 to cause the CFL to increase when residual is decreasing,
   * and decrease when the residual is increasing or stalled. \ingroup Config*/
  default_cfl_adapt[0] = 0.0; default_cfl_adapt[1] = 0.0; default_cfl_adapt[2] = 1.0; default_cfl_adapt[3] = 100.0;
  addDoubleArrayOption("CFL_ADAPT_PARAM", 4, CFL_AdaptParam, default_cfl_adapt);
  /* DESCRIPTION: Reduction factor of the CFL coefficient in the adjoint problem */
  addDoubleOption("CFL_REDUCTION_ADJFLOW", CFLRedCoeff_AdjFlow, 0.8);
  /* DESCRIPTION: Reduction factor of the CFL coefficient in the level set problem */
  addDoubleOption("CFL_REDUCTION_TURB", CFLRedCoeff_Turb, 1.0);
  /* DESCRIPTION: Reduction factor of the CFL coefficient in the turbulent adjoint problem */
  addDoubleOption("CFL_REDUCTION_ADJTURB", CFLRedCoeff_AdjTurb, 1.0);
  /* DESCRIPTION: External iteration offset due to restart */
  addUnsignedLongOption("EXT_ITER_OFFSET", ExtIter_OffSet, 0);
  // these options share nRKStep as their size, which is not a good idea in general
  /* DESCRIPTION: Runge-Kutta alpha coefficients */
  addDoubleListOption("RK_ALPHA_COEFF", nRKStep, RK_Alpha_Step);
  /* DESCRIPTION: Number of time levels for time accurate local time stepping. */
  addUnsignedShortOption("LEVELS_TIME_ACCURATE_LTS", nLevels_TimeAccurateLTS, 1);
  /* DESCRIPTION: Number of time DOFs used in the predictor step of ADER-DG. */
  addUnsignedShortOption("TIME_DOFS_ADER_DG", nTimeDOFsADER_DG, 2);
  /* DESCRIPTION: Unsteady Courant-Friedrichs-Lewy number of the finest grid */
  addDoubleOption("UNST_CFL_NUMBER", Unst_CFL, 0.0);
  /* DESCRIPTION: Integer number of periodic time instances for Harmonic Balance */
  addUnsignedShortOption("TIME_INSTANCES", nTimeInstances, 1);
  /* DESCRIPTION: Time period for Harmonic Balance wihtout moving meshes */
  addDoubleOption("HB_PERIOD", HarmonicBalance_Period, -1.0);
  /* DESCRIPTION:  Turn on/off harmonic balance preconditioning */
  addBoolOption("HB_PRECONDITION", HB_Precondition, false);
  /* DESCRIPTION: Iteration number to begin unsteady restarts (dual time method) */
  addLongOption("UNST_RESTART_ITER", Unst_RestartIter, 0);
  /* DESCRIPTION: Starting direct solver iteration for the unsteady adjoint */
  addLongOption("UNST_ADJOINT_ITER", Unst_AdjointIter, 0);
  /* DESCRIPTION: Number of iterations to average the objective */
  addLongOption("ITER_AVERAGE_OBJ", Iter_Avg_Objective , 0);
  /* DESCRIPTION: Iteration number to begin unsteady restarts (structural analysis) */
  addLongOption("DYN_RESTART_ITER", Dyn_RestartIter, 0);
  /* DESCRIPTION: Time discretization */
  addEnumOption("TIME_DISCRE_FLOW", Kind_TimeIntScheme_Flow, Time_Int_Map, EULER_IMPLICIT);
  /* DESCRIPTION: Time discretization */
  addEnumOption("TIME_DISCRE_FEM_FLOW", Kind_TimeIntScheme_FEM_Flow, Time_Int_Map, RUNGE_KUTTA_EXPLICIT);
  /* DESCRIPTION: ADER-DG predictor step */
  addEnumOption("ADER_PREDICTOR", Kind_ADER_Predictor, Ader_Predictor_Map, ADER_ALIASED_PREDICTOR);
  /* DESCRIPTION: Time discretization */
  addEnumOption("TIME_DISCRE_ADJFLOW", Kind_TimeIntScheme_AdjFlow, Time_Int_Map, EULER_IMPLICIT);
  /* DESCRIPTION: Time discretization */
  addEnumOption("TIME_DISCRE_TURB", Kind_TimeIntScheme_Turb, Time_Int_Map, EULER_IMPLICIT);
  /* DESCRIPTION: Time discretization */
  addEnumOption("TIME_DISCRE_ADJTURB", Kind_TimeIntScheme_AdjTurb, Time_Int_Map, EULER_IMPLICIT);
  /* DESCRIPTION: Time discretization */
  addEnumOption("TIME_DISCRE_FEA", Kind_TimeIntScheme_FEA, Time_Int_Map_FEA, NEWMARK_IMPLICIT);
  /* DESCRIPTION: Time discretization */
  addEnumOption("TIME_DISCRE_HEAT", Kind_TimeIntScheme_Heat, Time_Int_Map, EULER_IMPLICIT);
  /* DESCRIPTION: Time discretization */
  addEnumOption("TIMESTEP_HEAT", Kind_TimeStep_Heat, Heat_TimeStep_Map, MINIMUM);

  /*!\par CONFIG_CATEGORY: Linear solver definition \ingroup Config*/
  /*--- Options related to the linear solvers ---*/

  /*!\brief LINEAR_SOLVER
   *  \n DESCRIPTION: Linear solver for the implicit, mesh deformation, or discrete adjoint systems \n OPTIONS: see \link Linear_Solver_Map \endlink \n DEFAULT: FGMRES \ingroup Config*/
  addEnumOption("LINEAR_SOLVER", Kind_Linear_Solver, Linear_Solver_Map, FGMRES);
  /*!\brief LINEAR_SOLVER_PREC
   *  \n DESCRIPTION: Preconditioner for the Krylov linear solvers \n OPTIONS: see \link Linear_Solver_Prec_Map \endlink \n DEFAULT: LU_SGS \ingroup Config*/
  addEnumOption("LINEAR_SOLVER_PREC", Kind_Linear_Solver_Prec, Linear_Solver_Prec_Map, ILU);
  /* DESCRIPTION: Minimum error threshold for the linear solver for the implicit formulation */
  addDoubleOption("LINEAR_SOLVER_ERROR", Linear_Solver_Error, 1E-6);
  /* DESCRIPTION: Minimum error threshold for the linear solver for the implicit formulation for the FVM heat solver. */
  addDoubleOption("LINEAR_SOLVER_ERROR_HEAT", Linear_Solver_Error_Heat, 1E-8);
  /* DESCRIPTION: Maximum number of iterations of the linear solver for the implicit formulation */
  addUnsignedLongOption("LINEAR_SOLVER_ITER", Linear_Solver_Iter, 10);
  /* DESCRIPTION: Max iterations of the linear solver for the FVM heat solver. */
  addUnsignedLongOption("LINEAR_SOLVER_ITER_HEAT", Linear_Solver_Iter_Heat, 10);
  /* DESCRIPTION: Fill in level for the ILU preconditioner */
  addUnsignedShortOption("LINEAR_SOLVER_ILU_FILL_IN", Linear_Solver_ILU_n, 0);
  /* DESCRIPTION: Maximum number of iterations of the linear solver for the implicit formulation */
  addUnsignedLongOption("LINEAR_SOLVER_RESTART_FREQUENCY", Linear_Solver_Restart_Frequency, 10);
  /* DESCRIPTION: Relaxation factor for iterative linear smoothers (SMOOTHER_ILU/JACOBI/LU-SGS/LINELET) */
  addDoubleOption("LINEAR_SOLVER_SMOOTHER_RELAXATION", Linear_Solver_Smoother_Relaxation, 1.0);
  /* DESCRIPTION: Relaxation of the flow equations solver for the implicit formulation */
  addDoubleOption("RELAXATION_FACTOR_FLOW", Relaxation_Factor_Flow, 1.0);
  /* DESCRIPTION: Relaxation of the turb equations solver for the implicit formulation */
  addDoubleOption("RELAXATION_FACTOR_TURB", Relaxation_Factor_Turb, 1.0);
  /* DESCRIPTION: Relaxation of the adjoint flow equations solver for the implicit formulation */
  addDoubleOption("RELAXATION_FACTOR_ADJFLOW", Relaxation_Factor_AdjFlow, 1.0);
  /* DESCRIPTION: Relaxation of the CHT coupling */
  addDoubleOption("RELAXATION_FACTOR_CHT", Relaxation_Factor_CHT, 1.0);
  /* DESCRIPTION: Roe coefficient */
  addDoubleOption("ROE_KAPPA", Roe_Kappa, 0.5);
  /* DESCRIPTION: Roe-Turkel preconditioning for low Mach number flows */
  addBoolOption("LOW_MACH_PREC", Low_Mach_Precon, false);
  /* DESCRIPTION: Post-reconstruction correction for low Mach number flows */
  addBoolOption("LOW_MACH_CORR", Low_Mach_Corr, false);
  /* DESCRIPTION: Time Step for dual time stepping simulations (s) */
  addDoubleOption("MIN_ROE_TURKEL_PREC", Min_Beta_RoeTurkel, 0.01);
  /* DESCRIPTION: Time Step for dual time stepping simulations (s) */
  addDoubleOption("MAX_ROE_TURKEL_PREC", Max_Beta_RoeTurkel, 0.2);
  /* DESCRIPTION: Linear solver for the turbulent adjoint systems */
  addEnumOption("ADJTURB_LIN_SOLVER", Kind_AdjTurb_Linear_Solver, Linear_Solver_Map, FGMRES);
  /* DESCRIPTION: Preconditioner for the turbulent adjoint Krylov linear solvers */
  addEnumOption("ADJTURB_LIN_PREC", Kind_AdjTurb_Linear_Prec, Linear_Solver_Prec_Map, ILU);
  /* DESCRIPTION: Minimum error threshold for the turbulent adjoint linear solver for the implicit formulation */
  addDoubleOption("ADJTURB_LIN_ERROR", AdjTurb_Linear_Error, 1E-5);
  /* DESCRIPTION: Maximum number of iterations of the turbulent adjoint linear solver for the implicit formulation */
  addUnsignedShortOption("ADJTURB_LIN_ITER", AdjTurb_Linear_Iter, 10);
  /* DESCRIPTION: Entropy fix factor */
  addDoubleOption("ENTROPY_FIX_COEFF", EntropyFix_Coeff, 0.001);
  /* DESCRIPTION: Linear solver for the discete adjoint systems */
  addEnumOption("DISCADJ_LIN_SOLVER", Kind_DiscAdj_Linear_Solver, Linear_Solver_Map, FGMRES);
  /* DESCRIPTION: Preconditioner for the discrete adjoint Krylov linear solvers */
  addEnumOption("DISCADJ_LIN_PREC", Kind_DiscAdj_Linear_Prec, Linear_Solver_Prec_Map, ILU);
  /* DESCRIPTION: Linear solver for the discete adjoint systems */
  addEnumOption("FSI_DISCADJ_LIN_SOLVER_STRUC", Kind_DiscAdj_Linear_Solver_FSI_Struc, Linear_Solver_Map, CONJUGATE_GRADIENT);
  /* DESCRIPTION: Preconditioner for the discrete adjoint Krylov linear solvers */
  addEnumOption("FSI_DISCADJ_LIN_PREC_STRUC", Kind_DiscAdj_Linear_Prec_FSI_Struc, Linear_Solver_Prec_Map, JACOBI);
  
  /*!\par CONFIG_CATEGORY: Convergence\ingroup Config*/
  /*--- Options related to convergence ---*/
  
  /*!\brief CONV_CRITERIA
   *  \n DESCRIPTION: Convergence criteria \n OPTIONS: see \link Converge_Crit_Map \endlink \n DEFAULT: RESIDUAL \ingroup Config*/
  addEnumOption("CONV_CRITERIA", ConvCriteria, Converge_Crit_Map, RESIDUAL);
  /*!\brief CONV_RESIDUAL_MINVAL\n DESCRIPTION: Min value of the residual (log10 of the residual)\n DEFAULT: -14.0 \ingroup Config*/
  addDoubleOption("CONV_RESIDUAL_MINVAL", MinLogResidual, -14.0);
  /*!\brief CONV_STARTITER\n DESCRIPTION: Iteration number to begin convergence monitoring\n DEFAULT: 5 \ingroup Config*/
  addUnsignedLongOption("CONV_STARTITER", StartConv_Iter, 5);
  /*!\brief CONV_CAUCHY_ELEMS\n DESCRIPTION: Number of elements to apply the criteria. \n DEFAULT 100 \ingroup Config*/
  addUnsignedShortOption("CONV_CAUCHY_ELEMS", Cauchy_Elems, 100);
  /*!\brief CONV_CAUCHY_EPS\n DESCRIPTION: Epsilon to control the series convergence \n DEFAULT: 1e-10 \ingroup Config*/
  addDoubleOption("CONV_CAUCHY_EPS", Cauchy_Eps, 1E-10);
  /*!\brief CONV_FIELD\n DESCRIPTION: Output field to monitor \n Default: depends on solver \ingroup Config*/
  addStringListOption("CONV_FIELD", nConvField, ConvField);

  /*!\par CONFIG_CATEGORY: Multi-grid \ingroup Config*/
  /*--- Options related to Multi-grid ---*/

  /*!\brief START_UP_ITER \n DESCRIPTION: Start up iterations using the fine grid only. DEFAULT: 0 \ingroup Config*/
  addUnsignedShortOption("START_UP_ITER", nStartUpIter, 0);
  /*!\brief MGLEVEL\n DESCRIPTION: Multi-grid Levels. DEFAULT: 0 \ingroup Config*/
  addUnsignedShortOption("MGLEVEL", nMGLevels, 0);
  /*!\brief MGCYCLE\n DESCRIPTION: Multi-grid cycle. OPTIONS: See \link MG_Cycle_Map \endlink. Defualt V_CYCLE \ingroup Config*/
  addEnumOption("MGCYCLE", MGCycle, MG_Cycle_Map, V_CYCLE);
  /*!\brief MG_PRE_SMOOTH\n DESCRIPTION: Multi-grid pre-smoothing level \ingroup Config*/
  addUShortListOption("MG_PRE_SMOOTH", nMG_PreSmooth, MG_PreSmooth);
  /*!\brief MG_POST_SMOOTH\n DESCRIPTION: Multi-grid post-smoothing level \ingroup Config*/
  addUShortListOption("MG_POST_SMOOTH", nMG_PostSmooth, MG_PostSmooth);
  /*!\brief MG_CORRECTION_SMOOTH\n DESCRIPTION: Jacobi implicit smoothing of the correction \ingroup Config*/
  addUShortListOption("MG_CORRECTION_SMOOTH", nMG_CorrecSmooth, MG_CorrecSmooth);
  /*!\brief MG_DAMP_RESTRICTION\n DESCRIPTION: Damping factor for the residual restriction. DEFAULT: 0.75 \ingroup Config*/
  addDoubleOption("MG_DAMP_RESTRICTION", Damp_Res_Restric, 0.75);
  /*!\brief MG_DAMP_PROLONGATION\n DESCRIPTION: Damping factor for the correction prolongation. DEFAULT 0.75 \ingroup Config*/
  addDoubleOption("MG_DAMP_PROLONGATION", Damp_Correc_Prolong, 0.75);

  /*!\par CONFIG_CATEGORY: Spatial Discretization \ingroup Config*/
  /*--- Options related to the spatial discretization ---*/

  /*!\brief NUM_METHOD_GRAD
   *  \n DESCRIPTION: Numerical method for spatial gradients \n OPTIONS: See \link Gradient_Map \endlink. \n DEFAULT: WEIGHTED_LEAST_SQUARES. \ingroup Config*/
  addEnumOption("NUM_METHOD_GRAD", Kind_Gradient_Method, Gradient_Map, WEIGHTED_LEAST_SQUARES);
  /*!\brief VENKAT_LIMITER_COEFF
   *  \n DESCRIPTION: Coefficient for the limiter. DEFAULT value 0.5. Larger values decrease the extent of limiting, values approaching zero cause lower-order approximation to the solution. \ingroup Config */
  addDoubleOption("VENKAT_LIMITER_COEFF", Venkat_LimiterCoeff, 0.05);
  /*!\brief ADJ_SHARP_LIMITER_COEFF
   *  \n DESCRIPTION: Coefficient for detecting the limit of the sharp edges. DEFAULT value 3.0.  Use with sharp edges limiter. \ingroup Config*/
  addDoubleOption("ADJ_SHARP_LIMITER_COEFF", AdjSharp_LimiterCoeff, 3.0);
  /*!\brief LIMITER_ITER
   *  \n DESCRIPTION: Freeze the value of the limiter after a number of iterations. DEFAULT value 999999. \ingroup Config*/
  addUnsignedLongOption("LIMITER_ITER", LimiterIter, 999999);

  /*!\brief CONV_NUM_METHOD_FLOW
   *  \n DESCRIPTION: Convective numerical method \n OPTIONS: See \link Upwind_Map \endlink , \link Centered_Map \endlink. \ingroup Config*/
  addConvectOption("CONV_NUM_METHOD_FLOW", Kind_ConvNumScheme_Flow, Kind_Centered_Flow, Kind_Upwind_Flow);

  /*!\brief NUM_METHOD_FEM_FLOW
   *  \n DESCRIPTION: Numerical method \n OPTIONS: See \link FEM_Map \endlink , \link Centered_Map \endlink. \ingroup Config*/
  addConvectFEMOption("NUM_METHOD_FEM_FLOW", Kind_ConvNumScheme_FEM_Flow, Kind_FEM_Flow);

  /*!\brief MUSCL_FLOW \n DESCRIPTION: Check if the MUSCL scheme should be used \ingroup Config*/
  addBoolOption("MUSCL_FLOW", MUSCL_Flow, true);
  /*!\brief SLOPE_LIMITER_FLOW
   * DESCRIPTION: Slope limiter for the direct solution. \n OPTIONS: See \link Limiter_Map \endlink \n DEFAULT VENKATAKRISHNAN \ingroup Config*/
  addEnumOption("SLOPE_LIMITER_FLOW", Kind_SlopeLimit_Flow, Limiter_Map, VENKATAKRISHNAN);
  default_jst_coeff[0] = 0.5; default_jst_coeff[1] = 0.02;
  /*!\brief JST_SENSOR_COEFF \n DESCRIPTION: 2nd and 4th order artificial dissipation coefficients for the JST method \ingroup Config*/
  addDoubleArrayOption("JST_SENSOR_COEFF", 2, Kappa_Flow, default_jst_coeff);
  /*!\brief LAX_SENSOR_COEFF \n DESCRIPTION: 1st order artificial dissipation coefficients for the Lax-Friedrichs method. \ingroup Config*/
  addDoubleOption("LAX_SENSOR_COEFF", Kappa_1st_Flow, 0.15);
  default_ad_coeff_heat[0] = 0.5; default_ad_coeff_heat[1] = 0.02;
  /*!\brief JST_SENSOR_COEFF_HEAT \n DESCRIPTION: 2nd and 4th order artificial dissipation coefficients for the JST method \ingroup Config*/
  addDoubleArrayOption("JST_SENSOR_COEFF_HEAT", 2, Kappa_Heat, default_ad_coeff_heat);
  /*!\brief USE_ACCURATE_FLUX_JACOBIANS \n DESCRIPTION: Use numerically computed Jacobians for AUSM+up(2) and SLAU(2) \ingroup Config*/
  addBoolOption("USE_ACCURATE_FLUX_JACOBIANS", Use_Accurate_Jacobians, false);
  /*!\brief CENTRAL_JACOBIAN_FIX_FACTOR \n DESCRIPTION: Improve the numerical properties (diagonal dominance) of the global Jacobian matrix, 3 to 4 is "optimum" (central schemes) \ingroup Config*/
  addDoubleOption("CENTRAL_JACOBIAN_FIX_FACTOR", Cent_Jac_Fix_Factor, 1.0);

  /*!\brief CONV_NUM_METHOD_ADJFLOW
   *  \n DESCRIPTION: Convective numerical method for the adjoint solver.
   *  \n OPTIONS:  See \link Upwind_Map \endlink , \link Centered_Map \endlink. Note: not all methods are guaranteed to be implemented for the adjoint solver. \ingroup Config */
  addConvectOption("CONV_NUM_METHOD_ADJFLOW", Kind_ConvNumScheme_AdjFlow, Kind_Centered_AdjFlow, Kind_Upwind_AdjFlow);
  /*!\brief MUSCL_FLOW \n DESCRIPTION: Check if the MUSCL scheme should be used \ingroup Config*/
  addBoolOption("MUSCL_ADJFLOW", MUSCL_AdjFlow, true);
  /*!\brief SLOPE_LIMITER_ADJFLOW
     * DESCRIPTION: Slope limiter for the adjoint solution. \n OPTIONS: See \link Limiter_Map \endlink \n DEFAULT VENKATAKRISHNAN \ingroup Config*/
  addEnumOption("SLOPE_LIMITER_ADJFLOW", Kind_SlopeLimit_AdjFlow, Limiter_Map, VENKATAKRISHNAN);
  default_jst_adj_coeff[0] = 0.5; default_jst_adj_coeff[1] = 0.02;
  /*!\brief ADJ_JST_SENSOR_COEFF \n DESCRIPTION: 2nd and 4th order artificial dissipation coefficients for the adjoint JST method. \ingroup Config*/
  addDoubleArrayOption("ADJ_JST_SENSOR_COEFF", 2, Kappa_AdjFlow, default_jst_adj_coeff);
  /*!\brief LAX_SENSOR_COEFF \n DESCRIPTION: 1st order artificial dissipation coefficients for the adjoint Lax-Friedrichs method. \ingroup Config*/
  addDoubleOption("ADJ_LAX_SENSOR_COEFF", Kappa_1st_AdjFlow, 0.15);

  /*!\brief MUSCL_FLOW \n DESCRIPTION: Check if the MUSCL scheme should be used \ingroup Config*/
  addBoolOption("MUSCL_TURB", MUSCL_Turb, false);
  /*!\brief SLOPE_LIMITER_TURB
   *  \n DESCRIPTION: Slope limiter  \n OPTIONS: See \link Limiter_Map \endlink \n DEFAULT VENKATAKRISHNAN \ingroup Config*/
  addEnumOption("SLOPE_LIMITER_TURB", Kind_SlopeLimit_Turb, Limiter_Map, VENKATAKRISHNAN);
  /*!\brief CONV_NUM_METHOD_TURB
   *  \n DESCRIPTION: Convective numerical method \ingroup Config*/
  addConvectOption("CONV_NUM_METHOD_TURB", Kind_ConvNumScheme_Turb, Kind_Centered_Turb, Kind_Upwind_Turb);
  
  /*!\brief MUSCL_FLOW \n DESCRIPTION: Check if the MUSCL scheme should be used \ingroup Config*/
  addBoolOption("MUSCL_ADJTURB", MUSCL_AdjTurb, false);
  /*!\brief SLOPE_LIMITER_ADJTURB
   *  \n DESCRIPTION: Slope limiter \n OPTIONS: See \link Limiter_Map \endlink \n DEFAULT VENKATAKRISHNAN \ingroup Config */
  addEnumOption("SLOPE_LIMITER_ADJTURB", Kind_SlopeLimit_AdjTurb, Limiter_Map, VENKATAKRISHNAN);
  /*!\brief CONV_NUM_METHOD_ADJTURB\n DESCRIPTION: Convective numerical method for the adjoint/turbulent problem \ingroup Config*/
  addConvectOption("CONV_NUM_METHOD_ADJTURB", Kind_ConvNumScheme_AdjTurb, Kind_Centered_AdjTurb, Kind_Upwind_AdjTurb);

  /*!\brief MUSCL_FLOW \n DESCRIPTION: Check if the MUSCL scheme should be used \ingroup Config*/
  addBoolOption("MUSCL_HEAT", MUSCL_Heat, false);
  /*!\brief CONV_NUM_METHOD_HEAT
   *  \n DESCRIPTION: Convective numerical method \n DEFAULT: UPWIND */
  addEnumOption("CONV_NUM_METHOD_HEAT", Kind_ConvNumScheme_Heat, Space_Map, SPACE_UPWIND);

  /*!\par CONFIG_CATEGORY: Adjoint and Gradient \ingroup Config*/
  /*--- Options related to the adjoint and gradient ---*/

  /*!\brief LIMIT_ADJFLOW \n DESCRIPTION: Limit value for the adjoint variable.\n DEFAULT: 1E6. \ingroup Config*/
  addDoubleOption("LIMIT_ADJFLOW", AdjointLimit, 1E6);
  /*!\brief MG_ADJFLOW\n DESCRIPTION: Multigrid with the adjoint problem. \n Defualt: YES \ingroup Config*/
  addBoolOption("MG_ADJFLOW", MG_AdjointFlow, true);

  /*!\brief OBJECTIVE_WEIGHT  \n DESCRIPTION: Adjoint problem boundary condition weights. Applies scaling factor to objective(s) \ingroup Config*/
  addDoubleListOption("OBJECTIVE_WEIGHT", nObjW, Weight_ObjFunc);
  /*!\brief OBJECTIVE_FUNCTION
   *  \n DESCRIPTION: Adjoint problem boundary condition \n OPTIONS: see \link Objective_Map \endlink \n DEFAULT: DRAG_COEFFICIENT \ingroup Config*/
  addEnumListOption("OBJECTIVE_FUNCTION", nObj, Kind_ObjFunc, Objective_Map);

  /* DESCRIPTION: parameter for the definition of a complex objective function */
  addDoubleOption("DCD_DCL_VALUE", dCD_dCL, 0.0);
  /* DESCRIPTION: parameter for the definition of a complex objective function */
  addDoubleOption("DCMX_DCL_VALUE", dCMx_dCL, 0.0);
  /* DESCRIPTION: parameter for the definition of a complex objective function */
  addDoubleOption("DCMY_DCL_VALUE", dCMy_dCL, 0.0);
  /* DESCRIPTION: parameter for the definition of a complex objective function */
  addDoubleOption("DCMZ_DCL_VALUE", dCMz_dCL, 0.0);

  /* DESCRIPTION: parameter for the definition of a complex objective function */
  addDoubleOption("DCD_DCMY_VALUE", dCD_dCMy, 0.0);

  default_obj_coeff[0]=0.0; default_obj_coeff[1]=0.0; default_obj_coeff[2]=0.0;
  default_obj_coeff[3]=0.0;  default_obj_coeff[4]=0.0;
  /*!\brief OBJ_CHAIN_RULE_COEFF
  * \n DESCRIPTION: Coefficients defining the objective function gradient using the chain rule
  * with area-averaged outlet primitive variables. This is used with the genereralized outflow
  * objective.  \ingroup Config   */
  addDoubleArrayOption("OBJ_CHAIN_RULE_COEFF", 5, Obj_ChainRuleCoeff, default_obj_coeff);

  default_geo_loc[0] = 0.0; default_geo_loc[1] = 1.0;
  /* DESCRIPTION: Definition of the airfoil section */
  addDoubleArrayOption("GEO_BOUNDS", 2, Stations_Bounds, default_geo_loc);
  /* DESCRIPTION: Identify the body to slice */
  addEnumOption("GEO_DESCRIPTION", Geo_Description, Geo_Description_Map, WING);
  /* DESCRIPTION: Z location of the waterline */
  addDoubleOption("GEO_WATERLINE_LOCATION", Geo_Waterline_Location, 0.0);
  /* DESCRIPTION: Number of section cuts to make when calculating internal volume */
  addUnsignedShortOption("GEO_NUMBER_STATIONS", nWingStations, 25);
  /* DESCRIPTION: Definition of the airfoil sections */
  addDoubleListOption("GEO_LOCATION_STATIONS", nLocationStations, LocationStations);
  default_nacelle_location[0] = 0.0; default_nacelle_location[1] = 0.0; default_nacelle_location[2] = 0.0;
  default_nacelle_location[3] = 0.0; default_nacelle_location[4] = 0.0;
  /* DESCRIPTION: Definition of the nacelle location (higlite coordinates, tilt angle, toe angle) */
  addDoubleArrayOption("GEO_NACELLE_LOCATION", 5, NacelleLocation, default_nacelle_location);
  /* DESCRIPTION: Output sectional forces for specified markers. */
  addBoolOption("GEO_PLOT_STATIONS", Plot_Section_Forces, false);
  /* DESCRIPTION: Mode of the GDC code (analysis, or gradient) */
  addEnumOption("GEO_MODE", GeometryMode, GeometryMode_Map, FUNCTION);

  /* DESCRIPTION: Drag weight in sonic boom Objective Function (from 0.0 to 1.0) */
  addDoubleOption("DRAG_IN_SONICBOOM", WeightCd, 0.0);
  /* DESCRIPTION: Sensitivity smoothing  */
  addEnumOption("SENS_SMOOTHING", Kind_SensSmooth, Sens_Smoothing_Map, NO_SMOOTH);
  /* DESCRIPTION: Continuous Adjoint frozen viscosity */
  addBoolOption("FROZEN_VISC_CONT", Frozen_Visc_Cont, true);
  /* DESCRIPTION: Discrete Adjoint frozen viscosity */
  addBoolOption("FROZEN_VISC_DISC", Frozen_Visc_Disc, false);
  /* DESCRIPTION: Discrete Adjoint frozen limiter */
  addBoolOption("FROZEN_LIMITER_DISC", Frozen_Limiter_Disc, false);
  /* DESCRIPTION: Use an inconsistent (primal/dual) discrete adjoint formulation */
  addBoolOption("INCONSISTENT_DISC", Inconsistent_Disc, false);
   /* DESCRIPTION:  */
  addDoubleOption("FIX_AZIMUTHAL_LINE", FixAzimuthalLine, 90.0);
  /*!\brief SENS_REMOVE_SHARP
   * \n DESCRIPTION: Remove sharp edges from the sensitivity evaluation  \n Format: SENS_REMOVE_SHARP = YES \n DEFAULT: NO \ingroup Config*/
  addBoolOption("SENS_REMOVE_SHARP", Sens_Remove_Sharp, false);

  /* DESCRIPTION: Automatically reorient elements that seem flipped */
  addBoolOption("REORIENT_ELEMENTS",ReorientElements, true);

  /*!\par CONFIG_CATEGORY: Input/output files and formats \ingroup Config */
  /*--- Options related to input/output files and formats ---*/

  /*!\brief OUTPUT_FORMAT \n DESCRIPTION: I/O format for output plots. \n OPTIONS: see \link Output_Map \endlink \n DEFAULT: TECPLOT \ingroup Config */
  addEnumOption("TABULAR_FORMAT", Tab_FileFormat, TabOutput_Map, TAB_CSV);
  /*!\brief ACTDISK_JUMP \n DESCRIPTION: The jump is given by the difference in values or a ratio */
  addEnumOption("ACTDISK_JUMP", ActDisk_Jump, Jump_Map, DIFFERENCE);
  /*!\brief MESH_FORMAT \n DESCRIPTION: Mesh input file format \n OPTIONS: see \link Input_Map \endlink \n DEFAULT: SU2 \ingroup Config*/
  addEnumOption("MESH_FORMAT", Mesh_FileFormat, Input_Map, SU2);
  /* DESCRIPTION:  Mesh input file */
  addStringOption("MESH_FILENAME", Mesh_FileName, string("mesh.su2"));
  /*!\brief MESH_OUT_FILENAME \n DESCRIPTION: Mesh output file name. Used when converting, scaling, or deforming a mesh. \n DEFAULT: mesh_out.su2 \ingroup Config*/
  addStringOption("MESH_OUT_FILENAME", Mesh_Out_FileName, string("mesh_out.su2"));
  
  /* DESCRIPTION: List of the number of grid points in the RECTANGLE or BOX grid in the x,y,z directions. (default: (33,33,33) ). */
  addShortListOption("MESH_BOX_SIZE", nMesh_Box_Size, Mesh_Box_Size);
  
  /* DESCRIPTION: List of the length of the RECTANGLE or BOX grid in the x,y,z directions. (default: (1.0,1.0,1.0) ).  */
  array<su2double, 3> default_mesh_box_length = {{1.0, 1.0, 1.0}};
  addDoubleArrayOption("MESH_BOX_LENGTH", 3, Mesh_Box_Length, default_mesh_box_length.data());
  
  /* DESCRIPTION: List of the offset from 0.0 of the RECTANGLE or BOX grid in the x,y,z directions. (default: (0.0,0.0,0.0) ). */
  array<su2double, 3> default_mesh_box_offset = {{0.0, 0.0, 0.0}};
  addDoubleArrayOption("MESH_BOX_OFFSET", 3, Mesh_Box_Offset, default_mesh_box_offset.data());
  
  /* DESCRIPTION: Determine if the mesh file supports multizone. \n DEFAULT: true (temporarily) */
  addBoolOption("MULTIZONE_MESH", Multizone_Mesh, true);
  /* DESCRIPTION: Determine if we need to allocate memory to store the multizone residual. \n DEFAULT: true (temporarily) */
  addBoolOption("MULTIZONE_RESIDUAL", Multizone_Residual, false);

  /*!\brief CONV_FILENAME \n DESCRIPTION: Output file convergence history (w/o extension) \n DEFAULT: history \ingroup Config*/
  addStringOption("CONV_FILENAME", Conv_FileName, string("history"));
  /*!\brief BREAKDOWN_FILENAME \n DESCRIPTION: Output file forces breakdown \ingroup Config*/
  addStringOption("BREAKDOWN_FILENAME", Breakdown_FileName, string("forces_breakdown.dat"));
  /*!\brief SOLUTION_FLOW_FILENAME \n DESCRIPTION: Restart flow input file (the file output under the filename set by RESTART_FLOW_FILENAME) \n DEFAULT: solution_flow.dat \ingroup Config */
  addStringOption("SOLUTION_FILENAME", Solution_FileName, string("solution.dat"));
  /*!\brief SOLUTION_ADJ_FILENAME\n DESCRIPTION: Restart adjoint input file. Objective function abbreviation is expected. \ingroup Config*/
  addStringOption("SOLUTION_ADJ_FILENAME", Solution_AdjFileName, string("solution_adj.dat"));
  /*!\brief RESTART_FLOW_FILENAME \n DESCRIPTION: Output file restart flow \ingroup Config*/
  addStringOption("RESTART_FILENAME", Restart_FileName, string("restart.dat"));
  /*!\brief RESTART_ADJ_FILENAME  \n DESCRIPTION: Output file restart adjoint. Objective function abbreviation will be appended. \ingroup Config*/
  addStringOption("RESTART_ADJ_FILENAME", Restart_AdjFileName, string("restart_adj.dat"));
  /*!\brief VOLUME_FLOW_FILENAME  \n DESCRIPTION: Output file flow (w/o extension) variables \ingroup Config */
  addStringOption("VOLUME_FILENAME", Volume_FileName, string("vol_solution"));
  /*!\brief VOLUME_ADJ_FILENAME
   *  \n DESCRIPTION: Output file adjoint (w/o extension) variables  \ingroup Config*/
  addStringOption("VOLUME_ADJ_FILENAME", Adj_FileName, string("adj_vol_solution"));
  /*!\brief GRAD_OBJFUNC_FILENAME
   *  \n DESCRIPTION: Output objective function gradient  \ingroup Config*/
  addStringOption("GRAD_OBJFUNC_FILENAME", ObjFunc_Grad_FileName, string("of_grad.dat"));
  /*!\brief VALUE_OBJFUNC_FILENAME
   *  \n DESCRIPTION: Output objective function  \ingroup Config*/
  addStringOption("VALUE_OBJFUNC_FILENAME", ObjFunc_Value_FileName, string("of_func.dat"));
  /*!\brief SURFACE_FLOW_FILENAME
   *  \n DESCRIPTION: Output file surface flow coefficient (w/o extension)  \ingroup Config*/
  addStringOption("SURFACE_FILENAME", SurfCoeff_FileName, string("surface"));
  /*!\brief SURFACE_ADJ_FILENAME
   *  \n DESCRIPTION: Output file surface adjoint coefficient (w/o extension)  \ingroup Config*/
  addStringOption("SURFACE_ADJ_FILENAME", SurfAdjCoeff_FileName, string("surface_adjoint"));
  /*!\brief SURFACE_SENS_FILENAME_FILENAME
   *  \n DESCRIPTION: Output file surface sensitivity (discrete adjoint) (w/o extension)  \ingroup Config*/
  addStringOption("SURFACE_SENS_FILENAME", SurfSens_FileName, string("surface_sens"));
  /*!\brief VOLUME_SENS_FILENAME
   *  \n DESCRIPTION: Output file volume sensitivity (discrete adjoint))  \ingroup Config*/
  addStringOption("VOLUME_SENS_FILENAME", VolSens_FileName, string("volume_sens"));
  /*!\brief WRT_SOL_FREQ
   *  \n DESCRIPTION: Writing solution file frequency  \ingroup Config*/
  addUnsignedLongOption("WRT_SOL_FREQ", Wrt_Sol_Freq, 1000);
  /*!\brief WRT_SOL_FREQ_DUALTIME
   *  \n DESCRIPTION: Writing solution file frequency for dual time  \ingroup Config*/
  addUnsignedLongOption("WRT_SOL_FREQ_DUALTIME", Wrt_Sol_Freq_DualTime, 1);
  /*!\brief WRT_CON_FREQ
   *  \n DESCRIPTION: Writing convergence history frequency  \ingroup Config*/
  addUnsignedLongOption("WRT_CON_FREQ",  Wrt_Con_Freq, 1);
  /*!\brief WRT_CON_FREQ_DUALTIME
   *  \n DESCRIPTION: Writing convergence history frequency for the dual time  \ingroup Config*/
  addUnsignedLongOption("WRT_CON_FREQ_DUALTIME",  Wrt_Con_Freq_DualTime, 10);
  /*!\brief WRT_OUTPUT
   *  \n DESCRIPTION: Write output files (disable all output by setting to NO)  \ingroup Config*/
  addBoolOption("WRT_OUTPUT", Wrt_Output, true);
  /*!\brief WRT_VOL_SOL
   *  \n DESCRIPTION: Write a volume solution file  \ingroup Config*/
  addBoolOption("WRT_VOL_SOL", Wrt_Vol_Sol, true);
  /*!\brief WRT_SRF_SOL
   *  \n DESCRIPTION: Write a surface solution file  \ingroup Config*/
  addBoolOption("WRT_SRF_SOL", Wrt_Srf_Sol, true);
  /*!\brief WRT_CSV_SOL
   *  \n DESCRIPTION: Write a surface CSV solution file  \ingroup Config*/
  addBoolOption("WRT_CSV_SOL", Wrt_Csv_Sol, true);
  /*!\brief WRT_CSV_SOL
   *  \n DESCRIPTION: Write a binary coordinates file  \ingroup Config*/
  addBoolOption("WRT_CRD_SOL", Wrt_Crd_Sol, false);
  /*!\brief WRT_SURFACE
   *  \n DESCRIPTION: Output solution at each surface  \ingroup Config*/
  addBoolOption("WRT_SURFACE", Wrt_Surface, false);
  /*!\brief WRT_RESIDUALS
   *  \n DESCRIPTION: Output residual info to solution/restart file  \ingroup Config*/
  addBoolOption("WRT_RESIDUALS", Wrt_Residuals, false);
  /*!\brief WRT_LIMITERS
   *  \n DESCRIPTION: Output limiter value information to solution/restart file  \ingroup Config*/
  addBoolOption("WRT_LIMITERS", Wrt_Limiters, false);
  /*!\brief WRT_SHARPEDGES
   *  \n DESCRIPTION: Output sharp edge limiter information to solution/restart file  \ingroup Config*/
  addBoolOption("WRT_SHARPEDGES", Wrt_SharpEdges, false);
  /* DESCRIPTION: Output the rind layers in the solution files  \ingroup Config*/
  addBoolOption("WRT_HALO", Wrt_Halo, false);
  /* DESCRIPTION: Output the performance summary to the console at the end of SU2_CFD  \ingroup Config*/
  addBoolOption("WRT_PERFORMANCE", Wrt_Performance, false);
  /* DESCRIPTION: Output the tape statistics (discrete adjoint)  \ingroup Config*/
  addBoolOption("WRT_AD_STATISTICS", Wrt_AD_Statistics, false);
  /* DESCRIPTION: Write the mesh quality metrics to the visualization files.  \ingroup Config*/
  addBoolOption("WRT_MESH_QUALITY", Wrt_MeshQuality, false);
    /* DESCRIPTION: Output a 1D slice of a 2D cartesian solution \ingroup Config*/
  addBoolOption("WRT_SLICE", Wrt_Slice, false);
  /*!\brief MARKER_ANALYZE_AVERAGE
   *  \n DESCRIPTION: Output averaged flow values on specified analyze marker.
   *  Options: AREA, MASSFLUX
   *  \n Use with MARKER_ANALYZE. \ingroup Config*/
  addEnumOption("MARKER_ANALYZE_AVERAGE", Kind_Average, Average_Map, AVERAGE_MASSFLUX);
  /*!\brief COMM_LEVEL
   *  \n DESCRIPTION: Level of MPI communications during runtime  \ingroup Config*/
  addEnumOption("COMM_LEVEL", Comm_Level, Comm_Map, COMM_FULL);

  /*!\par CONFIG_CATEGORY: Dynamic mesh definition \ingroup Config*/
  /*--- Options related to dynamic meshes ---*/

  /* DESCRIPTION: Type of mesh motion */
  addEnumOption("GRID_MOVEMENT", Kind_GridMovement, GridMovement_Map, NO_MOVEMENT);
  /* DESCRIPTION: Type of surface motion */
  addEnumListOption("SURFACE_MOVEMENT",nKind_SurfaceMovement, Kind_SurfaceMovement, SurfaceMovement_Map);
  /* DESCRIPTION: Marker(s) of moving surfaces (MOVING_WALL or DEFORMING grid motion). */
  addStringListOption("MARKER_MOVING", nMarker_Moving, Marker_Moving);
  /* DESCRIPTION: Mach number (non-dimensional, based on the mesh velocity and freestream vals.) */
  addDoubleOption("MACH_MOTION", Mach_Motion, 0.0);
  default_vel_inf[0] = 0.0; default_vel_inf[1] = 0.0; default_vel_inf[2] = 0.0;  
  /* DESCRIPTION: Coordinates of the rigid motion origin */
  addDoubleArrayOption("MOTION_ORIGIN", 3, Motion_Origin, default_vel_inf);
  /* DESCRIPTION: Translational velocity vector (m/s) in the x, y, & z directions (RIGID_MOTION only) */
  addDoubleArrayOption("TRANSLATION_RATE", 3, Translation_Rate, default_vel_inf); 
  /* DESCRIPTION: Angular velocity vector (rad/s) about x, y, & z axes (RIGID_MOTION only) */
  addDoubleArrayOption("ROTATION_RATE", 3, Rotation_Rate, default_vel_inf);
  /* DESCRIPTION: Pitching angular freq. (rad/s) about x, y, & z axes (RIGID_MOTION only) */
  addDoubleArrayOption("PITCHING_OMEGA", 3, Pitching_Omega, default_vel_inf);
  /* DESCRIPTION: Pitching amplitude (degrees) about x, y, & z axes (RIGID_MOTION only) */
  addDoubleArrayOption("PITCHING_AMPL", 3, Pitching_Ampl, default_vel_inf); 
  /* DESCRIPTION: Pitching phase offset (degrees) about x, y, & z axes (RIGID_MOTION only) */
  addDoubleArrayOption("PITCHING_PHASE", 3, Pitching_Phase, default_vel_inf);
  /* DESCRIPTION: Plunging angular freq. (rad/s) in x, y, & z directions (RIGID_MOTION only) */
  addDoubleArrayOption("PLUNGING_OMEGA", 3, Plunging_Omega, default_vel_inf);
  /* DESCRIPTION: Plunging amplitude (m) in x, y, & z directions (RIGID_MOTION only) */
  addDoubleArrayOption("PLUNGING_AMPL", 3, Plunging_Ampl, default_vel_inf);
  /* DESCRIPTION: Coordinates of the rigid motion origin */
  addDoubleListOption("SURFACE_MOTION_ORIGIN", nMarkerMotion_Origin, MarkerMotion_Origin);
  /* DESCRIPTION: Translational velocity vector (m/s) in the x, y, & z directions (DEFORMING only) */
  addDoubleListOption("SURFACE_TRANSLATION_RATE", nMarkerTranslation, MarkerTranslation_Rate); 
  /* DESCRIPTION: Angular velocity vector (rad/s) about x, y, & z axes (DEFORMING only) */
  addDoubleListOption("SURFACE_ROTATION_RATE", nMarkerRotation_Rate, MarkerRotation_Rate);
  /* DESCRIPTION: Pitching angular freq. (rad/s) about x, y, & z axes (DEFORMING only) */
  addDoubleListOption("SURFACE_PITCHING_OMEGA", nMarkerPitching_Omega, MarkerPitching_Omega);
  /* DESCRIPTION: Pitching amplitude (degrees) about x, y, & z axes (DEFORMING only) */
  addDoubleListOption("SURFACE_PITCHING_AMPL", nMarkerPitching_Ampl, MarkerPitching_Ampl); 
  /* DESCRIPTION: Pitching phase offset (degrees) about x, y, & z axes (DEFORMING only) */
  addDoubleListOption("SURFACE_PITCHING_PHASE", nMarkerPitching_Phase, MarkerPitching_Phase);
  /* DESCRIPTION: Plunging angular freq. (rad/s) in x, y, & z directions (DEFORMING only) */
  addDoubleListOption("SURFACE_PLUNGING_OMEGA", nMarkerPlunging_Omega, MarkerPlunging_Omega);
  /* DESCRIPTION: Plunging amplitude (m) in x, y, & z directions (DEFORMING only) */
  addDoubleListOption("SURFACE_PLUNGING_AMPL", nMarkerPlunging_Ampl, MarkerPlunging_Ampl);
  /* DESCRIPTION: Value to move motion origins (1 or 0) */
  addUShortListOption("MOVE_MOTION_ORIGIN", nMoveMotion_Origin, MoveMotion_Origin);

  /*!\par CONFIG_CATEGORY: Grid adaptation \ingroup Config*/
  /*--- Options related to grid adaptation ---*/

  /* DESCRIPTION: Kind of grid adaptation */
  addEnumOption("KIND_ADAPT", Kind_Adaptation, Adapt_Map, NO_ADAPT);
  /* DESCRIPTION: Percentage of new elements (% of the original number of elements) */
  addDoubleOption("NEW_ELEMS", New_Elem_Adapt, -1.0);
  /* DESCRIPTION: Scale factor for the dual volume */
  addDoubleOption("DUALVOL_POWER", DualVol_Power, 0.5);
  /* DESCRIPTION: Use analytical definition for surfaces */
  addEnumOption("ANALYTICAL_SURFDEF", Analytical_Surface, Geo_Analytic_Map, NO_GEO_ANALYTIC);
  /* DESCRIPTION: Before each computation, implicitly smooth the nodal coordinates */
  addBoolOption("SMOOTH_GEOMETRY", SmoothNumGrid, false);
  /* DESCRIPTION: Adapt the boundary elements */
  addBoolOption("ADAPT_BOUNDARY", AdaptBoundary, true);

  /*!\par CONFIG_CATEGORY: Aeroelastic Simulation (Typical Section Model) \ingroup Config*/
  /*--- Options related to aeroelastic simulations using the Typical Section Model) ---*/
  /* DESCRIPTION: The flutter speed index (modifies the freestream condition) */
  addDoubleOption("FLUTTER_SPEED_INDEX", FlutterSpeedIndex, 0.6);
  /* DESCRIPTION: Natural frequency of the spring in the plunging direction (rad/s). */
  addDoubleOption("PLUNGE_NATURAL_FREQUENCY", PlungeNaturalFrequency, 100);
  /* DESCRIPTION: Natural frequency of the spring in the pitching direction (rad/s). */
  addDoubleOption("PITCH_NATURAL_FREQUENCY", PitchNaturalFrequency, 100);
  /* DESCRIPTION: The airfoil mass ratio. */
  addDoubleOption("AIRFOIL_MASS_RATIO", AirfoilMassRatio, 60);
  /* DESCRIPTION: Distance in semichords by which the center of gravity lies behind the elastic axis. */
  addDoubleOption("CG_LOCATION", CG_Location, 1.8);
  /* DESCRIPTION: The radius of gyration squared (expressed in semichords) of the typical section about the elastic axis. */
  addDoubleOption("RADIUS_GYRATION_SQUARED", RadiusGyrationSquared, 3.48);
  /* DESCRIPTION: Solve the aeroelastic equations every given number of internal iterations. */
  addUnsignedShortOption("AEROELASTIC_ITER", AeroelasticIter, 3);
  
  /*!\par CONFIG_CATEGORY: Optimization Problem*/
  
  /* DESCRIPTION: Scale the line search in the optimizer */
  addDoubleOption("OPT_RELAX_FACTOR", Opt_RelaxFactor, 1.0);

  /* DESCRIPTION: Bound the line search in the optimizer */
  addDoubleOption("OPT_LINE_SEARCH_BOUND", Opt_LineSearch_Bound, 1E6);

  /*!\par CONFIG_CATEGORY: Wind Gust \ingroup Config*/
  /*--- Options related to wind gust simulations ---*/

  /* DESCRIPTION: Apply a wind gust */
  addBoolOption("WIND_GUST", Wind_Gust, false);
  /* DESCRIPTION: Type of gust */
  addEnumOption("GUST_TYPE", Gust_Type, Gust_Type_Map, NO_GUST);
  /* DESCRIPTION: Gust wavelenght (meters) */
  addDoubleOption("GUST_WAVELENGTH", Gust_WaveLength, 0.0);
  /* DESCRIPTION: Number of gust periods */
  addDoubleOption("GUST_PERIODS", Gust_Periods, 1.0);
  /* DESCRIPTION: Gust amplitude (m/s) */
  addDoubleOption("GUST_AMPL", Gust_Ampl, 0.0);
  /* DESCRIPTION: Time at which to begin the gust (sec) */
  addDoubleOption("GUST_BEGIN_TIME", Gust_Begin_Time, 0.0);
  /* DESCRIPTION: Location at which the gust begins (meters) */
  addDoubleOption("GUST_BEGIN_LOC", Gust_Begin_Loc, 0.0);
  /* DESCRIPTION: Direction of the gust X or Y dir */
  addEnumOption("GUST_DIR", Gust_Dir, Gust_Dir_Map, Y_DIR);

  /* Harmonic Balance config */
  /* DESCRIPTION: Omega_HB = 2*PI*frequency - frequencies for Harmonic Balance method */
  addDoubleListOption("OMEGA_HB", nOmega_HB, Omega_HB);

  /*!\par CONFIG_CATEGORY: Equivalent Area \ingroup Config*/
  /*--- Options related to the equivalent area ---*/

  /* DESCRIPTION: Evaluate equivalent area on the Near-Field  */
  addBoolOption("EQUIV_AREA", EquivArea, false);
  default_ea_lim[0] = 0.0; default_ea_lim[1] = 1.0; default_ea_lim[2] = 1.0;
  /* DESCRIPTION: Integration limits of the equivalent area ( xmin, xmax, Dist_NearField ) */
  addDoubleArrayOption("EA_INT_LIMIT", 3, EA_IntLimit, default_ea_lim);
  /* DESCRIPTION: Equivalent area scaling factor */
  addDoubleOption("EA_SCALE_FACTOR", EA_ScaleFactor, 1.0);

	// these options share nDV as their size in the option references; not a good idea
	/*!\par CONFIG_CATEGORY: Grid deformation \ingroup Config*/
  /*--- Options related to the grid deformation ---*/

	/* DESCRIPTION: Kind of deformation */
	addEnumListOption("DV_KIND", nDV, Design_Variable, Param_Map);
	/* DESCRIPTION: Marker of the surface to which we are going apply the shape deformation */
  addStringListOption("DV_MARKER", nMarker_DV, Marker_DV);
	/* DESCRIPTION: Parameters of the shape deformation
   - FFD_CONTROL_POINT_2D ( FFDBox ID, i_Ind, j_Ind, x_Disp, y_Disp )
   - FFD_RADIUS_2D ( FFDBox ID )
   - FFD_CAMBER_2D ( FFDBox ID, i_Ind )
   - FFD_THICKNESS_2D ( FFDBox ID, i_Ind )
   - HICKS_HENNE ( Lower Surface (0)/Upper Surface (1)/Only one Surface (2), x_Loc )
   - SURFACE_BUMP ( x_start, x_end, x_Loc )
   - CST ( Lower Surface (0)/Upper Surface (1), Kulfan parameter number, Total number of Kulfan parameters for surface )
   - NACA_4DIGITS ( 1st digit, 2nd digit, 3rd and 4th digit )
   - PARABOLIC ( Center, Thickness )
   - TRANSLATION ( x_Disp, y_Disp, z_Disp )
   - ROTATION ( x_Orig, y_Orig, z_Orig, x_End, y_End, z_End )
   - OBSTACLE ( Center, Bump size )
   - SPHERICAL ( ControlPoint_Index, Theta_Disp, R_Disp )
   - FFD_CONTROL_POINT ( FFDBox ID, i_Ind, j_Ind, k_Ind, x_Disp, y_Disp, z_Disp )
   - FFD_TWIST ( FFDBox ID, x_Orig, y_Orig, z_Orig, x_End, y_End, z_End )
   - FFD_TWIST_2D ( FFDBox ID, x_Orig, y_Orig, z_Orig, x_End, y_End, z_End )
   - FFD_ROTATION ( FFDBox ID, x_Orig, y_Orig, z_Orig, x_End, y_End, z_End )
   - FFD_CONTROL_SURFACE ( FFDBox ID, x_Orig, y_Orig, z_Orig, x_End, y_End, z_End )
   - FFD_CAMBER ( FFDBox ID, i_Ind, j_Ind )
   - FFD_THICKNESS ( FFDBox ID, i_Ind, j_Ind ) */
	addDVParamOption("DV_PARAM", nDV, ParamDV, FFDTag, Design_Variable);
  /* DESCRIPTION: New value of the shape deformation */
  addDVValueOption("DV_VALUE", nDV_Value, DV_Value, nDV, ParamDV, Design_Variable);
  /* DESCRIPTION: Provide a file of surface positions from an external parameterization. */
  addStringOption("DV_FILENAME", DV_Filename, string("surface_positions.dat"));
  /* DESCRIPTION: File of sensitivities as an unordered ASCII file with rows of x, y, z, dJ/dx, dJ/dy, dJ/dz for each volume grid point. */
  addStringOption("DV_UNORDERED_SENS_FILENAME", DV_Unordered_Sens_Filename, string("unordered_sensitivity.dat"));
  /* DESCRIPTION: File of sensitivities as an ASCII file with rows of x, y, z, dJ/dx, dJ/dy, dJ/dz for each surface grid point. */
  addStringOption("DV_SENS_FILENAME", DV_Sens_Filename, string("surface_sensitivity.dat"));
  /*!\brief OUTPUT_FORMAT \n DESCRIPTION: I/O format for output plots. \n OPTIONS: see \link Output_Map \endlink \n DEFAULT: TECPLOT \ingroup Config */
  addEnumOption("DV_SENSITIVITY_FORMAT", Sensitivity_FileFormat, Sensitivity_Map, SU2_NATIVE);
	/* DESCRIPTION: Hold the grid fixed in a region */
  addBoolOption("HOLD_GRID_FIXED", Hold_GridFixed, false);
	default_grid_fix[0] = -1E15; default_grid_fix[1] = -1E15; default_grid_fix[2] = -1E15;
	default_grid_fix[3] =  1E15; default_grid_fix[4] =  1E15; default_grid_fix[5] =  1E15;
	/* DESCRIPTION: Coordinates of the box where the grid will be deformed (Xmin, Ymin, Zmin, Xmax, Ymax, Zmax) */
	addDoubleArrayOption("HOLD_GRID_FIXED_COORD", 6, Hold_GridFixed_Coord, default_grid_fix);
	/* DESCRIPTION: Visualize the deformation (surface grid) */
  addBoolOption("VISUALIZE_SURFACE_DEF", Visualize_Surface_Def, true);
  /* DESCRIPTION: Visualize the deformation (volume grid) */
  addBoolOption("VISUALIZE_VOLUME_DEF", Visualize_Volume_Def, false);

  /*!\par CONFIG_CATEGORY: Deformable mesh \ingroup Config*/
  /*--- option related to deformable meshes ---*/
  /* DESCRIPTION: Decide whether the mesh will undergo deformations */
  addBoolOption("DEFORM_MESH", Deform_Mesh, false);
  /* DESCRIPTION: Print the residuals during mesh deformation to the console */
  addBoolOption("DEFORM_CONSOLE_OUTPUT", Deform_Output, false);
  /* DESCRIPTION: Number of nonlinear deformation iterations (surface deformation increments) */
  addUnsignedLongOption("DEFORM_NONLINEAR_ITER", GridDef_Nonlinear_Iter, 1);
  /* DESCRIPTION: Number of smoothing iterations for FEA mesh deformation */
  addUnsignedLongOption("DEFORM_LINEAR_ITER", GridDef_Linear_Iter, 1000);
  /* DESCRIPTION: Deform coefficient (-1.0 to 0.5) */
  addDoubleOption("DEFORM_COEFF", Deform_Coeff, 1E6);
  /* DESCRIPTION: Deform limit in m or inches */
  addDoubleOption("DEFORM_LIMIT", Deform_Limit, 1E6);
  /* DESCRIPTION: Type of element stiffness imposed for FEA mesh deformation (INVERSE_VOLUME, WALL_DISTANCE, CONSTANT_STIFFNESS) */
  addEnumOption("DEFORM_STIFFNESS_TYPE", Deform_Stiffness_Type, Deform_Stiffness_Map, SOLID_WALL_DISTANCE);
  /* DESCRIPTION: Poisson's ratio for constant stiffness FEA method of grid deformation*/
  addDoubleOption("DEFORM_ELASTICITY_MODULUS", Deform_ElasticityMod, 2E11);
  /* DESCRIPTION: Young's modulus and Poisson's ratio for constant stiffness FEA method of grid deformation*/
  addDoubleOption("DEFORM_POISSONS_RATIO", Deform_PoissonRatio, 0.3);
  /*  DESCRIPTION: Linear solver for the mesh deformation\n OPTIONS: see \link Linear_Solver_Map \endlink \n DEFAULT: FGMRES \ingroup Config*/
  addEnumOption("DEFORM_LINEAR_SOLVER", Kind_Deform_Linear_Solver, Linear_Solver_Map, FGMRES);
  /*  \n DESCRIPTION: Preconditioner for the Krylov linear solvers \n OPTIONS: see \link Linear_Solver_Prec_Map \endlink \n DEFAULT: LU_SGS \ingroup Config*/
  addEnumOption("DEFORM_LINEAR_SOLVER_PREC", Kind_Deform_Linear_Solver_Prec, Linear_Solver_Prec_Map, ILU);
  /* DESCRIPTION: Minimum error threshold for the linear solver for the implicit formulation */
  addDoubleOption("DEFORM_LINEAR_SOLVER_ERROR", Deform_Linear_Solver_Error, 1E-14);
  /* DESCRIPTION: Maximum number of iterations of the linear solver for the implicit formulation */
  addUnsignedLongOption("DEFORM_LINEAR_SOLVER_ITER", Deform_Linear_Solver_Iter, 1000);

  /*!\par CONFIG_CATEGORY: Rotorcraft problem \ingroup Config*/
  /*--- option related to rotorcraft problems ---*/

  /* DESCRIPTION: MISSING ---*/
  addDoubleOption("CYCLIC_PITCH", Cyclic_Pitch, 0.0);
  /* DESCRIPTION: MISSING ---*/
  addDoubleOption("COLLECTIVE_PITCH", Collective_Pitch, 0.0);

  /*!\par CONFIG_CATEGORY: FEM flow solver definition \ingroup Config*/
  /*--- Options related to the finite element flow solver---*/

  /* DESCRIPTION: Riemann solver used for DG (ROE, LAX-FRIEDRICH, AUSM, AUSMPW+, HLLC, VAN_LEER) */
  addEnumOption("RIEMANN_SOLVER_FEM", Riemann_Solver_FEM, Upwind_Map, ROE);
  /* DESCRIPTION: Constant factor applied for quadrature with straight elements (2.0 by default) */
  addDoubleOption("QUADRATURE_FACTOR_STRAIGHT_FEM", Quadrature_Factor_Straight, 2.0);
  /* DESCRIPTION: Constant factor applied for quadrature with curved elements (3.0 by default) */
  addDoubleOption("QUADRATURE_FACTOR_CURVED_FEM", Quadrature_Factor_Curved, 3.0);
  /* DESCRIPTION: Factor applied during quadrature in time for ADER-DG. (2.0 by default) */
  addDoubleOption("QUADRATURE_FACTOR_TIME_ADER_DG", Quadrature_Factor_Time_ADER_DG, 2.0);
  /* DESCRIPTION: Factor for the symmetrizing terms in the DG FEM discretization (1.0 by default) */
  addDoubleOption("THETA_INTERIOR_PENALTY_DG_FEM", Theta_Interior_Penalty_DGFEM, 1.0);
  /* DESCRIPTION: Compute the entropy in the fluid model (YES, NO) */
  addBoolOption("COMPUTE_ENTROPY_FLUID_MODEL", Compute_Entropy, true);
  /* DESCRIPTION: Use the lumped mass matrix for steady DGFEM computations */
  addBoolOption("USE_LUMPED_MASSMATRIX_DGFEM", Use_Lumped_MassMatrix_DGFEM, false);
  /* DESCRIPTION: Only compute the exact Jacobian of the spatial discretization (NO, YES) */
  addBoolOption("JACOBIAN_SPATIAL_DISCRETIZATION_ONLY", Jacobian_Spatial_Discretization_Only, false);

  /* DESCRIPTION: Number of aligned bytes for the matrix multiplications. Multiple of 64. (128 by default) */
  addUnsignedShortOption("ALIGNED_BYTES_MATMUL", byteAlignmentMatMul, 128);

  /*!\par CONFIG_CATEGORY: FEA solver \ingroup Config*/
  /*--- Options related to the FEA solver ---*/

  /*!\brief FEA_FILENAME \n DESCRIPTION: Filename to input for element-based properties \n Default: element_properties.dat \ingroup Config */
  addStringOption("FEA_FILENAME", FEA_FileName, string("element_properties.dat"));

  /* DESCRIPTION: Modulus of elasticity */
  addDoubleListOption("ELASTICITY_MODULUS", nElasticityMod, ElasticityMod);
  /* DESCRIPTION: Poisson ratio */
  addDoubleListOption("POISSON_RATIO", nPoissonRatio, PoissonRatio);
  /* DESCRIPTION: Material density */
  addDoubleListOption("MATERIAL_DENSITY", nMaterialDensity, MaterialDensity);
  /* DESCRIPTION: Knowles B constant */
  addDoubleOption("KNOWLES_B", Knowles_B, 1.0);
  /* DESCRIPTION: Knowles N constant */
  addDoubleOption("KNOWLES_N", Knowles_N, 1.0);

  /*  DESCRIPTION: Include DE effects
  *  Options: NO, YES \ingroup Config */
  addBoolOption("DE_EFFECTS", DE_Effects, false);
  /*!\brief ELECTRIC_FIELD_CONST \n DESCRIPTION: Value of the Dielectric Elastomer constant */
  addDoubleListOption("ELECTRIC_FIELD_CONST", nElectric_Constant, Electric_Constant);
  /* DESCRIPTION: Modulus of the Electric Fields */
  addDoubleListOption("ELECTRIC_FIELD_MOD", nElectric_Field, Electric_Field_Mod);
  /* DESCRIPTION: Direction of the Electic Fields */
  addDoubleListOption("ELECTRIC_FIELD_DIR", nDim_Electric_Field, Electric_Field_Dir);

  /*!\brief DESIGN_VARIABLE_FEA
   *  \n DESCRIPTION: Design variable for FEA problems \n OPTIONS: See \link DVFEA_Map \endlink \n DEFAULT VENKATAKRISHNAN \ingroup Config */
  addEnumOption("DESIGN_VARIABLE_FEA", Kind_DV_FEA, DVFEA_Map, NODV_FEA);

  /*  DESCRIPTION: Consider a reference solution for the structure (optimization applications)
  *  Options: NO, YES \ingroup Config */
  addBoolOption("REFERENCE_GEOMETRY", RefGeom, false);
  /*!\brief REFERENCE_GEOMETRY_PENALTY\n DESCRIPTION: Penalty weight value for the objective function \ingroup Config*/
  addDoubleOption("REFERENCE_GEOMETRY_PENALTY", RefGeom_Penalty, 1E6);
  /*!\brief SOLUTION_FLOW_FILENAME \n DESCRIPTION: Restart structure input file (the file output under the filename set by RESTART_FLOW_FILENAME) \n Default: solution_flow.dat \ingroup Config */
  addStringOption("REFERENCE_GEOMETRY_FILENAME", RefGeom_FEMFileName, string("reference_geometry.dat"));
  /*!\brief MESH_FORMAT \n DESCRIPTION: Mesh input file format \n OPTIONS: see \link Input_Map \endlink \n DEFAULT: SU2 \ingroup Config*/
  addEnumOption("REFERENCE_GEOMETRY_FORMAT", RefGeom_FileFormat, Input_Ref_Map, SU2_REF);

  /*!\brief TOTAL_DV_PENALTY\n DESCRIPTION: Penalty weight value to maintain the total sum of DV constant \ingroup Config*/
  addDoubleOption("TOTAL_DV_PENALTY", DV_Penalty, 0);

  /*!\brief REFERENCE_NODE\n  DESCRIPTION: Reference node for the structure (optimization applications) */
  addUnsignedLongOption("REFERENCE_NODE", refNodeID, 0);
  /* DESCRIPTION: Modulus of the electric fields */
  addDoubleListOption("REFERENCE_NODE_DISPLACEMENT", nDim_RefNode, RefNode_Displacement);
  /*!\brief REFERENCE_NODE_PENALTY\n DESCRIPTION: Penalty weight value for the objective function \ingroup Config*/
  addDoubleOption("REFERENCE_NODE_PENALTY", RefNode_Penalty, 1E3);

  /*!\brief REGIME_TYPE \n  DESCRIPTION: Geometric condition \n OPTIONS: see \link Struct_Map \endlink \ingroup Config*/
  addEnumOption("GEOMETRIC_CONDITIONS", Kind_Struct_Solver, Struct_Map, SMALL_DEFORMATIONS);
  /*!\brief REGIME_TYPE \n  DESCRIPTION: Material model \n OPTIONS: see \link Material_Map \endlink \ingroup Config*/
  addEnumOption("MATERIAL_MODEL", Kind_Material, Material_Map, LINEAR_ELASTIC);
  /*!\brief REGIME_TYPE \n  DESCRIPTION: Compressibility of the material \n OPTIONS: see \link MatComp_Map \endlink \ingroup Config*/
  addEnumOption("MATERIAL_COMPRESSIBILITY", Kind_Material_Compress, MatComp_Map, COMPRESSIBLE_MAT);

  /*  DESCRIPTION: Consider a prestretch in the structural domain
  *  Options: NO, YES \ingroup Config */
  addBoolOption("PRESTRETCH", Prestretch, false);
  /*!\brief PRESTRETCH_FILENAME \n DESCRIPTION: Filename to input for prestretching membranes \n Default: prestretch_file.dat \ingroup Config */
  addStringOption("PRESTRETCH_FILENAME", Prestretch_FEMFileName, string("prestretch_file.dat"));

  /* DESCRIPTION: Iterative method for non-linear structural analysis */
  addEnumOption("NONLINEAR_FEM_SOLUTION_METHOD", Kind_SpaceIteScheme_FEA, Space_Ite_Map_FEA, NEWTON_RAPHSON);
  /* DESCRIPTION: Number of internal iterations for Newton-Raphson Method in nonlinear structural applications */
  addUnsignedLongOption("NONLINEAR_FEM_INT_ITER", Dyn_nIntIter, 10);

  /* DESCRIPTION: Formulation for bidimensional elasticity solver */
  addEnumOption("FORMULATION_ELASTICITY_2D", Kind_2DElasForm, ElasForm_2D, PLANE_STRAIN);
  /*  DESCRIPTION: Apply dead loads
  *  Options: NO, YES \ingroup Config */
  addBoolOption("DEAD_LOAD", DeadLoad, false);
  /*  DESCRIPTION: Temporary: pseudo static analysis (no density in dynamic analysis)
  *  Options: NO, YES \ingroup Config */
  addBoolOption("PSEUDO_STATIC", PseudoStatic, false);
  /* DESCRIPTION: Dynamic or static structural analysis */
  addEnumOption("DYNAMIC_ANALYSIS", Dynamic_Analysis, Dynamic_Map, STATIC);
  /* DESCRIPTION: Time Step for dynamic analysis (s) */
  addDoubleOption("DYN_TIMESTEP", Delta_DynTime, 0.0);
  /* DESCRIPTION: Total Physical Time for dual time stepping simulations (s) */
  addDoubleOption("DYN_TIME", Total_DynTime, 1.0);
  /* DESCRIPTION: Parameter alpha for Newmark scheme (s) */
  addDoubleOption("NEWMARK_BETA", Newmark_beta, 0.25);
  /* DESCRIPTION: Parameter delta for Newmark scheme (s) */
  addDoubleOption("NEWMARK_GAMMA", Newmark_gamma, 0.5);
  /* DESCRIPTION: Apply the load as a ramp */
  addBoolOption("RAMP_LOADING", Ramp_Load, false);
  /* DESCRIPTION: Time while the load is to be increased linearly */
  addDoubleOption("RAMP_TIME", Ramp_Time, 1.0);
  /* DESCRIPTION: Transfer method used for multiphysics problems */
  addEnumOption("DYNAMIC_LOAD_TRANSFER", Dynamic_LoadTransfer, Dyn_Transfer_Method_Map, POL_ORDER_1);

  /* DESCRIPTION: Newmark - Generalized alpha - coefficients */
  addDoubleListOption("TIME_INT_STRUCT_COEFFS", nIntCoeffs, Int_Coeffs);

  /*  DESCRIPTION: Apply dead loads. Options: NO, YES \ingroup Config */
  addBoolOption("INCREMENTAL_LOAD", IncrementalLoad, false);
  /* DESCRIPTION: Maximum number of increments of the  */
  addUnsignedLongOption("NUMBER_INCREMENTS", IncLoad_Nincrements, 10);

  default_inc_crit[0] = 0.0; default_inc_crit[1] = 0.0; default_inc_crit[2] = 0.0;
  /* DESCRIPTION: Definition of the  UTOL RTOL ETOL*/
  addDoubleArrayOption("INCREMENTAL_CRITERIA", 3, IncLoad_Criteria, default_inc_crit);

  /* DESCRIPTION: Use of predictor */
  addBoolOption("PREDICTOR", Predictor, false);
  /* DESCRIPTION: Order of the predictor */
  addUnsignedShortOption("PREDICTOR_ORDER", Pred_Order, 0);

  /* DESCRIPTION: Topology optimization options */
  addBoolOption("TOPOLOGY_OPTIMIZATION", topology_optimization, false);
  addStringOption("TOPOL_OPTIM_OUTFILE", top_optim_output_file, string("element_derivatives.dat"));
  addDoubleOption("TOPOL_OPTIM_SIMP_EXPONENT", simp_exponent, 1.0);
  addDoubleOption("TOPOL_OPTIM_SIMP_MINSTIFF", simp_minimum_stiffness, 0.001);
  addEnumListOption("TOPOL_OPTIM_FILTER_KERNEL", top_optim_nKernel, top_optim_kernels, Filter_Kernel_Map);
  addDoubleListOption("TOPOL_OPTIM_FILTER_RADIUS", top_optim_nRadius, top_optim_filter_radius);
  addDoubleListOption("TOPOL_OPTIM_KERNEL_PARAM", top_optim_nKernelParams, top_optim_kernel_params);
  addUnsignedShortOption("TOPOL_OPTIM_SEARCH_LIMIT", top_optim_search_lim, 0);
  addEnumOption("TOPOL_OPTIM_PROJECTION_TYPE", top_optim_proj_type, Projection_Function_Map, NO_PROJECTION);
  addDoubleOption("TOPOL_OPTIM_PROJECTION_PARAM", top_optim_proj_param, 0.0);

  /* CONFIG_CATEGORY: FSI solver */
  /*--- Options related to the FSI solver ---*/

  /*!\brief PHYSICAL_PROBLEM_FLUID_FSI
   *  DESCRIPTION: Physical governing equations \n
   *  Options: NONE (default),EULER, NAVIER_STOKES, RANS,
   *  \ingroup Config*/
  addEnumOption("FSI_FLUID_PROBLEM", Kind_Solver_Fluid_FSI, FSI_Fluid_Solver_Map, NO_SOLVER_FFSI);

  /*!\brief PHYSICAL_PROBLEM_STRUCTURAL_FSI
   *  DESCRIPTION: Physical governing equations \n
   *  Options: NONE (default), FEM_ELASTICITY
   *  \ingroup Config*/
  addEnumOption("FSI_STRUCTURAL_PROBLEM", Kind_Solver_Struc_FSI, FSI_Struc_Solver_Map, NO_SOLVER_SFSI);

  /* DESCRIPTION: Linear solver for the structural side on FSI problems */
  addEnumOption("FSI_LINEAR_SOLVER_STRUC", Kind_Linear_Solver_FSI_Struc, Linear_Solver_Map, FGMRES);
  /* DESCRIPTION: Preconditioner for the Krylov linear solvers */
  addEnumOption("FSI_LINEAR_SOLVER_PREC_STRUC", Kind_Linear_Solver_Prec_FSI_Struc, Linear_Solver_Prec_Map, ILU);
  /* DESCRIPTION: Maximum number of iterations of the linear solver for the implicit formulation */
  addUnsignedLongOption("FSI_LINEAR_SOLVER_ITER_STRUC", Linear_Solver_Iter_FSI_Struc, 500);
  /* DESCRIPTION: Minimum error threshold for the linear solver for the implicit formulation */
  addDoubleOption("FSI_LINEAR_SOLVER_ERROR_STRUC", Linear_Solver_Error_FSI_Struc, 1E-6);

  /* DESCRIPTION: ID of the region we want to compute the sensitivities using direct differentiation */
  addUnsignedShortOption("FEA_ID_DIRECTDIFF", nID_DV, 0);

  /* DESCRIPTION: Restart from a steady state (sets grid velocities to 0 when loading the restart). */
  addBoolOption("RESTART_STEADY_STATE", SteadyRestart, false);

  /*!\par CONFIG_CATEGORY: Multizone definition \ingroup Config*/
  /*--- Options related to multizone problems ---*/

  /*!\brief MARKER_PLOTTING\n DESCRIPTION: Marker(s) of the surface in the surface flow solution file  \ingroup Config*/
  addStringListOption("CONFIG_LIST", nConfig_Files, Config_Filenames);

  /* DESCRIPTION: Determines if the multizone problem is solved for time-domain. */
  addBoolOption("TIME_DOMAIN", Time_Domain, false);
  /* DESCRIPTION: Number of outer iterations in the multizone problem. */
  addUnsignedLongOption("OUTER_ITER", nOuterIter, 1);
  /* DESCRIPTION: Number of inner iterations in each multizone block. */
  addUnsignedLongOption("INNER_ITER", nInnerIter, 1);
  /* DESCRIPTION: Number of time steps solved in the multizone problem. */
  addUnsignedLongOption("TIME_ITER", nTimeIter, 1);
  /* DESCRIPTION: Number of iterations in each single-zone block. */
  addUnsignedLongOption("ITER", nIter, 1000);
  /* DESCRIPTION: Restart iteration in the multizone problem. */
  addUnsignedLongOption("RESTART_ITER", Restart_Iter, 1);
  /* DESCRIPTION: Minimum error threshold for the linear solver for the implicit formulation */
  addDoubleOption("TIME_STEP", Time_Step, 0.0);
  /* DESCRIPTION: Total Physical Time for time-domain problems (s) */
  addDoubleOption("MAX_TIME", Max_Time, 1.0);
  /* DESCRIPTION: Determines if the single-zone driver is used. (TEMPORARY) */
  addBoolOption("SINGLEZONE_DRIVER", SinglezoneDriver, true);
  /* DESCRIPTION: Determines if the special output is written out */
  addBoolOption("SPECIAL_OUTPUT", SpecialOutput, false);

  /* DESCRIPTION: Determines if the convergence history of each individual zone is written to screen */
  addBoolOption("WRT_ZONE_CONV", Wrt_ZoneConv, false);
  /* DESCRIPTION: Determines if the convergence history of each individual zone is written to file */
  addBoolOption("WRT_ZONE_HIST", Wrt_ZoneHist, true);


  /* DESCRIPTION: Determines if the special output is written out */
  addBoolOption("WRT_FORCES_BREAKDOWN", Wrt_ForcesBreakdown, false);



  /*  DESCRIPTION: Use conservative approach for interpolating between meshes.
  *  Options: NO, YES \ingroup Config */
  addBoolOption("CONSERVATIVE_INTERPOLATION", ConservativeInterpolation, true);

  /*!\par KIND_INTERPOLATION \n
   * DESCRIPTION: Type of interpolation to use for multi-zone problems. \n OPTIONS: see \link Interpolator_Map \endlink
   * Sets Kind_Interpolation \ingroup Config
   */
  addEnumOption("KIND_INTERPOLATION", Kind_Interpolation, Interpolator_Map, NEAREST_NEIGHBOR);
    
  /*!\par KIND_INTERPOLATION \n
   * DESCRIPTION: Type of radial basis function to use for radial basis function interpolation. \n OPTIONS: see \link RadialBasis_Map \endlink
   * Sets Kind_RadialBasis \ingroup Config
   */
  addEnumOption("KIND_RADIAL_BASIS_FUNCTION", Kind_RadialBasisFunction, RadialBasisFunction_Map, WENDLAND_C2);
  
  /*  DESCRIPTION: Use polynomial term in radial basis function interpolation.
  *  Options: NO, YES \ingroup Config */
  addBoolOption("RADIAL_BASIS_FUNCTION_POLYNOMIAL_TERM", RadialBasisFunction_PolynomialOption, true);
  
  /* DESCRIPTION: Radius for radial basis function */
  addDoubleOption("RADIAL_BASIS_FUNCTION_PARAMETER", RadialBasisFunction_Parameter, 1);

  /* DESCRIPTION: Maximum number of FSI iterations */
  addUnsignedShortOption("FSI_ITER", nIterFSI, 1);
  /* DESCRIPTION: Number of FSI iterations during which a ramp is applied */
  addUnsignedShortOption("RAMP_FSI_ITER", nIterFSI_Ramp, 2);
  /* DESCRIPTION: Aitken's static relaxation factor */
  addDoubleOption("STAT_RELAX_PARAMETER", AitkenStatRelax, 0.4);
  /* DESCRIPTION: Aitken's dynamic maximum relaxation factor for the first iteration */
  addDoubleOption("AITKEN_DYN_MAX_INITIAL", AitkenDynMaxInit, 0.5);
  /* DESCRIPTION: Aitken's dynamic minimum relaxation factor for the first iteration */
  addDoubleOption("AITKEN_DYN_MIN_INITIAL", AitkenDynMinInit, 0.5);
  /* DESCRIPTION: Kind of relaxation */
  addEnumOption("BGS_RELAXATION", Kind_BGS_RelaxMethod, AitkenForm_Map, NO_RELAXATION);
  /* DESCRIPTION: Relaxation required */
  addBoolOption("RELAXATION", Relaxation, false);

  /*!\par CONFIG_CATEGORY: Heat solver \ingroup Config*/
  /*--- options related to the heat solver ---*/

  /* DESCRIPTION: Use Robin (default) or Neumann BC at CHT interface. */
  /*  Options: NO, YES \ingroup Config */
  addBoolOption("CHT_ROBIN", CHT_Robin, true);

  /* DESCRIPTION: Thermal diffusivity constant */
  addDoubleOption("THERMAL_DIFFUSIVITY", Thermal_Diffusivity, 1.172E-5);

  /* DESCRIPTION: Thermal diffusivity constant */
  addDoubleOption("THERMAL_DIFFUSIVITY_SOLID", Thermal_Diffusivity_Solid, 1.172E-5);

  /*!\par CONFIG_CATEGORY: Visualize Control Volumes \ingroup Config*/
  /*--- options related to visualizing control volumes ---*/

  /* DESCRIPTION: Node number for the CV to be visualized */
  addLongOption("VISUALIZE_CV", Visualize_CV, -1);

  /*!\par CONFIG_CATEGORY: Inverse design problem \ingroup Config*/
  /*--- options related to inverse design problem ---*/

  /* DESCRIPTION: Evaluate inverse design on the surface  */
  addBoolOption("INV_DESIGN_CP", InvDesign_Cp, false);

  /* DESCRIPTION: Evaluate inverse design on the surface  */
  addBoolOption("INV_DESIGN_HEATFLUX", InvDesign_HeatFlux, false);

  /*!\par CONFIG_CATEGORY: Unsupported options \ingroup Config*/
  /*--- Options that are experimental and not intended for general use ---*/

  /* DESCRIPTION: Write extra output */
  addBoolOption("EXTRA_OUTPUT", ExtraOutput, false);

  /* DESCRIPTION: Write extra heat output for a given zone heat solver zone */
  addLongOption("EXTRA_HEAT_ZONE_OUTPUT", ExtraHeatOutputZone, -1);

  /*--- options related to the FFD problem ---*/
  /*!\par CONFIG_CATEGORY:FFD point inversion \ingroup Config*/
  
  /* DESCRIPTION: Fix I plane */
  addShortListOption("FFD_FIX_I", nFFD_Fix_IDir, FFD_Fix_IDir);
  
  /* DESCRIPTION: Fix J plane */
  addShortListOption("FFD_FIX_J", nFFD_Fix_JDir, FFD_Fix_JDir);
  
  /* DESCRIPTION: Fix K plane */
  addShortListOption("FFD_FIX_K", nFFD_Fix_KDir, FFD_Fix_KDir);
  
  /* DESCRIPTION: FFD symmetry plane (j=0) */
  addBoolOption("FFD_SYMMETRY_PLANE", FFD_Symmetry_Plane, false);

  /* DESCRIPTION: Define different coordinates systems for the FFD */
  addEnumOption("FFD_COORD_SYSTEM", FFD_CoordSystem, CoordSystem_Map, CARTESIAN);

  /* DESCRIPTION: Axis information for the spherical and cylindrical coord system */
  default_ffd_axis[0] = 0.0; default_ffd_axis[1] = 0.0; default_ffd_axis[2] =0.0;
  addDoubleArrayOption("FFD_AXIS", 3, FFD_Axis, default_ffd_axis);

  /* DESCRIPTION: Number of total iterations in the FFD point inversion */
  addUnsignedShortOption("FFD_ITERATIONS", nFFD_Iter, 500);

  /* DESCRIPTION: Free surface damping coefficient */
	addDoubleOption("FFD_TOLERANCE", FFD_Tol, 1E-10);

  /* DESCRIPTION: Definition of the FFD boxes */
  addFFDDefOption("FFD_DEFINITION", nFFDBox, CoordFFDBox, TagFFDBox);
  
  /* DESCRIPTION: Definition of the FFD boxes */
  addFFDDegreeOption("FFD_DEGREE", nFFDBox, DegreeFFDBox);
  
  /* DESCRIPTION: Surface continuity at the intersection with the FFD */
  addEnumOption("FFD_CONTINUITY", FFD_Continuity, Continuity_Map, DERIVATIVE_2ND);

  /* DESCRIPTION: Kind of blending for the FFD definition */
  addEnumOption("FFD_BLENDING", FFD_Blending, Blending_Map, BEZIER );

  /* DESCRIPTION: Order of the BSplines for BSpline Blending function */
  default_ffd_coeff[0] = 2; default_ffd_coeff[1] = 2; default_ffd_coeff[2] = 2;
  addDoubleArrayOption("FFD_BSPLINE_ORDER", 3, FFD_BSpline_Order, default_ffd_coeff);

  /*--- Options for the automatic differentiation methods ---*/
  /*!\par CONFIG_CATEGORY: Automatic Differentation options\ingroup Config*/

  /* DESCRIPTION: Direct differentiation mode (forward) */
  addEnumOption("DIRECT_DIFF", DirectDiff, DirectDiff_Var_Map, NO_DERIVATIVE);

  /* DESCRIPTION: Automatic differentiation mode (reverse) */
  addBoolOption("AUTO_DIFF", AD_Mode, NO);

  /* DESCRIPTION: Preaccumulation in the AD mode. */
  addBoolOption("PREACC", AD_Preaccumulation, YES);

  /*--- options that are used in the python optimization scripts. These have no effect on the c++ toolsuite ---*/
  /*!\par CONFIG_CATEGORY:Python Options\ingroup Config*/

  /* DESCRIPTION: Gradient method */
  addPythonOption("GRADIENT_METHOD");

  /* DESCRIPTION: Geometrical Parameter */
  addPythonOption("GEO_PARAM");

  /* DESCRIPTION: Setup for design variables */
  addPythonOption("DEFINITION_DV");

  /* DESCRIPTION: Maximum number of iterations */
  addPythonOption("OPT_ITERATIONS");
  
  /* DESCRIPTION: Requested accuracy */
  addPythonOption("OPT_ACCURACY");
  
  /*!\brief OPT_COMBINE_OBJECTIVE
   *  \n DESCRIPTION: Flag specifying whether to internally combine a multi-objective function or treat separately */
  addPythonOption("OPT_COMBINE_OBJECTIVE");

  /* DESCRIPTION: Current value of the design variables */
  addPythonOption("DV_VALUE_NEW");

  /* DESCRIPTION: Previous value of the design variables */
  addPythonOption("DV_VALUE_OLD");

  /* DESCRIPTION: Number of partitions of the mesh */
  addPythonOption("NUMBER_PART");

  /* DESCRIPTION: Optimization objective function with optional scaling factor*/
  addPythonOption("OPT_OBJECTIVE");

  /* DESCRIPTION: Optimization constraint functions with optional scaling factor */
  addPythonOption("OPT_CONSTRAINT");

  /* DESCRIPTION: Finite different step for gradient estimation */
  addPythonOption("FIN_DIFF_STEP");

  /* DESCRIPTION: Verbosity of the python scripts to Stdout */
  addPythonOption("CONSOLE");

  /* DESCRIPTION: Flag specifying if the mesh was decomposed */
  addPythonOption("DECOMPOSED");

  /* DESCRIPTION: Optimization gradient factor */
  addPythonOption("OPT_GRADIENT_FACTOR");
  
  /* DESCRIPTION: Upper bound for the optimizer */
  addPythonOption("OPT_BOUND_UPPER");
  
  /* DESCRIPTION: Lower bound for the optimizer */
  addPythonOption("OPT_BOUND_LOWER");

  /* DESCRIPTION: Number of zones of the problem */
  addPythonOption("NZONES");

  /* DESCRIPTION: Activate ParMETIS mode for testing */
  addBoolOption("PARMETIS", ParMETIS, false);
    
  /*--- options that are used in the Hybrid RANS/LES Simulations  ---*/
  /*!\par CONFIG_CATEGORY:Hybrid_RANSLES Options\ingroup Config*/
    
  /* DESCRIPTION: Writing surface solution file frequency for dual time */
  addUnsignedLongOption("WRT_SURF_FREQ_DUALTIME", Wrt_Surf_Freq_DualTime, 1);

  /* DESCRIPTION: DES Constant */
  addDoubleOption("DES_CONST", Const_DES, 0.65);

  /* DESCRIPTION: Specify Hybrid RANS/LES model */
  addEnumOption("HYBRID_RANSLES", Kind_HybridRANSLES, HybridRANSLES_Map, NO_HYBRIDRANSLES);
    
  /* DESCRIPTION: Roe with low dissipation for unsteady flows */
  addEnumOption("ROE_LOW_DISSIPATION", Kind_RoeLowDiss, RoeLowDiss_Map, NO_ROELOWDISS);

  /* DESCRIPTION: Activate SA Quadratic Constitutive Relation, 2000 version */
  addBoolOption("SA_QCR", QCR, false);
  
  /* DESCRIPTION: Compute Average for unsteady simulations */
  addBoolOption("COMPUTE_AVERAGE", Compute_Average, false);
  
  /* DESCRIPTION: Multipoint design Mach number*/
  addPythonOption("MULTIPOINT_MACH_NUMBER");
  
  /* DESCRIPTION: Multipoint design Weight */
  addPythonOption("MULTIPOINT_WEIGHT");
  
  /* DESCRIPTION: Multipoint design Angle of Attack */
  addPythonOption("MULTIPOINT_AOA");
  
  /* DESCRIPTION: Multipoint design Sideslip angle */
  addPythonOption("MULTIPOINT_SIDESLIP_ANGLE");
  
  /* DESCRIPTION: Multipoint design target CL*/
  addPythonOption("MULTIPOINT_TARGET_CL");
  
  /* DESCRIPTION: Multipoint design Reynolds number */
  addPythonOption("MULTIPOINT_REYNOLDS_NUMBER");
  
  /* DESCRIPTION: Multipoint design freestream temperature */
  addPythonOption("MULTIPOINT_FREESTREAM_TEMPERATURE");
  
  /* DESCRIPTION: Multipoint design freestream pressure */
  addPythonOption("MULTIPOINT_FREESTREAM_PRESSURE");
  
  /* DESCRIPTION: Multipoint design for outlet quantities (varying back pressure or mass flow operating points). */
  addPythonOption("MULTIPOINT_OUTLET_VALUE");
  
  /* DESCRIPTION: Multipoint mesh filenames, if using different meshes for each point */
  addPythonOption("MULTIPOINT_MESH_FILENAME");

  /*--- options that are used for the output ---*/
  /*!\par CONFIG_CATEGORY:Output Options\ingroup Config*/

  /* DESCRIPTION: Type of screen output */
  addStringListOption("SCREEN_OUTPUT", nScreenOutput, ScreenOutput);
  /* DESCRIPTION: Type of output printed to the history file */
  addStringListOption("HISTORY_OUTPUT", nHistoryOutput, HistoryOutput);
  /* DESCRIPTION: Type of output printed to the volume solution file */
  addStringListOption("VOLUME_OUTPUT", nVolumeOutput, VolumeOutput);
  
  /* DESCRIPTION: History writing frequency (INNER_ITER) */
  addUnsignedLongOption("HISTORY_WRT_FREQ_INNER", HistoryWrtFreq[2], 1);
  /* DESCRIPTION: History writing frequency (OUTER_ITER) */
  addUnsignedLongOption("HISTORY_WRT_FREQ_OUTER", HistoryWrtFreq[1], 1); 
  /* DESCRIPTION: History writing frequency (TIME_ITER) */
  addUnsignedLongOption("HISTORY_WRT_FREQ_TIME", HistoryWrtFreq[0], 1);
  
  /* DESCRIPTION: Screen writing frequency (INNER_ITER) */
  addUnsignedLongOption("SCREEN_WRT_FREQ_INNER", ScreenWrtFreq[2], 1);
  /* DESCRIPTION: Screen writing frequency (OUTER_ITER) */
  addUnsignedLongOption("SCREEN_WRT_FREQ_OUTER", ScreenWrtFreq[1], 1); 
  /* DESCRIPTION: Screen writing frequency (TIME_ITER) */
  addUnsignedLongOption("SCREEN_WRT_FREQ_TIME", ScreenWrtFreq[0], 1);
  /* DESCRIPTION: Volume solution writing frequency */
  addUnsignedLongOption("OUTPUT_WRT_FREQ", VolumeWrtFreq, 250);
  /* DESCRIPTION: Volume solution files */  
  addEnumListOption("OUTPUT_FILES", nVolumeOutputFiles, VolumeOutputFiles, Output_Map);
  
  /* DESCRIPTION: Using Uncertainty Quantification with SST Turbulence Model */
  addBoolOption("USING_UQ", using_uq, false);

  /* DESCRIPTION: Parameter to perturb eigenvalues */
  addDoubleOption("UQ_DELTA_B", uq_delta_b, 1.0);

  /* DESCRIPTION: Parameter to determine kind of perturbation */
  addUnsignedShortOption("UQ_COMPONENT", eig_val_comp, 1);

  /* DESCRIPTION: Parameter to perturb eigenvalues */
  addDoubleOption("UQ_URLX", uq_urlx, 0.1);

  /* DESCRIPTION: Permuting eigenvectors for UQ analysis */
  addBoolOption("UQ_PERMUTE", uq_permute, false);

  /* DESCRIPTION: Number of calls to 'Build' that trigger re-factorization (0 means only once). */
  addUnsignedLongOption("PASTIX_FACTORIZATION_FREQUENCY", pastix_fact_freq, 1);

  /* DESCRIPTION: 0 - Quiet, 1 - During factorization and cleanup, 2 - Even more detail. */
  addUnsignedShortOption("PASTIX_VERBOSITY_LEVEL", pastix_verb_lvl, 0);

  /* DESCRIPTION: Level of fill for PaStiX incomplete LU factorization. */
  addUnsignedShortOption("PASTIX_FILL_LEVEL", pastix_fill_lvl, 1);

  /* END_CONFIG_OPTIONS */

}

void CConfig::SetConfig_Parsing(char case_filename[MAX_STRING_SIZE]) {
  string text_line, option_name;
  ifstream case_file;
  vector<string> option_value;
  
  /*--- Read the configuration file ---*/
  
  case_file.open(case_filename, ios::in);

  if (case_file.fail()) {
    SU2_MPI::Error("The configuration file (.cfg) is missing!!", CURRENT_FUNCTION);
  }

  string errorString;

  int  err_count = 0;  // How many errors have we found in the config file
  int max_err_count = 30; // Maximum number of errors to print before stopping

  map<string, bool> included_options;

  /*--- Parse the configuration file and set the options ---*/
  
  while (getline (case_file, text_line)) {
    
    if (err_count >= max_err_count) {
      errorString.append("too many errors. Stopping parse");

      cout << errorString << endl;
      throw(1);
    }
    
    if (TokenizeString(text_line, option_name, option_value)) {
      
      /*--- See if it's a python option ---*/

      if (option_map.find(option_name) == option_map.end()) {
          string newString;
          newString.append(option_name);
          newString.append(": invalid option name");
          newString.append(". Check current SU2 options in config_template.cfg.");
          newString.append("\n");
          if (!option_name.compare("EXT_ITER")) newString.append("Option EXT_ITER is deprecated as of v7.0. Please use TIME_ITER, OUTER_ITER or ITER \n"
                                                                 "to specify the number of time iterations, outer multizone iterations or iterations, respectively.");
          if (!option_name.compare("UNST_TIMESTEP")) newString.append("UNST_TIMESTEP is now TIME_STEP.\n");
          if (!option_name.compare("UNST_TIME")) newString.append("UNST_TIME is now MAX_TIME.\n");
          if (!option_name.compare("UNST_INT_ITER")) newString.append("UNST_INT_ITER is now INNER_ITER.\n");
          if (!option_name.compare("RESIDUAL_MINVAL")) newString.append("RESIDUAL_MINVAL is now CONV_RESIDUAL_MINVAL.\n");
          if (!option_name.compare("STARTCONV_ITER")) newString.append("STARTCONV_ITER is now CONV_STARTITER.\n");
          if (!option_name.compare("CAUCHY_ELEMS")) newString.append("CAUCHY_ELEMS is now CONV_CAUCHY_ELEMS.\n");
          if (!option_name.compare("CAUCHY_EPS")) newString.append("CAUCHY_EPS is now CONV_CAUCHY_EPS.\n");
          if (!option_name.compare("OUTPUT_FORMAT")) newString.append("OUTPUT_FORMAT is now TABULAR_FORMAT.\n");
          if (!option_name.compare("PHYSICAL_PROBLEM")) newString.append("PHYSICAL_PROBLEM is now SOLVER.\n");
          if (!option_name.compare("REGIME_TYPE")) newString.append("REGIME_TYPE has been removed.\n "
                                                                    "If you want use the incompressible solver, \n"
                                                                    "use INC_EULER, INC_NAVIER_STOKES or INC_RANS as value of the SOLVER option.");
          errorString.append(newString);
          err_count++;
        continue;
      }

      /*--- Option exists, check if the option has already been in the config file ---*/
      
      if (included_options.find(option_name) != included_options.end()) {
        string newString;
        newString.append(option_name);
        newString.append(": option appears twice");
        newString.append("\n");
        errorString.append(newString);
        err_count++;
        continue;
      }


      /*--- New found option. Add it to the map, and delete from all options ---*/
      
      included_options.insert(pair<string, bool>(option_name, true));
      all_options.erase(option_name);

      /*--- Set the value and check error ---*/
      
      string out = option_map[option_name]->SetValue(option_value);
      if (out.compare("") != 0) {
        errorString.append(out);
        errorString.append("\n");
        err_count++;
      }
    }
  }

  /*--- See if there were any errors parsing the config file ---*/
      
  if (errorString.size() != 0) {
    SU2_MPI::Error(errorString, CURRENT_FUNCTION);
  }

  case_file.close();
  
}

void CConfig::SetDefaultFromConfig(CConfig *config){
  
  map<string, bool> noInheritance = CCreateMap<string, bool>
      ("SCREEN_OUTPUT", true)
      ("HISTORY_OUTPUT", true);
  
  map<string, bool>::iterator iter = all_options.begin(), curr_iter;
  
  while (iter != all_options.end()){
    curr_iter = iter++;   
    if (config->option_map[curr_iter->first]->GetValue().size() > 0 && !noInheritance[curr_iter->first]){
      option_map[curr_iter->first]->SetValue(config->option_map[curr_iter->first]->GetValue());
      all_options.erase(curr_iter);      
    }
  }
}

void CConfig::SetDefault(){
  
  /*--- Set the default values for all of the options that weren't set ---*/
      
  for (map<string, bool>::iterator iter = all_options.begin(); iter != all_options.end(); ++iter) {
    if (option_map[iter->first]->GetValue().size() == 0)
      option_map[iter->first]->SetDefault();
  }
}

bool CConfig::SetRunTime_Parsing(char case_filename[MAX_STRING_SIZE]) {
  string text_line, option_name;
  ifstream case_file;
  vector<string> option_value;
  
  /*--- Read the configuration file ---*/
  
  case_file.open(case_filename, ios::in);
  
  if (case_file.fail()) { return false; }
  
  string errorString;
  
  int err_count = 0;  // How many errors have we found in the config file
  int max_err_count = 30; // Maximum number of errors to print before stopping
  
  map<string, bool> included_options;
  
  /*--- Parse the configuration file and set the options ---*/
  
  while (getline (case_file, text_line)) {
    
    if (err_count >= max_err_count) {
      errorString.append("too many errors. Stopping parse");
      
      cout << errorString << endl;
      throw(1);
    }
    
    if (TokenizeString(text_line, option_name, option_value)) {
      
      if (option_map.find(option_name) == option_map.end()) {
        
        /*--- See if it's a python option ---*/
        
        string newString;
        newString.append(option_name);
        newString.append(": invalid option name");
        newString.append("\n");
        errorString.append(newString);
        err_count++;
        continue;
      }
      
      /*--- Option exists, check if the option has already been in the config file ---*/
      
      if (included_options.find(option_name) != included_options.end()) {
        string newString;
        newString.append(option_name);
        newString.append(": option appears twice");
        newString.append("\n");
        errorString.append(newString);
        err_count++;
        continue;
      }
      
      /*--- New found option. Add it to the map, and delete from all options ---*/
      
      included_options.insert(pair<string, bool>(option_name, true));
      all_options.erase(option_name);
      
      /*--- Set the value and check error ---*/
      
      string out = option_map[option_name]->SetValue(option_value);
      if (out.compare("") != 0) {
        errorString.append(out);
        errorString.append("\n");
        err_count++;
      }
      
    }
  }
  
  /*--- Set the default values for all of the options that weren't set ---*/
      
  for (map<string, bool>::iterator iter = all_options.begin(); iter != all_options.end(); ++iter) {
    option_map[iter->first]->SetDefault();
  }
  
  /*--- See if there were any errors parsing the runtime file ---*/
  
  if (errorString.size() != 0) {
    SU2_MPI::Error(errorString, CURRENT_FUNCTION);
  }
  
  case_file.close();
  
  return true;
  
}

void CConfig::SetHeader(unsigned short val_software){
  /*--- WARNING: when compiling on Windows, ctime() is not available. Comment out
   the two lines below that use the dt variable. ---*/
  //time_t now = time(0);
  //string dt = ctime(&now); dt[24] = '.';
  if ((iZone == 0) && (rank == MASTER_NODE)){
    cout << endl << "-------------------------------------------------------------------------" << endl;
    cout << "|    ___ _   _ ___                                                      |" << endl;
    cout << "|   / __| | | |_  )   Release 6.2.0  \"Falcon\"                           |" << endl;
    cout << "|   \\__ \\ |_| |/ /                                                      |" << endl;
    switch (val_software) {
    case SU2_CFD: cout << "|   |___/\\___//___|   Suite (Computational Fluid Dynamics Code)         |" << endl; break;
    case SU2_DEF: cout << "|   |___/\\___//___|   Suite (Mesh Deformation Code)                     |" << endl; break;
    case SU2_DOT: cout << "|   |___/\\___//___|   Suite (Gradient Projection Code)                  |" << endl; break;
    case SU2_MSH: cout << "|   |___/\\___//___|   Suite (Mesh Adaptation Code)                      |" << endl; break;
    case SU2_GEO: cout << "|   |___/\\___//___|   Suite (Geometry Definition Code)                  |" << endl; break;
    case SU2_SOL: cout << "|   |___/\\___//___|   Suite (Solution Exporting Code)                   |" << endl; break;
    }
    
    cout << "|                                                                       |" << endl;
    //cout << "|   Local date and time: " << dt << "                      |" << endl;
    cout <<"-------------------------------------------------------------------------" << endl;
    cout << "| The current SU2 release has been coordinated by the                   |" << endl;
    cout << "| SU2 International Developers Society <www.su2devsociety.org>          |" << endl;
    cout << "| with selected contributions from the open-source community.           |" << endl;
    cout <<"-------------------------------------------------------------------------" << endl;
    cout << "| The main research teams contributing to the current release are:      |" << endl;
    cout << "| - Prof. Juan J. Alonso's group at Stanford University.                |" << endl;
    cout << "| - Prof. Piero Colonna's group at Delft University of Technology.      |" << endl;
    cout << "| - Prof. Nicolas R. Gauger's group at Kaiserslautern U. of Technology. |" << endl;
    cout << "| - Prof. Alberto Guardone's group at Polytechnic University of Milan.  |" << endl;
    cout << "| - Prof. Rafael Palacios' group at Imperial College London.            |" << endl;
    cout << "| - Prof. Vincent Terrapon's group at the University of Liege.          |" << endl;
    cout << "| - Prof. Edwin van der Weide's group at the University of Twente.      |" << endl;
    cout << "| - Lab. of New Concepts in Aeronautics at Tech. Inst. of Aeronautics.  |" << endl;
    cout <<"-------------------------------------------------------------------------" << endl;
    cout << "| Copyright 2012-2019, Francisco D. Palacios, Thomas D. Economon,       |" << endl;
    cout << "|                      Tim Albring, and the SU2 contributors.           |" << endl;
    cout << "|                                                                       |" << endl;
    cout << "| SU2 is free software; you can redistribute it and/or                  |" << endl;
    cout << "| modify it under the terms of the GNU Lesser General Public            |" << endl;
    cout << "| License as published by the Free Software Foundation; either          |" << endl;
    cout << "| version 2.1 of the License, or (at your option) any later version.    |" << endl;
    cout << "|                                                                       |" << endl;
    cout << "| SU2 is distributed in the hope that it will be useful,                |" << endl;
    cout << "| but WITHOUT ANY WARRANTY; without even the implied warranty of        |" << endl;
    cout << "| MERCHANTABILITY or FITNESS FOR A PARTICULAR PURPOSE. See the GNU      |" << endl;
    cout << "| Lesser General Public License for more details.                       |" << endl;
    cout << "|                                                                       |" << endl;
    cout << "| You should have received a copy of the GNU Lesser General Public      |" << endl;
    cout << "| License along with SU2. If not, see <http://www.gnu.org/licenses/>.   |" << endl;
    cout <<"-------------------------------------------------------------------------" << endl;
  }
  
}

void CConfig::SetnZone(){
  
  /*--- Just as a clarification --- */
  
  if (Multizone_Problem == NO && Kind_Solver != MULTIPHYSICS){
    nZone = 1;
  }
  
  if (Kind_Solver == MULTIPHYSICS){
    Multizone_Problem = YES;
    if (nConfig_Files == 0){
      SU2_MPI::Error("CONFIG_LIST must be provided if PHYSICAL_PROBLEM=MULTIPHYSICS", CURRENT_FUNCTION);
    }
  }
  
  if (Multizone_Problem == YES){
    
    /*--- Some basic multizone checks ---*/
    
    if (nMarker_ZoneInterface % 2 != 0){
      SU2_MPI::Error("Number of markers in MARKER_ZONE_INTERFACE must be a multiple of 2", CURRENT_FUNCTION);
    }
    
    SinglezoneDriver  = NO;
    
    if (Multizone_Mesh){
      
      /*--- Get the number of zones from the mesh file --- */
      
      nZone = GetnZone(Mesh_FileName, Mesh_FileFormat);
      
      /*--- If config list is set, make sure number matches number of zones in mesh file --- */
      
      if (nConfig_Files != 0 && (nZone != nConfig_Files)){
        SU2_MPI::Error("Number of CONFIG_LIST must match number of zones in mesh file.", CURRENT_FUNCTION);
      }
    } else {
      
      /*--- Number of zones is determined from the number of config files provided --- */
      
      if (nConfig_Files == 0){
        SU2_MPI::Error("If MULTIZONE_MESH is set to YES, you must provide a list of config files using CONFIG_LIST option", CURRENT_FUNCTION);
      }
      nZone = nConfig_Files;
      
    }
    
    /*--- Check if subconfig files exist --- */
    
    if (nConfig_Files != 0){
      for (unsigned short iConfig = 0; iConfig < nConfig_Files; iConfig++){
        ifstream f(Config_Filenames[iConfig].c_str());
        if (!f.good()){
          SU2_MPI::Error("Config file " + Config_Filenames[iConfig] + " defined in CONFIG_FILES does not exist", CURRENT_FUNCTION);
        }
      }
    }
    
  }
  
  /*--- Temporary fix until Multizone Disc. Adj. solver is ready ---- */
  
  if (Kind_Solver == FLUID_STRUCTURE_INTERACTION){
    
    nZone = GetnZone(Mesh_FileName, Mesh_FileFormat);
  
  }
  
}

void CConfig::SetPostprocessing(unsigned short val_software, unsigned short val_izone, unsigned short val_nDim) {
  
  unsigned short iCFL, iMarker;
  bool ideal_gas = ((Kind_FluidModel == STANDARD_AIR) ||
                    (Kind_FluidModel == IDEAL_GAS) ||
                    (Kind_FluidModel == INC_IDEAL_GAS) ||
                    (Kind_FluidModel == INC_IDEAL_GAS_POLY) ||
                    (Kind_FluidModel == CONSTANT_DENSITY));
  bool standard_air = ((Kind_FluidModel == STANDARD_AIR));
  
  if (nZone > 1){
    Multizone_Problem = YES;
  }
  
  /*--- Set the default output files ---*/
  if (!OptionIsSet("OUTPUT_FILES")){
    nVolumeOutputFiles = 3;
    VolumeOutputFiles = new unsigned short[nVolumeOutputFiles];
    VolumeOutputFiles[0] = RESTART_BINARY;
    VolumeOutputFiles[1] = PARAVIEW_BINARY;
    VolumeOutputFiles[2] = SURFACE_PARAVIEW_BINARY;
  }
  
  if (Kind_Solver == NAVIER_STOKES && Kind_Turb_Model != NONE){
    SU2_MPI::Error("KIND_TURB_MODEL must be NONE if SOLVER= NAVIER_STOKES", CURRENT_FUNCTION);
  }
  if (Kind_Solver == INC_NAVIER_STOKES && Kind_Turb_Model != NONE){
    SU2_MPI::Error("KIND_TURB_MODEL must be NONE if SOLVER= INC_NAVIER_STOKES", CURRENT_FUNCTION);
  }
  if (Kind_Solver == RANS && Kind_Turb_Model == NONE){
    SU2_MPI::Error("A turbulence model must be specified with KIND_TURB_MODEL if SOLVER= RANS", CURRENT_FUNCTION);
  }
  if (Kind_Solver == INC_RANS && Kind_Turb_Model == NONE){
    SU2_MPI::Error("A turbulence model must be specified with KIND_TURB_MODEL if SOLVER= INC_RANS", CURRENT_FUNCTION);
  }

<<<<<<< HEAD
#ifndef HAVE_TECIO
  if (VolumeOutputFiles[1] == TECPLOT_BINARY ||
      VolumeOutputFiles[2] == SURFACE_TECPLOT_BINARY) {
    SU2_MPI::Error(string("Tecplot binary file requested but SU2 was built without TecIO support.\n") +
                   string("You probably have to rebuild the code without the --disable-tecio flag during preconfigure.\n") +
                   string("Or switch to TECPLOT_ASCII output.\n"), CURRENT_FUNCTION);
  }
#endif
=======
//#ifndef HAVE_TECIO
//  if (Output_FileFormat == TECPLOT_BINARY) {
//    cout << "Tecplot binary file requested but SU2 was built without TecIO support." << "\n";
//    Output_FileFormat = TECPLOT;
//  }
//#endif
>>>>>>> efaf499d

  /*--- Set the boolean Wall_Functions equal to true if there is a
   definition for the wall founctions ---*/

  Wall_Functions = false;
  if (nMarker_WallFunctions > 0) {
    for (iMarker = 0; iMarker < nMarker_WallFunctions; iMarker++) {
      if (Kind_WallFunctions[iMarker] != NO_WALL_FUNCTION)
        Wall_Functions = true;
      
      if ((Kind_WallFunctions[iMarker] == ADAPTIVE_WALL_FUNCTION) || (Kind_WallFunctions[iMarker] == SCALABLE_WALL_FUNCTION)
        || (Kind_WallFunctions[iMarker] == NONEQUILIBRIUM_WALL_MODEL))

        SU2_MPI::Error(string("For RANS problems, use NO_WALL_FUNCTION, STANDARD_WALL_FUNCTION or EQUILIBRIUM_WALL_MODEL.\n"), CURRENT_FUNCTION);

    }
  }
  
  /*--- Fixed CM mode requires a static movement of the grid ---*/
  
  if (Fixed_CM_Mode) {
    Kind_GridMovement = MOVING_HTP;
  }

  /*--- Initialize the AoA and Sideslip variables for the incompressible
   solver. This is typically unused (often internal flows). This also
   is necessary to avoid any issues with the AoA adjustments for the
   compressible code for fixed lift mode (including the adjoint). ---*/

  if (Kind_Solver == INC_EULER ||
      Kind_Solver == INC_NAVIER_STOKES ||
      Kind_Solver == INC_RANS) {

    /*--- Compute x-velocity with a safegaurd for 0.0. ---*/

    su2double Vx = 1e-10;
    if (Inc_Velocity_Init[0] != 0.0) {
      Vx = Inc_Velocity_Init[0];
    }

    /*--- Compute the angle-of-attack and sideslip. ---*/

    su2double alpha = 0.0, beta = 0.0;
    if (val_nDim == 2) {
      alpha = atan(Inc_Velocity_Init[1]/Vx)*180.0/PI_NUMBER;
    } else {
      alpha = atan(Inc_Velocity_Init[2]/Vx)*180.0/PI_NUMBER;
      beta  = atan(Inc_Velocity_Init[1]/Vx)*180.0/PI_NUMBER;
    }

    /*--- Set alpha and beta in the config class. ---*/

    SetAoA(alpha);
    SetAoS(beta);
    
  }

  /*--- By default, in 2D we should use TWOD_AIRFOIL (independenly from the input file) ---*/

  if (val_nDim == 2) Geo_Description = TWOD_AIRFOIL;

  /*--- Store the SU2 module that we are executing. ---*/
  
  Kind_SU2 = val_software;

  /*--- Set limiter for no MUSCL reconstructions ---*/
  
  if ((!MUSCL_Flow) || (Kind_ConvNumScheme_Flow == SPACE_CENTERED)) Kind_SlopeLimit_Flow = NO_LIMITER;
  if ((!MUSCL_Turb) || (Kind_ConvNumScheme_Turb == SPACE_CENTERED)) Kind_SlopeLimit_Turb = NO_LIMITER;
  if ((!MUSCL_AdjFlow) || (Kind_ConvNumScheme_AdjFlow == SPACE_CENTERED)) Kind_SlopeLimit_AdjFlow = NO_LIMITER;
  if ((!MUSCL_AdjTurb) || (Kind_ConvNumScheme_AdjTurb == SPACE_CENTERED)) Kind_SlopeLimit_AdjTurb = NO_LIMITER;

  /*--- Set the default for thrust in ActDisk ---*/
  
  if ((Kind_ActDisk == NET_THRUST) || (Kind_ActDisk == BC_THRUST)
      || (Kind_ActDisk == DRAG_MINUS_THRUST) || (Kind_ActDisk == MASSFLOW)
      || (Kind_ActDisk == POWER))
    ActDisk_Jump = RATIO;

  /*--- Error-catching and automatic array adjustments for objective, marker, and weights arrays --- */

  /*--- If Kind_Obj has not been specified, these arrays need to take a default --*/

  if (Weight_ObjFunc == NULL && Kind_ObjFunc == NULL) {
    Kind_ObjFunc = new unsigned short[1];
    Kind_ObjFunc[0] = DRAG_COEFFICIENT;
    Weight_ObjFunc = new su2double[1];
    Weight_ObjFunc[0] = 1.0;
    nObj=1;
    nObjW=1;
  }

  /*--- Maker sure that arrays are the same length ---*/

  if (nObj>0) {
    if (nMarker_Monitoring!=nObj && Marker_Monitoring!= NULL) {
      if (nMarker_Monitoring==1) {
        /*-- If only one marker was listed with multiple objectives, set that marker as the marker for each objective ---*/
        nMarker_Monitoring = nObj;
        string marker = Marker_Monitoring[0];
        delete[] Marker_Monitoring;
        Marker_Monitoring = new string[nMarker_Monitoring];
        for (iMarker=0; iMarker<nMarker_Monitoring; iMarker++)
          Marker_Monitoring[iMarker] = marker;
      }
      else if(nObj==1){
        /*--- If one objective and more than one marker: repeat objective over each marker, evenly weighted ---*/
        unsigned int obj = Kind_ObjFunc[0];
        su2double wt=1.0;
        delete[] Kind_ObjFunc;
        if (Weight_ObjFunc!=NULL){
         wt = Weight_ObjFunc[0];
         delete[] Weight_ObjFunc;
        }
        Kind_ObjFunc = new short unsigned int[nMarker_Monitoring];
        Weight_ObjFunc = new su2double[nMarker_Monitoring];
        for (unsigned short iObj=0; iObj<nMarker_Monitoring; iObj++){
          Kind_ObjFunc[iObj] = obj;
          Weight_ObjFunc[iObj] = wt;
        }
        nObjW = nObj;
      }
      else if(nObj>1) {
        SU2_MPI::Error(string("When using more than one OBJECTIVE_FUNCTION, MARKER_MONITORING must be the same length or length 1.\n ") +
                       string("For multiple surfaces per objective, either use one objective or list the objective multiple times.\n") +
                       string("For multiple objectives per marker either use one marker or list the marker multiple times.\n")+
                       string("Similar rules apply for multi-objective optimization using OPT_OBJECTIVE rather than OBJECTIVE_FUNCTION."),
                       CURRENT_FUNCTION);
      }
    }
  }

  /*-- Correct for case where Weight_ObjFunc has not been provided or has length < kind_objfunc---*/
  
  if (nObjW<nObj) {
    if (Weight_ObjFunc!= NULL && nObjW>1) {
      SU2_MPI::Error(string("The option OBJECTIVE_WEIGHT must either have the same length as OBJECTIVE_FUNCTION,\n") +
                     string("be lenght 1, or be deleted from the config file (equal weights will be applied)."), CURRENT_FUNCTION);
    }
    Weight_ObjFunc = new su2double[nObj];
    for (unsigned short iObj=0; iObj<nObj; iObj++)
      Weight_ObjFunc[iObj] = 1.0;
  }

  /*--- One final check for multi-objective with the set of objectives
   that are not counted per-surface. We will disable multi-objective here. ---*/
  
  if (nObj > 1) {
    unsigned short Obj_0 = Kind_ObjFunc[0];
    for (unsigned short iObj=1; iObj<nObj; iObj++){
      switch(Kind_ObjFunc[iObj]) {
        case INVERSE_DESIGN_PRESSURE:
        case INVERSE_DESIGN_HEATFLUX:
        case THRUST_COEFFICIENT:
        case TORQUE_COEFFICIENT:
        case FIGURE_OF_MERIT:
        case SURFACE_TOTAL_PRESSURE:
        case SURFACE_STATIC_PRESSURE:
        case SURFACE_MASSFLOW:
        case SURFACE_UNIFORMITY:
        case SURFACE_SECONDARY:
        case SURFACE_MOM_DISTORTION:
        case SURFACE_SECOND_OVER_UNIFORM:
        case SURFACE_PRESSURE_DROP:
        case CUSTOM_OBJFUNC:
          if (Kind_ObjFunc[iObj] != Obj_0) {
            SU2_MPI::Error(string("The following objectives can only be used for the first surface in a multi-objective \n")+
                           string("problem or as a single objective applied to multiple monitoring markers:\n")+
                           string("INVERSE_DESIGN_PRESSURE, INVERSE_DESIGN_HEATFLUX, THRUST_COEFFICIENT, TORQUE_COEFFICIENT\n")+
                           string("FIGURE_OF_MERIT, SURFACE_TOTAL_PRESSURE, SURFACE_STATIC_PRESSURE, SURFACE_MASSFLOW\n")+
                           string("SURFACE_UNIFORMITY, SURFACE_SECONDARY, SURFACE_MOM_DISTORTION, SURFACE_SECOND_OVER_UNIFORM\n")+
                           string("SURFACE_PRESSURE_DROP, CUSTOM_OBJFUNC.\n"), CURRENT_FUNCTION);
          }
          break;
        default:
          break;
      }
    }
  }
  
  /*--- Check for unsteady problem ---*/
  
  if ((TimeMarching == TIME_STEPPING ||
       TimeMarching == DT_STEPPING_1ST ||
       TimeMarching == DT_STEPPING_2ND) && !Time_Domain){
    SU2_MPI::Error("TIME_DOMAIN must be set to YES if UNSTEADY_SIMULATION is "
                   "TIME_STEPPING, DUAL_TIME_STEPPING-1ST_ORDER or DUAL_TIME_STEPPING-2ND_ORDER", CURRENT_FUNCTION);
  }
  
  if (Time_Domain){
    if (TimeMarching == TIME_STEPPING){
      InnerIter = 1;
    }
    if (!OptionIsSet("OUTPUT_WRT_FREQ"))
      VolumeWrtFreq = 1;
    if (Restart == NO){
      Restart_Iter = 0;
    }
    if (!OptionIsSet("HISTORY_WRT_FREQ_INNER")){
      HistoryWrtFreq[2] = 0;
    }
    if (!OptionIsSet("HISTORY_WRT_FREQ_OUTER")){
      HistoryWrtFreq[1] = 0;
    }
  }
  
  /*--- The that Discard_InFiles is false, owerwise the gradient could be wrong ---*/
  
  if ((ContinuousAdjoint || DiscreteAdjoint) && Fixed_CL_Mode && !Eval_dOF_dCX)
    Discard_InFiles = false;

  /*--- Deactivate the multigrid in the adjoint problem ---*/
  
  if ((ContinuousAdjoint && !MG_AdjointFlow) ||
      (TimeMarching == TIME_STEPPING)) { nMGLevels = 0; }

  /*--- If Fluid Structure Interaction, set the solver for each zone.
   *--- ZONE_0 is the zone of the fluid.
   *--- All the other zones are structure.
   *--- This will allow us to define multiple physics structural problems */

  if (Kind_Solver == FLUID_STRUCTURE_INTERACTION) {
    if (val_izone == 0) {Kind_Solver = Kind_Solver_Fluid_FSI; FSI_Problem = true;}

    else {Kind_Solver = Kind_Solver_Struc_FSI; FSI_Problem = true;
    Kind_Linear_Solver = Kind_Linear_Solver_FSI_Struc;
    Kind_Linear_Solver_Prec = Kind_Linear_Solver_Prec_FSI_Struc;
    Linear_Solver_Error = Linear_Solver_Error_FSI_Struc;
    Linear_Solver_Iter = Linear_Solver_Iter_FSI_Struc;
    // Discrete adjoint linear solver
    Kind_DiscAdj_Linear_Solver = Kind_DiscAdj_Linear_Solver_FSI_Struc;
    Kind_DiscAdj_Linear_Prec = Kind_DiscAdj_Linear_Prec_FSI_Struc;}

    Multizone_Residual = true;
  }
  else { FSI_Problem = false; }
  
  if (Kind_Solver == EULER ||
      Kind_Solver == NAVIER_STOKES ||
      Kind_Solver == RANS ||
      Kind_Solver == FEM_EULER ||
      Kind_Solver == FEM_NAVIER_STOKES ||
      Kind_Solver == FEM_RANS ||
      Kind_Solver == FEM_LES){
    Kind_Regime = COMPRESSIBLE;
  } else if (Kind_Solver == INC_EULER ||
             Kind_Solver == INC_NAVIER_STOKES ||
             Kind_Solver == INC_RANS){
    Kind_Regime = INCOMPRESSIBLE;
  }  else {
    Kind_Regime = NO_FLOW;
  }  


  if ((Kind_Solver == HEAT_EQUATION_FVM) || (Kind_Solver == DISC_ADJ_HEAT)) {
    Linear_Solver_Iter = Linear_Solver_Iter_Heat;
    Linear_Solver_Error = Linear_Solver_Error_Heat;
  }

  if ((rank == MASTER_NODE) && ContinuousAdjoint && (Ref_NonDim == DIMENSIONAL) && (Kind_SU2 == SU2_CFD)) {
    cout << "WARNING: The adjoint solver should use a non-dimensional flow solution." << endl;
  }
  
  /*--- Initialize non-physical points/reconstructions to zero ---*/
  
  Nonphys_Points   = 0;
  Nonphys_Reconstr = 0;
  
  /*--- Set the number of external iterations to 1 for the steady state problem ---*/
  
  if (Kind_Solver == FEM_ELASTICITY) {
    nMGLevels = 0;
  }

  /*--- Initialize the ofstream ConvHistFile. ---*/
//  ofstream ConvHistFile;

//  if (Kind_Solver == FEM_ELASTICITY) {

//	  if (Dynamic_Analysis == STATIC) { Wrt_Dynamic = false; }
//	  else { Wrt_Dynamic = true; }

//  } else {
//    Wrt_Dynamic = false;
//  }

  /*--- Check for unsupported features. ---*/

  if ((Kind_Solver != EULER && Kind_Solver != NAVIER_STOKES && Kind_Solver != RANS) && (TimeMarching == HARMONIC_BALANCE)){
    SU2_MPI::Error("Harmonic Balance not yet implemented for the incompressible solver.", CURRENT_FUNCTION);
  }

  if ((Kind_Solver != NAVIER_STOKES && Kind_Solver != RANS) && (Buffet_Monitoring == true)){
    SU2_MPI::Error("Buffet monitoring incompatible with solvers other than NAVIER_STOKES and RANS", CURRENT_FUNCTION);
  }
  
  /*--- Check for Fluid model consistency ---*/

  if (standard_air) {
    if (Gamma != 1.4 || Gas_Constant != 287.058) {
      Gamma = 1.4;
      Gas_Constant = 287.058;
    }
  }

  /*--- Overrule the default values for viscosity if the US measurement system is used. ---*/

  if (SystemMeasurements == US) {

    /* Correct the viscosities, if they contain the default SI values. */
    if(fabs(Mu_Constant-1.716E-5) < 1.0E-15) Mu_Constant /= 47.88025898;
    if(fabs(Mu_Ref-1.716E-5)      < 1.0E-15) Mu_Ref      /= 47.88025898;

    /* Correct the values with temperature dimension, if they contain the default SI values. */
    if(fabs(Mu_Temperature_Ref-273.15) < 1.0E-8) Mu_Temperature_Ref *= 1.8;
    if(fabs(Mu_S-110.4)                < 1.0E-8) Mu_S               *= 1.8;

    /* Correct the thermal conductivity, if it contains the default SI value. */
    if(fabs(Kt_Constant-0.0257) < 1.0E-10) Kt_Constant *= 0.577789317;
  }

  /*--- Check for Measurement System ---*/
  
  if (SystemMeasurements == US && !standard_air) {
    SU2_MPI::Error("Only STANDARD_AIR fluid model can be used with US Measurement System", CURRENT_FUNCTION);
  }
  
  /*--- Check for Convective scheme available for NICFD ---*/
  
  if (!ideal_gas) {
    if (Kind_Upwind_Flow != ROE && Kind_Upwind_Flow != HLLC && Kind_Centered_Flow != JST) {
      SU2_MPI::Error("Only ROE Upwind, HLLC Upwind scheme, and JST scheme can be used for Non-Ideal Compressible Fluids", CURRENT_FUNCTION);
    }

  }
  
  if(GetBoolTurbomachinery()){
    nBlades = new su2double[nZone];
    FreeStreamTurboNormal= new su2double[3];
  }

  /*--- Check if Giles are used with turbo markers ---*/

  if (nMarker_Giles > 0 && !GetBoolTurbomachinery()){
    SU2_MPI::Error("Giles Boundary conditions can only be used with turbomachinery markers", CURRENT_FUNCTION);
  }

  /*--- Check for Boundary condition available for NICFD ---*/
  
  if (!ideal_gas) {
    if (nMarker_Inlet != 0) {
      SU2_MPI::Error("Riemann Boundary conditions or Giles must be used for inlet and outlet with Not Ideal Compressible Fluids ", CURRENT_FUNCTION);
    }
    if (nMarker_Outlet != 0) {
      SU2_MPI::Error("Riemann Boundary conditions or Giles must be used outlet with Not Ideal Compressible Fluids ", CURRENT_FUNCTION);
    }
    
    if (nMarker_FarField != 0) {
      SU2_MPI::Error("Riemann Boundary conditions or Giles must be used outlet with Not Ideal Compressible Fluids ", CURRENT_FUNCTION);
    }
    
  }
  
  /*--- Check for Boundary condition available for NICF ---*/
  
  if (ideal_gas && (Kind_Solver != INC_EULER && Kind_Solver != INC_NAVIER_STOKES && Kind_Solver != INC_RANS)) {
    if (SystemMeasurements == US && standard_air) {
      if (Kind_ViscosityModel != SUTHERLAND) {
        SU2_MPI::Error("Only SUTHERLAND viscosity model can be used with US Measurement", CURRENT_FUNCTION);
      }
    }
    if (Kind_ConductivityModel != CONSTANT_PRANDTL ) {
      SU2_MPI::Error("Only CONSTANT_PRANDTL thermal conductivity model can be used with STANDARD_AIR and IDEAL_GAS", CURRENT_FUNCTION);
    }
    
  }
    /*--- Check for Boundary condition option agreement ---*/
  if (Kind_InitOption == REYNOLDS){
    if ((Kind_Solver == NAVIER_STOKES || Kind_Solver == RANS) && Reynolds <=0){
      SU2_MPI::Error("Reynolds number required for NAVIER_STOKES and RANS !!", CURRENT_FUNCTION);
    }
  }

  if (nKind_SurfaceMovement > 1 && (GetSurface_Movement(FLUID_STRUCTURE) || GetSurface_Movement(FLUID_STRUCTURE_STATIC))){
    SU2_MPI::Error("FSI in combination with moving surfaces is currently not supported.", CURRENT_FUNCTION);    
  }

  if (nKind_SurfaceMovement != nMarker_Moving && !(GetSurface_Movement(FLUID_STRUCTURE) || GetSurface_Movement(FLUID_STRUCTURE_STATIC))){
    SU2_MPI::Error("Number of KIND_SURFACE_MOVEMENT must match number of MARKER_MOVING", CURRENT_FUNCTION);
  }

  if (Time_Domain && Time_Step <= 0.0 && Unst_CFL == 0.0){
    SU2_MPI::Error("Invalid value for TIME_STEP.", CURRENT_FUNCTION);
  }
  
  if (TimeMarching == TIME_STEPPING){
    nIter      = 1;
    nInnerIter  = 1;
  }
  
  if (!Time_Domain){
    nTimeIter = 1;
    Time_Step = 0;
    
    ScreenWrtFreq[0]  = 1;
    HistoryWrtFreq[0] = 1;
    
    if (TimeMarching != HARMONIC_BALANCE)
      TimeMarching = STEADY;
  } 
  
  if (Time_Domain){
    Delta_UnstTime = Time_Step;
    Delta_DynTime  = Time_Step;
    /*--- Set the default write frequency to 1 if unsteady ---*/
    if (!OptionIsSet("OUTPUT_WRT_FREQ")){
      VolumeWrtFreq = 1;
    }
  }
  
  if (!Multizone_Problem){
    ScreenWrtFreq[1]  = 0;
    HistoryWrtFreq[1] = 0;
    if (!Time_Domain){
      /*--- If not running multizone or unsteady, INNER_ITER and ITER are interchangeable,
       * but precedence will be given to INNER_ITER if both options are present. ---*/
      if (!OptionIsSet("INNER_ITER")){
        nInnerIter = nIter;
      }
    }
  }
  
  
  if ((Multizone_Problem || Time_Domain) && OptionIsSet("ITER")){
    SU2_MPI::Error("ITER must not be used when running multizone and/or unsteady problems.\n"
                   "Use TIME_ITER, OUTER_ITER or INNER_ITER to specify number of time iterations,\n"
                   "outer iterations or inner iterations, respectively.", CURRENT_FUNCTION);
  }

  /*--- If we're solving a purely steady problem with no prescribed grid
   movement (both rotating frame and moving walls can be steady), make sure that
   there is no grid motion ---*/
  
  if (GetGrid_Movement()){
    if ((Kind_SU2 == SU2_CFD || Kind_SU2 == SU2_SOL) &&
        (TimeMarching == STEADY && !Time_Domain)){
      
      if((Kind_GridMovement != ROTATING_FRAME) &&
         (Kind_GridMovement != STEADY_TRANSLATION) &&
         (Kind_GridMovement != NONE)){
        SU2_MPI::Error("Unsupported kind of grid movement for steady state problems.", CURRENT_FUNCTION);      
      }
      for (iMarker = 0; iMarker < nMarker_Moving; iMarker++){
        if (Kind_SurfaceMovement[iMarker] != MOVING_WALL){
          SU2_MPI::Error("Unsupported kind of surface movement for steady state problems.", CURRENT_FUNCTION);                
        }
      }
    }
  }
  /*--- The Line Search should be applied only in the deformation stage. ---*/

  if (Kind_SU2 != SU2_DEF) {
  	Opt_RelaxFactor = 1.0;
  }

  /*--- If it is not specified, set the mesh motion mach number
   equal to the freestream value. ---*/
  
  if (GetGrid_Movement() && Mach_Motion == 0.0)
    Mach_Motion = Mach;
  
  /*--- Set the boolean flag if we are in a rotating frame (source term). ---*/
  
  if (Kind_GridMovement == ROTATING_FRAME)
    Rotating_Frame = true;
  else
    Rotating_Frame = false;
  
  /*--- In case the grid movement parameters have not been declared in the
   config file, set them equal to zero for safety. Also check to make sure
   that for each option, a value has been declared for each moving marker. ---*/
  
  if (nMarker_Moving > 0){
    unsigned short iDim;
    if (nMarkerMotion_Origin == 0){
      nMarkerMotion_Origin = 3*nMarker_Moving;
      MarkerMotion_Origin = new su2double[nMarkerMotion_Origin];
      for (iMarker = 0; iMarker < nMarker_Moving; iMarker++){
        for (iDim = 0; iDim < 3; iDim++){
          MarkerMotion_Origin[3*iMarker+iDim] = 0.0;
    }
  }
    }
    if (nMarkerMotion_Origin/3 != nMarker_Moving){
      SU2_MPI::Error("Number of SURFACE_MOTION_ORIGIN must be three times the number of MARKER_MOVING, (x,y,z) per marker.", CURRENT_FUNCTION);
  }
    if (nMarkerTranslation == 0){
      nMarkerTranslation = 3*nMarker_Moving;
      MarkerTranslation_Rate = new su2double[nMarkerTranslation];
      for (iMarker = 0; iMarker < nMarker_Moving; iMarker++){
        for (iDim = 0; iDim < 3; iDim++){
          MarkerTranslation_Rate[3*iMarker+iDim] = 0.0;
    }
  }
    }
    if (nMarkerTranslation/3 != nMarker_Moving){
      SU2_MPI::Error("Number of SURFACE_TRANSLATION_RATE must be three times the number of MARKER_MOVING, (x,y,z) per marker.", CURRENT_FUNCTION);
  }
    if (nMarkerRotation_Rate == 0){
      nMarkerRotation_Rate = 3*nMarker_Moving;
      MarkerRotation_Rate = new su2double[nMarkerRotation_Rate];
      for (iMarker = 0; iMarker < nMarker_Moving; iMarker++){
        for (iDim = 0; iDim < 3; iDim++){
          MarkerRotation_Rate[3*iMarker+iDim] = 0.0;
    }
  }
    }
    if (nMarkerRotation_Rate/3 != nMarker_Moving){
      SU2_MPI::Error("Number of SURFACE_ROTATION_RATE must be three times the number of MARKER_MOVING, (x,y,z) per marker.", CURRENT_FUNCTION);
  }
    if (nMarkerPlunging_Ampl == 0){
      nMarkerPlunging_Ampl = 3*nMarker_Moving;
      MarkerPlunging_Ampl = new su2double[nMarkerPlunging_Ampl];
      for (iMarker = 0; iMarker < nMarker_Moving; iMarker++){
        for (iDim = 0; iDim < 3; iDim++){
          MarkerPlunging_Ampl[3*iMarker+iDim] = 0.0;
    }
  }
    }
    if (nMarkerPlunging_Ampl/3 != nMarker_Moving){
      SU2_MPI::Error("Number of SURFACE_PLUNGING_AMPL must be three times the number of MARKER_MOVING, (x,y,z) per marker.", CURRENT_FUNCTION);
  }
    if (nMarkerPlunging_Omega == 0){
      nMarkerPlunging_Omega = 3*nMarker_Moving;
      MarkerPlunging_Omega = new su2double[nMarkerPlunging_Omega];
      for (iMarker = 0; iMarker < nMarker_Moving; iMarker++){
        for (iDim = 0; iDim < 3; iDim++){
          MarkerPlunging_Omega[3*iMarker+iDim] = 0.0;
    }
  }
    }
    if (nMarkerPlunging_Omega/3 != nMarker_Moving){
      SU2_MPI::Error("Number of SURFACE_PLUNGING_OMEGA must be three times the number of MARKER_MOVING, (x,y,z) per marker.", CURRENT_FUNCTION);
  }
    if (nMarkerPitching_Ampl == 0){
      nMarkerPitching_Ampl = 3*nMarker_Moving;
      MarkerPitching_Ampl = new su2double[nMarkerPitching_Ampl];
      for (iMarker = 0; iMarker < nMarker_Moving; iMarker++){
        for (iDim = 0; iDim < 3; iDim++){
          MarkerPitching_Ampl[3*iMarker+iDim] = 0.0;
    }
  }
    }
    if (nMarkerPitching_Ampl/3 != nMarker_Moving){
      SU2_MPI::Error("Number of SURFACE_PITCHING_AMPL must be three times the number of MARKER_MOVING, (x,y,z) per marker.", CURRENT_FUNCTION);
  }
    if (nMarkerPitching_Omega == 0){
      nMarkerPitching_Omega = 3*nMarker_Moving;
      MarkerPitching_Omega = new su2double[nMarkerPitching_Omega];
      for (iMarker = 0; iMarker < nMarker_Moving; iMarker++){
        for (iDim = 0; iDim < 3; iDim++){
          MarkerPitching_Omega[3*iMarker+iDim] = 0.0;
    }
  }
    }
    if (nMarkerPitching_Omega/3 != nMarker_Moving){
      SU2_MPI::Error("Number of SURFACE_PITCHING_OMEGA must be three times the number of MARKER_MOVING, (x,y,z) per marker.", CURRENT_FUNCTION);
  }
    if (nMarkerPitching_Phase == 0){
      nMarkerPitching_Phase = 3*nMarker_Moving;
      MarkerPitching_Phase = new su2double[nMarkerPitching_Phase];
      for (iMarker = 0; iMarker < nMarker_Moving; iMarker++){
        for (iDim = 0; iDim < 3; iDim++){
          MarkerPitching_Phase[3*iMarker+iDim] = 0.0;
    }
  }
    }
    if (nMarkerPitching_Phase/3 != nMarker_Moving){
      SU2_MPI::Error("Number of SURFACE_PITCHING_PHASE must be three times the number of MARKER_MOVING, (x,y,z) per marker.", CURRENT_FUNCTION);
  }
  
    if (nMoveMotion_Origin == 0){
      nMoveMotion_Origin = nMarker_Moving;
      MoveMotion_Origin = new unsigned short[nMoveMotion_Origin];
      for (iMarker = 0; iMarker < nMarker_Moving; iMarker++){
          MoveMotion_Origin[iMarker] = NO;
      }
    }
    if (nMoveMotion_Origin != nMarker_Moving){
      SU2_MPI::Error("Number of MOVE_MOTION_ORIGIN must match number of MARKER_MOVING.", CURRENT_FUNCTION);
    }
  }
  
  /*-- Setting Harmonic Balance period from the config file */

  if (TimeMarching == HARMONIC_BALANCE) {
  	HarmonicBalance_Period = GetHarmonicBalance_Period();
  	if (HarmonicBalance_Period < 0)  {
      SU2_MPI::Error("Not a valid value for time period!!", CURRENT_FUNCTION);
  	}
  	/* Initialize the Harmonic balance Frequency pointer */
  	if (Omega_HB == NULL) {
  		Omega_HB = new su2double[nOmega_HB];
  		for (unsigned short iZone = 0; iZone < nOmega_HB; iZone++ )
  			Omega_HB[iZone] = 0.0;
  } else {
  		if (nOmega_HB != nTimeInstances) {
        SU2_MPI::Error("Length of omega_HB  must match the number TIME_INSTANCES!!" , CURRENT_FUNCTION);
      }
  	}
  }
  
  /*--- Force number of span-wise section to 1 if 2D case ---*/
  if(val_nDim ==2){
    nSpanWiseSections_User=1;
    Kind_SpanWise= EQUISPACED;
  }

  /*--- Set number of TurboPerformance markers ---*/
  if(nMarker_Turbomachinery > 0){
    if(nMarker_Turbomachinery > 1){
      nMarker_TurboPerformance = nMarker_Turbomachinery + SU2_TYPE::Int(nMarker_Turbomachinery/2) + 1;
    }else{
      nMarker_TurboPerformance = nMarker_Turbomachinery;
    }
  } else {
    nMarker_TurboPerformance = 0;
    nSpanWiseSections =1;
  }

  /*--- Set number of TurboPerformance markers ---*/
  if(nMarker_Turbomachinery != 0){
    nSpan_iZones = new unsigned short[nZone];
  }

  /*--- Set number of TurboPerformance markers ---*/
  if(GetGrid_Movement() && RampRotatingFrame && !DiscreteAdjoint){
      FinalRotation_Rate_Z = Rotation_Rate[2];
      if(abs(FinalRotation_Rate_Z) > 0.0){
        Rotation_Rate[2] = RampRotatingFrame_Coeff[0];
      }
    
  }

  if(RampOutletPressure && !DiscreteAdjoint){
    for (iMarker = 0; iMarker < nMarker_Giles; iMarker++){
      if (Kind_Data_Giles[iMarker] == STATIC_PRESSURE || Kind_Data_Giles[iMarker] == STATIC_PRESSURE_1D || Kind_Data_Giles[iMarker] == RADIAL_EQUILIBRIUM ){
        FinalOutletPressure   = Giles_Var1[iMarker];
        Giles_Var1[iMarker] = RampOutletPressure_Coeff[0];
      }
    }
    for (iMarker = 0; iMarker < nMarker_Riemann; iMarker++){
      if (Kind_Data_Riemann[iMarker] == STATIC_PRESSURE || Kind_Data_Riemann[iMarker] == RADIAL_EQUILIBRIUM){
        FinalOutletPressure      = Riemann_Var1[iMarker];
        Riemann_Var1[iMarker] = RampOutletPressure_Coeff[0];
  	}
      }
  	}

  /*--- Check on extra Relaxation factor for Giles---*/
  if(ExtraRelFacGiles[1] > 0.5){
    ExtraRelFacGiles[1] = 0.5;
  }
    /*--- Use the various rigid-motion input frequencies to determine the period to be used with harmonic balance cases.
     There are THREE types of motion to consider, namely: rotation, pitching, and plunging.
     The largest period of motion is the one to be used for harmonic balance  calculations. ---*/
    
  /*if (Unsteady_Simulation == HARMONIC_BALANCE) {
      if (!(GetGrid_Movement())) {
          // No grid movement - Time period from config file //
          HarmonicBalance_Period = GetHarmonicBalance_Period();
      }
      
      else {
          unsigned short N_MOTION_TYPES = 3;
          su2double *periods;
          periods = new su2double[N_MOTION_TYPES];
          
          //--- rotation: ---//
          
          su2double Omega_mag_rot = sqrt(pow(Rotation_Rate_X[ZONE_0],2)+pow(Rotation_Rate_Y[ZONE_0],2)+pow(Rotation_Rate_Z[ZONE_0],2));
          if (Omega_mag_rot > 0)
              periods[0] = 2*PI_NUMBER/Omega_mag_rot;
          else
              periods[0] = 0.0;
          
          //--- pitching: ---//
          
          su2double Omega_mag_pitch = sqrt(pow(Pitching_Omega_X[ZONE_0],2)+pow(Pitching_Omega_Y[ZONE_0],2)+pow(Pitching_Omega_Z[ZONE_0],2));
          if (Omega_mag_pitch > 0)
              periods[1] = 2*PI_NUMBER/Omega_mag_pitch;
          else
              periods[1] = 0.0;
          
          //--- plunging: ---//
          
          su2double Omega_mag_plunge = sqrt(pow(Plunging_Omega_X[ZONE_0],2)+pow(Plunging_Omega_Y[ZONE_0],2)+pow(Plunging_Omega_Z[ZONE_0],2));
          if (Omega_mag_plunge > 0)
              periods[2] = 2*PI_NUMBER/Omega_mag_plunge;
          else
              periods[2] = 0.0;
          
          //--- determine which period is largest ---//
          
          unsigned short iVar;
          HarmonicBalance_Period = 0.0;
          for (iVar = 0; iVar < N_MOTION_TYPES; iVar++) {
              if (periods[iVar] > HarmonicBalance_Period)
                  HarmonicBalance_Period = periods[iVar];
          }
          
          delete periods;
      }
    
  }*/
  

  
    
  /*--- Initialize the RefOriginMoment Pointer ---*/
  
  RefOriginMoment = NULL;
  RefOriginMoment = new su2double[3];
  RefOriginMoment[0] = 0.0; RefOriginMoment[1] = 0.0; RefOriginMoment[2] = 0.0;
  
  /*--- In case the moment origin coordinates have not been declared in the
   config file, set them equal to zero for safety. Also check to make sure
   that for each marker, a value has been declared for the moment origin.
   Unless only one value was specified, then set this value for all the markers
   being monitored. ---*/
  
  
  if ((nRefOriginMoment_X != nRefOriginMoment_Y) || (nRefOriginMoment_X != nRefOriginMoment_Z) ) {
    SU2_MPI::Error("ERROR: Length of REF_ORIGIN_MOMENT_X, REF_ORIGIN_MOMENT_Y and REF_ORIGIN_MOMENT_Z must be the same!!", CURRENT_FUNCTION);
  }
  
  if (RefOriginMoment_X == NULL) {
    RefOriginMoment_X = new su2double[nMarker_Monitoring];
    for (iMarker = 0; iMarker < nMarker_Monitoring; iMarker++ )
      RefOriginMoment_X[iMarker] = 0.0;
  } else {
    if (nRefOriginMoment_X == 1) {
      
      su2double aux_RefOriginMoment_X = RefOriginMoment_X[0];
      delete [] RefOriginMoment_X;
      RefOriginMoment_X = new su2double[nMarker_Monitoring];
      nRefOriginMoment_X = nMarker_Monitoring;
      
      for (iMarker = 0; iMarker < nMarker_Monitoring; iMarker++ )
        RefOriginMoment_X[iMarker] = aux_RefOriginMoment_X;
    }
    else if (nRefOriginMoment_X != nMarker_Monitoring) {
      SU2_MPI::Error("ERROR: Length of REF_ORIGIN_MOMENT_X must match number of Monitoring Markers!!", CURRENT_FUNCTION);
    }
  }
  
  if (RefOriginMoment_Y == NULL) {
    RefOriginMoment_Y = new su2double[nMarker_Monitoring];
    for (iMarker = 0; iMarker < nMarker_Monitoring; iMarker++ )
      RefOriginMoment_Y[iMarker] = 0.0;
  } else {
    if (nRefOriginMoment_Y == 1) {
      
      su2double aux_RefOriginMoment_Y = RefOriginMoment_Y[0];
      delete [] RefOriginMoment_Y;
      RefOriginMoment_Y = new su2double[nMarker_Monitoring];
      nRefOriginMoment_Y = nMarker_Monitoring;
      
      for (iMarker = 0; iMarker < nMarker_Monitoring; iMarker++ )
        RefOriginMoment_Y[iMarker] = aux_RefOriginMoment_Y;
    }
    else if (nRefOriginMoment_Y != nMarker_Monitoring) {
      SU2_MPI::Error("ERROR: Length of REF_ORIGIN_MOMENT_Y must match number of Monitoring Markers!!", CURRENT_FUNCTION);
    }
  }
  
  if (RefOriginMoment_Z == NULL) {
    RefOriginMoment_Z = new su2double[nMarker_Monitoring];
    for (iMarker = 0; iMarker < nMarker_Monitoring; iMarker++ )
      RefOriginMoment_Z[iMarker] = 0.0;
  } else {
    if (nRefOriginMoment_Z == 1) {
      
      su2double aux_RefOriginMoment_Z = RefOriginMoment_Z[0];
      delete [] RefOriginMoment_Z;
      RefOriginMoment_Z = new su2double[nMarker_Monitoring];
      nRefOriginMoment_Z = nMarker_Monitoring;
      
      for (iMarker = 0; iMarker < nMarker_Monitoring; iMarker++ )
        RefOriginMoment_Z[iMarker] = aux_RefOriginMoment_Z;
    }
    else if (nRefOriginMoment_Z != nMarker_Monitoring) {
      SU2_MPI::Error("ERROR: Length of REF_ORIGIN_MOMENT_Z must match number of Monitoring Markers!!", CURRENT_FUNCTION);
    }
  }
  
  /*--- Set the boolean flag if we are carrying out an aeroelastic simulation. ---*/
  
  if (GetGrid_Movement() && (GetSurface_Movement(AEROELASTIC) || GetSurface_Movement(AEROELASTIC_RIGID_MOTION))) Aeroelastic_Simulation = true;
  else Aeroelastic_Simulation = false;
  
  /*--- Initializing the size for the solutions of the Aeroelastic problem. ---*/
  
  
  if (GetGrid_Movement() && Aeroelastic_Simulation) {
    Aeroelastic_np1.resize(nMarker_Monitoring);
    Aeroelastic_n.resize(nMarker_Monitoring);
    Aeroelastic_n1.resize(nMarker_Monitoring);
    for (iMarker = 0; iMarker < nMarker_Monitoring; iMarker++) {
      Aeroelastic_np1[iMarker].resize(2);
      Aeroelastic_n[iMarker].resize(2);
      Aeroelastic_n1[iMarker].resize(2);
      for (int i =0; i<2; i++) {
        Aeroelastic_np1[iMarker][i].resize(2);
        Aeroelastic_n[iMarker][i].resize(2);
        Aeroelastic_n1[iMarker][i].resize(2);
        for (int j=0; j<2; j++) {
          Aeroelastic_np1[iMarker][i][j] = 0.0;
          Aeroelastic_n[iMarker][i][j] = 0.0;
          Aeroelastic_n1[iMarker][i][j] = 0.0;
        }
      }
    }
  }
  
  /*--- Allocate memory for the plunge and pitch and initialized them to zero ---*/
  
  if (GetGrid_Movement() && Aeroelastic_Simulation) {
    Aeroelastic_pitch = new su2double[nMarker_Monitoring];
    Aeroelastic_plunge = new su2double[nMarker_Monitoring];
    for (iMarker = 0; iMarker < nMarker_Monitoring; iMarker++ ) {
      Aeroelastic_pitch[iMarker] = 0.0;
      Aeroelastic_plunge[iMarker] = 0.0;
    }
  }

  FinestMesh = MESH_0;
  if (MGCycle == FULLMG_CYCLE) FinestMesh = nMGLevels;
  
  if ((Kind_Solver == NAVIER_STOKES) &&
      (Kind_Turb_Model != NONE))
    Kind_Solver = RANS;
  
  if ((Kind_Solver == INC_NAVIER_STOKES) &&
      (Kind_Turb_Model != NONE))
    Kind_Solver = INC_RANS;
  
  if (Kind_Solver == EULER ||
      Kind_Solver == INC_EULER ||
      Kind_Solver == FEM_EULER)
    Kind_Turb_Model = NONE;

  Kappa_2nd_Flow    = Kappa_Flow[0];
  Kappa_4th_Flow    = Kappa_Flow[1];
  Kappa_2nd_AdjFlow = Kappa_AdjFlow[0];
  Kappa_4th_AdjFlow = Kappa_AdjFlow[1];
  Kappa_2nd_Heat = Kappa_Heat[0];
  Kappa_4th_Heat = Kappa_Heat[1];
  
  /*--- Make the MG_PreSmooth, MG_PostSmooth, and MG_CorrecSmooth
   arrays consistent with nMGLevels ---*/
  
  unsigned short * tmp_smooth = new unsigned short[nMGLevels+1];
  
  if ((nMG_PreSmooth != nMGLevels+1) && (nMG_PreSmooth != 0)) {
    if (nMG_PreSmooth > nMGLevels+1) {
      
      /*--- Truncate by removing unnecessary elements at the end ---*/
      
      for (unsigned int i = 0; i <= nMGLevels; i++)
        tmp_smooth[i] = MG_PreSmooth[i];
      delete [] MG_PreSmooth;
      MG_PreSmooth=NULL;
    } else {
      
      /*--- Add additional elements equal to last element ---*/
      
      for (unsigned int i = 0; i < nMG_PreSmooth; i++)
        tmp_smooth[i] = MG_PreSmooth[i];
      for (unsigned int i = nMG_PreSmooth; i <= nMGLevels; i++)
        tmp_smooth[i] = MG_PreSmooth[nMG_PreSmooth-1];
      delete [] MG_PreSmooth;
      MG_PreSmooth=NULL;
    }
    
    nMG_PreSmooth = nMGLevels+1;
    MG_PreSmooth = new unsigned short[nMG_PreSmooth];
    for (unsigned int i = 0; i < nMG_PreSmooth; i++)
      MG_PreSmooth[i] = tmp_smooth[i];
  }
  if ((nMGLevels != 0) && (nMG_PreSmooth == 0)) {
    delete [] MG_PreSmooth;
    nMG_PreSmooth = nMGLevels+1;
    MG_PreSmooth = new unsigned short[nMG_PreSmooth];
    for (unsigned int i = 0; i < nMG_PreSmooth; i++)
      MG_PreSmooth[i] = i+1;
  }
  
  if ((nMG_PostSmooth != nMGLevels+1) && (nMG_PostSmooth != 0)) {
    if (nMG_PostSmooth > nMGLevels+1) {
      
      /*--- Truncate by removing unnecessary elements at the end ---*/
      
      for (unsigned int i = 0; i <= nMGLevels; i++)
        tmp_smooth[i] = MG_PostSmooth[i];
      delete [] MG_PostSmooth;
      MG_PostSmooth=NULL;
    } else {
      
      /*--- Add additional elements equal to last element ---*/
       
      for (unsigned int i = 0; i < nMG_PostSmooth; i++)
        tmp_smooth[i] = MG_PostSmooth[i];
      for (unsigned int i = nMG_PostSmooth; i <= nMGLevels; i++)
        tmp_smooth[i] = MG_PostSmooth[nMG_PostSmooth-1];
      delete [] MG_PostSmooth;
      MG_PostSmooth=NULL;
    }
    
    nMG_PostSmooth = nMGLevels+1;
    MG_PostSmooth = new unsigned short[nMG_PostSmooth];
    for (unsigned int i = 0; i < nMG_PostSmooth; i++)
      MG_PostSmooth[i] = tmp_smooth[i];
    
  }
  
  if ((nMGLevels != 0) && (nMG_PostSmooth == 0)) {
    delete [] MG_PostSmooth;
    nMG_PostSmooth = nMGLevels+1;
    MG_PostSmooth = new unsigned short[nMG_PostSmooth];
    for (unsigned int i = 0; i < nMG_PostSmooth; i++)
      MG_PostSmooth[i] = 0;
  }
  
  if ((nMG_CorrecSmooth != nMGLevels+1) && (nMG_CorrecSmooth != 0)) {
    if (nMG_CorrecSmooth > nMGLevels+1) {
      
      /*--- Truncate by removing unnecessary elements at the end ---*/
      
      for (unsigned int i = 0; i <= nMGLevels; i++)
        tmp_smooth[i] = MG_CorrecSmooth[i];
      delete [] MG_CorrecSmooth;
      MG_CorrecSmooth = NULL;
    } else {
      
      /*--- Add additional elements equal to last element ---*/
      
      for (unsigned int i = 0; i < nMG_CorrecSmooth; i++)
        tmp_smooth[i] = MG_CorrecSmooth[i];
      for (unsigned int i = nMG_CorrecSmooth; i <= nMGLevels; i++)
        tmp_smooth[i] = MG_CorrecSmooth[nMG_CorrecSmooth-1];
      delete [] MG_CorrecSmooth;
      MG_CorrecSmooth = NULL;
    }
    nMG_CorrecSmooth = nMGLevels+1;
    MG_CorrecSmooth = new unsigned short[nMG_CorrecSmooth];
    for (unsigned int i = 0; i < nMG_CorrecSmooth; i++)
      MG_CorrecSmooth[i] = tmp_smooth[i];
  }
  
  if ((nMGLevels != 0) && (nMG_CorrecSmooth == 0)) {
    delete [] MG_CorrecSmooth;
    nMG_CorrecSmooth = nMGLevels+1;
    MG_CorrecSmooth = new unsigned short[nMG_CorrecSmooth];
    for (unsigned int i = 0; i < nMG_CorrecSmooth; i++)
      MG_CorrecSmooth[i] = 0;
  }
  
  /*--- Override MG Smooth parameters ---*/
  
  if (nMG_PreSmooth != 0) MG_PreSmooth[MESH_0] = 1;
  if (nMG_PostSmooth != 0) {
    MG_PostSmooth[MESH_0] = 0;
    MG_PostSmooth[nMGLevels] = 0;
  }
  if (nMG_CorrecSmooth != 0) MG_CorrecSmooth[nMGLevels] = 0;
  
  if (Restart) MGCycle = V_CYCLE;
  
  if (ContinuousAdjoint) {
    if (Kind_Solver == EULER) Kind_Solver = ADJ_EULER;
    if (Kind_Solver == NAVIER_STOKES) Kind_Solver = ADJ_NAVIER_STOKES;
    if (Kind_Solver == RANS) Kind_Solver = ADJ_RANS;
  }
  
  nCFL = nMGLevels+1;
  CFL = new su2double[nCFL];
  CFL[0] = CFLFineGrid;
  
  /*--- Evaluate when the Cl should be evaluated ---*/
  
  Iter_Fixed_CL        = SU2_TYPE::Int(nInnerIter / (su2double(Update_Alpha)+1));
  Iter_Fixed_CM        = SU2_TYPE::Int(nInnerIter / (su2double(Update_iH)+1));
  Iter_Fixed_NetThrust = SU2_TYPE::Int(nInnerIter / (su2double(Update_BCThrust)+1));

  /*--- Setting relaxation factor and CFL for the adjoint runs ---*/

  if (ContinuousAdjoint) {
    Relaxation_Factor_Flow = Relaxation_Factor_AdjFlow;
    CFL[0] = CFL[0] * CFLRedCoeff_AdjFlow;
    CFL_AdaptParam[2] *= CFLRedCoeff_AdjFlow;
    CFL_AdaptParam[3] *= CFLRedCoeff_AdjFlow;
    Iter_Fixed_CL = SU2_TYPE::Int(su2double (Iter_Fixed_CL) / CFLRedCoeff_AdjFlow);
    Iter_Fixed_CM = SU2_TYPE::Int(su2double (Iter_Fixed_CM) / CFLRedCoeff_AdjFlow);
    Iter_Fixed_NetThrust = SU2_TYPE::Int(su2double (Iter_Fixed_NetThrust) / CFLRedCoeff_AdjFlow);
  }

  if ((DiscreteAdjoint) && (Inconsistent_Disc)) {
    Kind_ConvNumScheme_Flow = Kind_ConvNumScheme_AdjFlow;
    Kind_Centered_Flow = Kind_Centered_AdjFlow;
    Kind_Upwind_Flow = Kind_Upwind_AdjFlow;
    Kappa_Flow[0] = Kappa_AdjFlow[0];
    Kappa_Flow[1] = Kappa_AdjFlow[1];
  }
  
  if (Iter_Fixed_CL == 0) { Iter_Fixed_CL = nInnerIter+1; Update_Alpha = 0; }
  if (Iter_Fixed_CM == 0) { Iter_Fixed_CM = nInnerIter+1; Update_iH = 0; }
  if (Iter_Fixed_NetThrust == 0) { Iter_Fixed_NetThrust = nInnerIter+1; Update_BCThrust = 0; }

  for (iCFL = 1; iCFL < nCFL; iCFL++)
    CFL[iCFL] = CFL[iCFL-1];
  
  if (nRKStep == 0) {
    nRKStep = 1;
    RK_Alpha_Step = new su2double[1]; RK_Alpha_Step[0] = 1.0;
  }

  /* Check if the byte alignment of the matrix multiplications is a
     multiple of 64. */
  if( byteAlignmentMatMul%64 ) {
    if(rank == MASTER_NODE)
      cout << "ALIGNED_BYTES_MATMUL must be a multiple of 64." << endl;
    exit(EXIT_FAILURE);
  }

  /* Determine the value of sizeMatMulPadding, which is the matrix size in
     the vectorization direction when padding is applied to have optimal
     performance in the matrix multiplications. */
  sizeMatMulPadding = byteAlignmentMatMul/sizeof(passivedouble);

  /* Correct the number of time levels for time accurate local time
     stepping, if needed.  */
  if (nLevels_TimeAccurateLTS == 0)  nLevels_TimeAccurateLTS =  1;
  if (nLevels_TimeAccurateLTS  > 15) nLevels_TimeAccurateLTS = 15;

  /* Check that no time accurate local time stepping is specified for time
     integration schemes other than ADER. */
  if (Kind_TimeIntScheme_FEM_Flow != ADER_DG && nLevels_TimeAccurateLTS != 1) {

    if (rank==MASTER_NODE) {
      cout << endl << "WARNING: "
           << nLevels_TimeAccurateLTS << " levels specified for time accurate local time stepping." << endl
           << "Time accurate local time stepping is only possible for ADER, hence this option is not used." << endl
           << endl;
    }

    nLevels_TimeAccurateLTS = 1;
  }

  if (Kind_TimeIntScheme_FEM_Flow == ADER_DG) {

    TimeMarching = TIME_STEPPING;  // Only time stepping for ADER.

    /* If time accurate local time stepping is used, make sure that an unsteady
       CFL is specified. If not, terminate. */
    if (nLevels_TimeAccurateLTS != 1) {
      if(Unst_CFL == 0.0)
        SU2_MPI::Error("ERROR: Unsteady CFL not specified for time accurate local time stepping.",
                       CURRENT_FUNCTION);
    }

    /* Determine the location of the ADER time DOFs, which are the Gauss-Legendre
       integration points corresponding to the number of time DOFs. */
    vector<passivedouble> GLPoints(nTimeDOFsADER_DG), GLWeights(nTimeDOFsADER_DG);
    CGaussJacobiQuadrature GaussJacobi;
    GaussJacobi.GetQuadraturePoints(0.0, 0.0, -1.0, 1.0, GLPoints, GLWeights);

    TimeDOFsADER_DG = new su2double[nTimeDOFsADER_DG];
    for(unsigned short i=0; i<nTimeDOFsADER_DG; ++i)
      TimeDOFsADER_DG[i] = GLPoints[i];

    /* Determine the number of integration points in time, their locations
       on the interval [-1..1] and their integration weights. */
    unsigned short orderExact = ceil(Quadrature_Factor_Time_ADER_DG*(nTimeDOFsADER_DG-1));
    nTimeIntegrationADER_DG = orderExact/2 + 1;
    nTimeIntegrationADER_DG = max(nTimeIntegrationADER_DG, nTimeDOFsADER_DG);
    GLPoints.resize(nTimeIntegrationADER_DG);
    GLWeights.resize(nTimeIntegrationADER_DG);
    GaussJacobi.GetQuadraturePoints(0.0, 0.0, -1.0, 1.0, GLPoints, GLWeights);

    TimeIntegrationADER_DG    = new su2double[nTimeIntegrationADER_DG];
    WeightsIntegrationADER_DG = new su2double[nTimeIntegrationADER_DG];
    for(unsigned short i=0; i<nTimeIntegrationADER_DG; ++i) {
      TimeIntegrationADER_DG[i]    = GLPoints[i];
      WeightsIntegrationADER_DG[i] = GLWeights[i];
    }
  }

  if (nIntCoeffs == 0) {
    nIntCoeffs = 2;
    Int_Coeffs = new su2double[2]; Int_Coeffs[0] = 0.25; Int_Coeffs[1] = 0.5;
  }
  
  if (nElasticityMod == 0) {
  nElasticityMod = 1;
  ElasticityMod = new su2double[1]; ElasticityMod[0] = 2E11;
  }

  if (nPoissonRatio == 0) {
  nPoissonRatio = 1;
  PoissonRatio = new su2double[1]; PoissonRatio[0] = 0.30;
  }

  if (nMaterialDensity == 0) {
  nMaterialDensity = 1;
  MaterialDensity = new su2double[1]; MaterialDensity[0] = 7854;
  }

  if (nElectric_Constant == 0) {
  nElectric_Constant = 1;
  Electric_Constant = new su2double[1]; Electric_Constant[0] = 0.0;
  }

  if (nElectric_Field == 0) {
	nElectric_Field = 1;
	Electric_Field_Mod = new su2double[1]; Electric_Field_Mod[0] = 0.0;
  }

  if (nDim_RefNode == 0) {
  nDim_RefNode = 3;
  RefNode_Displacement = new su2double[3];
  RefNode_Displacement[0] = 0.0; RefNode_Displacement[1] = 0.0; RefNode_Displacement[2] = 0.0;
  }

  if (nDim_Electric_Field == 0) {
	nDim_Electric_Field = 2;
	Electric_Field_Dir = new su2double[2]; Electric_Field_Dir[0] = 0.0;  Electric_Field_Dir[1] = 1.0;
  }

  if ((Kind_SU2 == SU2_CFD) && (Kind_Solver == NO_SOLVER)) {
    SU2_MPI::Error("PHYSICAL_PROBLEM must be set in the configuration file", CURRENT_FUNCTION);
  }
  
  /*--- Set a flag for viscous simulations ---*/
  
  Viscous = (( Kind_Solver == NAVIER_STOKES          ) ||
             ( Kind_Solver == ADJ_NAVIER_STOKES      ) ||
             ( Kind_Solver == RANS                   ) ||
             ( Kind_Solver == ADJ_RANS               ) ||
             ( Kind_Solver == FEM_NAVIER_STOKES      ) ||
             ( Kind_Solver == FEM_RANS               ) ||
             ( Kind_Solver == FEM_LES                ) ||
             ( Kind_Solver == INC_NAVIER_STOKES      ) ||
             ( Kind_Solver == INC_RANS               ) );

  /*--- To avoid boundary intersections, let's add a small constant to the planes. ---*/

  if (Geo_Description == NACELLE) {
    for (unsigned short iSections = 0; iSections < nLocationStations; iSections++) {
      if (LocationStations[iSections] == 0) LocationStations[iSections] = 1E-6;
      if (LocationStations[iSections] == 360) LocationStations[iSections] = 359.999999;
    }
  }
  else {
    for (unsigned short iSections = 0; iSections < nLocationStations; iSections++) {
      LocationStations[iSections] += EPS;
    }
    Stations_Bounds[0] += EPS;
    Stations_Bounds[1] += EPS;
  }

  /*--- Length based parameter for slope limiters uses a default value of
   0.1m ---*/
  
  RefElemLength = 1.0;
  if (SystemMeasurements == US) RefElemLength /= 0.3048;

  /*--- Re-scale the length based parameters. The US system uses feet,
   but SU2 assumes that the grid is in inches ---*/
  
  if ((SystemMeasurements == US) && (Kind_SU2 == SU2_CFD)) {
    
    for (iMarker = 0; iMarker < nMarker_Monitoring; iMarker++) {
      RefOriginMoment_X[iMarker] = RefOriginMoment_X[iMarker]/12.0;
      RefOriginMoment_Y[iMarker] = RefOriginMoment_Y[iMarker]/12.0;
      RefOriginMoment_Z[iMarker] = RefOriginMoment_Z[iMarker]/12.0;
    }
    
    for (iMarker = 0; iMarker < nMarker_Moving; iMarker++){
      for (unsigned short iDim = 0; iDim < 3; iDim++){
        MarkerMotion_Origin[3*iMarker+iDim] /= 12.0;
      }
    }
    
    RefLength = RefLength/12.0;

    if ((val_nDim == 2) && (!Axisymmetric)) RefArea = RefArea/12.0;
    else RefArea = RefArea/144.0;
    Length_Reynolds = Length_Reynolds/12.0;
    Highlite_Area = Highlite_Area/144.0;
    SemiSpan = SemiSpan/12.0;

    EA_IntLimit[0] = EA_IntLimit[0]/12.0;
    EA_IntLimit[1] = EA_IntLimit[1]/12.0;
    EA_IntLimit[2] = EA_IntLimit[2]/12.0;
    
    if (Geo_Description != NACELLE) {
      for (unsigned short iSections = 0; iSections < nLocationStations; iSections++) {
        LocationStations[iSections] = LocationStations[iSections]/12.0;
      }
      Stations_Bounds[0] = Stations_Bounds[0]/12.0;
      Stations_Bounds[1] = Stations_Bounds[1]/12.0;
    }
    
    SubsonicEngine_Cyl[0] = SubsonicEngine_Cyl[0]/12.0;
    SubsonicEngine_Cyl[1] = SubsonicEngine_Cyl[1]/12.0;
    SubsonicEngine_Cyl[2] = SubsonicEngine_Cyl[2]/12.0;
    SubsonicEngine_Cyl[3] = SubsonicEngine_Cyl[3]/12.0;
    SubsonicEngine_Cyl[4] = SubsonicEngine_Cyl[4]/12.0;
    SubsonicEngine_Cyl[5] = SubsonicEngine_Cyl[5]/12.0;
    SubsonicEngine_Cyl[6] = SubsonicEngine_Cyl[6]/12.0;
    
  }

  if ((Kind_Turb_Model != SA) && (Kind_Trans_Model == BC)){
    SU2_MPI::Error("BC transition model currently only available in combination with SA turbulence model!", CURRENT_FUNCTION);
  }
  
  /*--- Check for constant lift mode. Initialize the update flag for
   the AoA with each iteration to false  ---*/
  
  if (Fixed_CL_Mode) Update_AoA = false;
  if (Fixed_CM_Mode) Update_HTPIncidence = false;

  if (DirectDiff != NO_DERIVATIVE) {
#if !defined COMPLEX_TYPE && !defined ADOLC_FORWARD_TYPE && !defined CODI_FORWARD_TYPE
      if (Kind_SU2 == SU2_CFD) {
        SU2_MPI::Error(string("SU2_CFD: Config option DIRECT_DIFF= YES requires AD or complex support!\n") +
                       string("Please use SU2_CFD_DIRECTDIFF (configuration/compilation is done using the preconfigure.py script)."),
                       CURRENT_FUNCTION);
      }
#endif
    /*--- Initialize the derivative values ---*/
    switch (DirectDiff) {
      case D_MACH:
        SU2_TYPE::SetDerivative(Mach, 1.0);
        break;
      case D_AOA:
        SU2_TYPE::SetDerivative(AoA, 1.0);
        break;
      case D_SIDESLIP:
        SU2_TYPE::SetDerivative(AoS, 1.0);
        break;
      case D_REYNOLDS:
        SU2_TYPE::SetDerivative(Reynolds, 1.0);
        break;
      case D_TURB2LAM:
       SU2_TYPE::SetDerivative(Turb2LamViscRatio_FreeStream, 1.0);
        break;
      default:
        /*--- All other cases are handled in the specific solver ---*/
        break;
      }
  }

#if defined CODI_REVERSE_TYPE
  AD_Mode = YES;

  AD::PreaccEnabled = AD_Preaccumulation;

#else
  if (AD_Mode == YES) {
    SU2_MPI::Error(string("AUTO_DIFF=YES requires Automatic Differentiation support.\n") +
                   string("Please use correct executables (configuration/compilation is done using the preconfigure.py script)."),
                   CURRENT_FUNCTION);
  }
#endif

  delete [] tmp_smooth;

  /*--- Make sure that implicit time integration is disabled
        for the FEM fluid solver (numerics). ---*/
  if ((Kind_Solver == FEM_EULER)         ||
      (Kind_Solver == FEM_NAVIER_STOKES) ||
      (Kind_Solver == FEM_RANS)          ||
      (Kind_Solver == FEM_LES)) {
     Kind_TimeIntScheme_Flow = Kind_TimeIntScheme_FEM_Flow;
  }

  /*--- Set up the time stepping / unsteady CFL options. ---*/
  if ((TimeMarching == TIME_STEPPING) && (Unst_CFL != 0.0)) {
    for (iCFL = 0; iCFL < nCFL; iCFL++)
      CFL[iCFL] = Unst_CFL;
  }


  /*--- If it is a fixed mode problem, then we will add 100 iterations to
    evaluate the derivatives with respect to a change in the AoA and CL ---*/

  if (!ContinuousAdjoint & !DiscreteAdjoint) {
  	if ((Fixed_CL_Mode) || (Fixed_CM_Mode)) {
    ConvCriteria = RESIDUAL;
  		nInnerIter += Iter_dCL_dAlpha;
  		MinLogResidual = -24;
  	}
  }

  /* --- Throw error if UQ used for any turbulence model other that SST --- */

  if (Kind_Solver == RANS && Kind_Turb_Model != SST && Kind_Turb_Model != SST_SUST && using_uq){
    SU2_MPI::Error("UQ capabilities only implemented for NAVIER_STOKES solver SST turbulence model", CURRENT_FUNCTION);
  }

  /* --- Throw error if invalid componentiality used --- */

  if (using_uq && (eig_val_comp > 3 || eig_val_comp < 1)){
    SU2_MPI::Error("Componentality should be either 1, 2, or 3!", CURRENT_FUNCTION);
  }

  /*--- If there are not design variables defined in the file ---*/

  if (nDV == 0) {
    nDV = 1;
    Design_Variable = new unsigned short [nDV];
    Design_Variable[0] = NO_DEFORMATION;
  }

  /*--- Checks for incompressible flow problems. ---*/

  if (Kind_Solver == INC_EULER) {
    /*--- Force inviscid problems to use constant density and disable energy. ---*/
    if (Kind_DensityModel != CONSTANT || Energy_Equation == true) {
      SU2_MPI::Error("Inviscid incompressible problems must be constant density (no energy eqn.).\n Use DENSITY_MODEL= CONSTANT and ENERGY_EQUATION= NO.", CURRENT_FUNCTION);
    }
  }

  /*--- Default values should recover original incompressible behavior (for old config files). ---*/

  if (Kind_Solver == INC_EULER || Kind_Solver == INC_NAVIER_STOKES || Kind_Solver == INC_RANS) {
    if ((Kind_DensityModel == CONSTANT) || (Kind_DensityModel == BOUSSINESQ))
      Kind_FluidModel = CONSTANT_DENSITY;
  }

  /*--- Energy equation must be active for any fluid models other than constant density. ---*/

  if (Kind_DensityModel != CONSTANT) Energy_Equation = true;

  if (Kind_DensityModel == BOUSSINESQ) {
    Energy_Equation = true;
    if (Body_Force) {
      SU2_MPI::Error("Body force and Boussinesq source terms are not currently compatible.", CURRENT_FUNCTION);
    }
  }

  if (Kind_DensityModel == VARIABLE) {
    if (Kind_FluidModel != INC_IDEAL_GAS && Kind_FluidModel != INC_IDEAL_GAS_POLY) {
      SU2_MPI::Error("Variable density incompressible solver limited to ideal gases.\n Check the fluid model options (use INC_IDEAL_GAS, INC_IDEAL_GAS_POLY).", CURRENT_FUNCTION);
    }
  }

  if (Kind_Solver != INC_EULER && Kind_Solver != INC_NAVIER_STOKES && Kind_Solver != INC_RANS) {
    if ((Kind_FluidModel == CONSTANT_DENSITY) || (Kind_FluidModel == INC_IDEAL_GAS) || (Kind_FluidModel == INC_IDEAL_GAS_POLY)) {
      SU2_MPI::Error("Fluid model not compatible with compressible flows.\n CONSTANT_DENSITY/INC_IDEAL_GAS/INC_IDEAL_GAS_POLY are for incompressible only.", CURRENT_FUNCTION);
    }
  }

  if (Kind_Solver == INC_NAVIER_STOKES || Kind_Solver == INC_RANS) {
    if (Kind_ViscosityModel == SUTHERLAND) {
      if ((Kind_FluidModel != INC_IDEAL_GAS) && (Kind_FluidModel != INC_IDEAL_GAS_POLY)) {
        SU2_MPI::Error("Sutherland's law only valid for ideal gases in incompressible flows.\n Must use VISCOSITY_MODEL=CONSTANT_VISCOSITY and set viscosity with\n MU_CONSTANT, or use DENSITY_MODEL= VARIABLE with FLUID_MODEL= INC_IDEAL_GAS or INC_IDEAL_GAS_POLY for VISCOSITY_MODEL=SUTHERLAND.\n NOTE: FREESTREAM_VISCOSITY is no longer used for incompressible flows!", CURRENT_FUNCTION);
      }
    }
  }
  
  /*--- Check the coefficients for the polynomial models. ---*/
  
  if (Kind_Solver != INC_EULER && Kind_Solver != INC_NAVIER_STOKES && Kind_Solver != INC_RANS) {
    if ((Kind_ViscosityModel == POLYNOMIAL_VISCOSITY) || (Kind_ConductivityModel == POLYNOMIAL_CONDUCTIVITY) || (Kind_FluidModel == INC_IDEAL_GAS_POLY)) {
      SU2_MPI::Error("POLYNOMIAL_VISCOSITY and POLYNOMIAL_CONDUCTIVITY are for incompressible only currently.", CURRENT_FUNCTION);
    }
  }
  
  if ((Kind_Solver == INC_EULER || Kind_Solver == INC_NAVIER_STOKES || Kind_Solver == INC_RANS) && (Kind_FluidModel == INC_IDEAL_GAS_POLY)) {
    su2double sum = 0.0;
    for (unsigned short iVar = 0; iVar < nPolyCoeffs; iVar++) {
      sum += GetCp_PolyCoeff(iVar);
    }
    if ((nPolyCoeffs < 1) || (sum == 0.0))
      SU2_MPI::Error(string("CP_POLYCOEFFS not set for fluid model INC_IDEAL_GAS_POLY. \n"), CURRENT_FUNCTION);
  }
  
  if (((Kind_Solver == INC_EULER || Kind_Solver == INC_NAVIER_STOKES || Kind_Solver == INC_RANS)) && (Kind_ViscosityModel == POLYNOMIAL_VISCOSITY)) {
    su2double sum = 0.0;
    for (unsigned short iVar = 0; iVar < nPolyCoeffs; iVar++) {
      sum += GetMu_PolyCoeff(iVar);
    }
    if ((nPolyCoeffs < 1) || (sum == 0.0))
      SU2_MPI::Error(string("MU_POLYCOEFFS not set for viscosity model POLYNOMIAL_VISCOSITY. \n"), CURRENT_FUNCTION);
  }
  
  if ((Kind_Solver == INC_EULER || Kind_Solver == INC_NAVIER_STOKES || Kind_Solver == INC_RANS) && (Kind_ConductivityModel == POLYNOMIAL_CONDUCTIVITY)) {
    su2double sum = 0.0;
    for (unsigned short iVar = 0; iVar < nPolyCoeffs; iVar++) {
      sum += GetKt_PolyCoeff(iVar);
    }
    if ((nPolyCoeffs < 1) || (sum == 0.0))
      SU2_MPI::Error(string("KT_POLYCOEFFS not set for conductivity model POLYNOMIAL_CONDUCTIVITY. \n"), CURRENT_FUNCTION);
  }

  /*--- Incompressible solver currently limited to SI units. ---*/

  if ((Kind_Solver == INC_EULER || Kind_Solver == INC_NAVIER_STOKES || Kind_Solver == INC_RANS) && (SystemMeasurements == US)) {
    SU2_MPI::Error("Must use SI units for incompressible solver.", CURRENT_FUNCTION);
  }

  /*--- Check that the non-dim type is valid. ---*/

  if ((Kind_Solver == INC_EULER || Kind_Solver == INC_NAVIER_STOKES || Kind_Solver == INC_RANS)) {
    if ((Ref_Inc_NonDim != INITIAL_VALUES) && (Ref_Inc_NonDim != REFERENCE_VALUES) && (Ref_Inc_NonDim != DIMENSIONAL)) {
      SU2_MPI::Error("Incompressible non-dim. scheme invalid.\n Must use INITIAL_VALUES, REFERENCE_VALUES, or DIMENSIONAL.", CURRENT_FUNCTION);
    }
  }
  
  /*--- Check that the incompressible inlets are correctly specified. ---*/
  
  if ((Kind_Solver == INC_EULER || Kind_Solver == INC_NAVIER_STOKES || Kind_Solver == INC_RANS) && (nMarker_Inlet != 0)) {
    if (nMarker_Inlet != nInc_Inlet) {
      SU2_MPI::Error("Inlet types for incompressible problem improperly specified.\n Use INC_INLET_TYPE= VELOCITY_INLET or PRESSURE_INLET.\n Must list a type for each inlet marker, including duplicates, e.g.,\n INC_INLET_TYPE= VELOCITY_INLET VELOCITY_INLET PRESSURE_INLET", CURRENT_FUNCTION);
    }
    for (unsigned short iInlet = 0; iInlet < nInc_Inlet; iInlet++){
      if ((Kind_Inc_Inlet[iInlet] != VELOCITY_INLET) && (Kind_Inc_Inlet[iInlet] != PRESSURE_INLET)) {
        SU2_MPI::Error("Undefined incompressible inlet type. VELOCITY_INLET or PRESSURE_INLET possible.", CURRENT_FUNCTION);
      }
    }
  }
  
  /*--- Check that the incompressible inlets are correctly specified. ---*/
  
  if ((Kind_Solver == INC_EULER || Kind_Solver == INC_NAVIER_STOKES || Kind_Solver == INC_RANS) && (nMarker_Outlet != 0)) {
    if (nMarker_Outlet != nInc_Outlet) {
      SU2_MPI::Error("Outlet types for incompressible problem improperly specified.\n Use INC_OUTLET_TYPE= PRESSURE_OUTLET or MASS_FLOW_OUTLET.\n Must list a type for each inlet marker, including duplicates, e.g.,\n INC_OUTLET_TYPE= PRESSURE_OUTLET PRESSURE_OUTLET MASS_FLOW_OUTLET", CURRENT_FUNCTION);
    }
    for (unsigned short iInlet = 0; iInlet < nInc_Outlet; iInlet++){
      if ((Kind_Inc_Outlet[iInlet] != PRESSURE_OUTLET) && (Kind_Inc_Outlet[iInlet] != MASS_FLOW_OUTLET)) {
        SU2_MPI::Error("Undefined incompressible outlet type. PRESSURE_OUTLET or MASS_FLOW_OUTLET possible.", CURRENT_FUNCTION);
      }
    }
  }

  /*--- Rotating frame is not yet supported with the incompressible solver. ---*/

  if ((Kind_Solver == INC_EULER || Kind_Solver == INC_NAVIER_STOKES || Kind_Solver == INC_RANS) && (Kind_GridMovement == ROTATING_FRAME)) {
    SU2_MPI::Error("Support for rotating frame simulation not yet implemented for incompressible flows.", CURRENT_FUNCTION);
  }

  /*--- Assert that there are two markers being analyzed if the
   pressure drop objective function is selected. ---*/

  for (unsigned short iObj = 0; iObj < nObj; iObj++) {
    if ((Kind_ObjFunc[iObj] == SURFACE_PRESSURE_DROP) && (nMarker_Analyze != 2)) {
      SU2_MPI::Error("Must list two markers for the pressure drop objective function.\n Expected format: MARKER_ANALYZE= (outlet_name, inlet_name).", CURRENT_FUNCTION);
    }
  }
  
  /*--- Handle default options for topology optimization ---*/
  
  if (topology_optimization && top_optim_nKernel==0) {
    top_optim_nKernel = 1;
    top_optim_kernels = new unsigned short [1];
    top_optim_kernels[0] = CONICAL_WEIGHT_FILTER;
  }
  
  if (top_optim_nKernel != 0) {
    /*--- Set default value of kernel parameters ---*/
    if (top_optim_nKernelParams == 0) {
      top_optim_nKernelParams = top_optim_nKernel;
      top_optim_kernel_params = new su2double [top_optim_nKernel];
      for (unsigned short i=0; i<top_optim_nKernel; ++i) top_optim_kernel_params[i] = 1.0;
    }
    /*--- Broadcast the only value provided ---*/
    else if (top_optim_nKernelParams==1 && top_optim_nKernel>1) {
      su2double tmp = top_optim_kernel_params[0];
      delete [] top_optim_kernel_params;
      top_optim_nKernelParams = top_optim_nKernel;
      top_optim_kernel_params = new su2double [top_optim_nKernel];
      for (unsigned short i=0; i<top_optim_nKernel; ++i) top_optim_kernel_params[i] = tmp;
    }
    /*--- Numbers do not match ---*/
    else if (top_optim_nKernelParams != top_optim_nKernel) {
      SU2_MPI::Error("Different number of topology filter kernels and respective parameters.", CURRENT_FUNCTION);
    }

    /*--- Set default value of filter radius ---*/
    if (top_optim_nRadius == 0) {
      top_optim_nRadius = top_optim_nKernel;
      top_optim_filter_radius = new su2double [top_optim_nKernel];
      for (unsigned short i=0; i<top_optim_nKernel; ++i) top_optim_filter_radius[i] = 1.0e-6;
    }
    /*--- Broadcast the only value provided ---*/
    else if (top_optim_nRadius==1 && top_optim_nKernel>1) {
      su2double tmp = top_optim_filter_radius[0];
      delete [] top_optim_filter_radius;
      top_optim_nRadius = top_optim_nKernel;
      top_optim_filter_radius = new su2double [top_optim_nKernel];
      for (unsigned short i=0; i<top_optim_nKernel; ++i) top_optim_filter_radius[i] = tmp;
    }
    /*--- Numbers do not match ---*/
    else if (top_optim_nRadius != top_optim_nKernel) {
      SU2_MPI::Error("Different number of topology filter kernels and respective radii.", CURRENT_FUNCTION);
    }
  }
  
  /*--- If we are executing SU2_DOT in surface file mode, then
   force the projected surface sensitivity file to be written. ---*/
  
  Wrt_Projected_Sensitivity = false;
  if ((Kind_SU2 == SU2_DOT) && (Design_Variable[0] == SURFACE_FILE)) {
    Wrt_Projected_Sensitivity = true;
  }

  /*--- Delay the output until exit for minimal communication mode. ---*/
  
  if (Comm_Level != COMM_FULL) {
    
    /*--- Disable the use of Comm_Level = NONE until we have properly
     implemented it. ---*/
    
    if (Comm_Level == COMM_NONE)
      SU2_MPI::Error("COMM_LEVEL = NONE not yet implemented.", CURRENT_FUNCTION);

    Wrt_Sol_Freq          = nTimeIter+1;
    Wrt_Sol_Freq_DualTime = nTimeIter+1;
    
    /*--- Write only the restart. ---*/
    
    Wrt_Slice   = false;
    Wrt_Vol_Sol = false;
    Wrt_Srf_Sol = false;
    Wrt_Csv_Sol = false;
  }
  
  /*--- Check the conductivity model. Deactivate the turbulent component
   if we are not running RANS. ---*/
  
  if ((Kind_Solver != RANS) &&
      (Kind_Solver != ADJ_RANS) &&
      (Kind_Solver != DISC_ADJ_RANS) && 
      (Kind_Solver != INC_RANS) &&
      (Kind_Solver != DISC_ADJ_INC_RANS)){
    Kind_ConductivityModel_Turb = NO_CONDUCTIVITY_TURB;
  }
  
  /*--- Check for running SU2_MSH for periodic preprocessing, and throw
   an error to report that this is no longer necessary. ---*/
  
  if ((Kind_SU2 == SU2_MSH) &&
      (Kind_Adaptation == PERIODIC)) {
    SU2_MPI::Error(string("For SU2 v7.0.0 and later, preprocessing of periodic grids by SU2_MSH\n") +
                   string("is no longer necessary. Please use the original mesh file (prior to SU2_MSH)\n") +
                   string("with the same MARKER_PERIODIC definition in the configuration file.") , CURRENT_FUNCTION);
  }
  

  /* Set a default for the size of the RECTANGLE / BOX grid sizes. */
  
  if (nMesh_Box_Size == 0) {
    nMesh_Box_Size = 3;
    Mesh_Box_Size = new short [nMesh_Box_Size];
    Mesh_Box_Size[0] = 33;
    Mesh_Box_Size[1] = 33;
    Mesh_Box_Size[2] = 33;
  } else if (nMesh_Box_Size != 3) {
    SU2_MPI::Error(string("MESH_BOX_SIZE specified without 3 values.\n"),
                   CURRENT_FUNCTION);
  }
  
  if (DiscreteAdjoint) {
#if !defined CODI_REVERSE_TYPE
    if (Kind_SU2 == SU2_CFD) {
      SU2_MPI::Error(string("SU2_CFD: Config option MATH_PROBLEM= DISCRETE_ADJOINT requires AD support!\n") +
                     string("Please use SU2_CFD_AD (configuration/compilation is done using the preconfigure.py script)."),
                     CURRENT_FUNCTION);
    }
#endif

    /*--- Disable writing of limiters if enabled ---*/
    Wrt_Limiters = false;

    if (TimeMarching) {

      Restart_Flow = false;

      if (GetKind_GridMovement() != RIGID_MOTION &&
          GetKind_GridMovement() != NO_MOVEMENT) {
        SU2_MPI::Error(string("Dynamic mesh movement currently only supported for the discrete adjoint solver for\n") + 
                       string("GRID_MOVEMENT = RIGID_MOTION."), CURRENT_FUNCTION);
      }

      if (Unst_AdjointIter- long(nTimeIter) < 0){
        SU2_MPI::Error(string("Invalid iteration number requested for unsteady adjoint.\n" ) +
                       string("Make sure EXT_ITER is larger or equal than UNST_ADJOINT_ITER."),
                       CURRENT_FUNCTION);
      }

      /*--- If the averaging interval is not set, we average over all time-steps ---*/

      if (Iter_Avg_Objective == 0.0) {
        Iter_Avg_Objective = nTimeIter;
      }

    }
    
    /*--- Note that this is deliberatly done at the end of this routine! ---*/
    switch(Kind_Solver) {
      case EULER:
        Kind_Solver = DISC_ADJ_EULER;
        break;
      case RANS:
        Kind_Solver = DISC_ADJ_RANS;
        break;
      case NAVIER_STOKES:
        Kind_Solver = DISC_ADJ_NAVIER_STOKES;
        break;
      case INC_EULER:
        Kind_Solver = DISC_ADJ_INC_EULER;
        break;
      case INC_RANS:
        Kind_Solver = DISC_ADJ_INC_RANS;
        break;
      case INC_NAVIER_STOKES:
        Kind_Solver = DISC_ADJ_INC_NAVIER_STOKES;
        break;
      case FEM_EULER :
        Kind_Solver = DISC_ADJ_FEM_EULER;
        break;
      case FEM_RANS :
        Kind_Solver = DISC_ADJ_FEM_RANS;
        break;
      case FEM_NAVIER_STOKES : 
        Kind_Solver = DISC_ADJ_FEM_NS;
        break;
      case FEM_ELASTICITY:
        Kind_Solver = DISC_ADJ_FEM;
        break;
      case HEAT_EQUATION_FVM:
        Kind_Solver = DISC_ADJ_HEAT;
        break;
      default:
        break;
    }

    RampOutletPressure = false;
    RampRotatingFrame = false;
  }
}

void CConfig::SetMarkers(unsigned short val_software) {

  unsigned short iMarker_All, iMarker_CfgFile, iMarker_Euler, iMarker_Custom,
  iMarker_FarField, iMarker_SymWall, iMarker_PerBound,
  iMarker_NearFieldBound, iMarker_Fluid_InterfaceBound, iMarker_Dirichlet,
  iMarker_Inlet, iMarker_Riemann, iMarker_Giles, iMarker_Outlet, iMarker_Isothermal,
  iMarker_HeatFlux, iMarker_EngineInflow, iMarker_EngineExhaust, iMarker_Damper,
  iMarker_Displacement, iMarker_Load, iMarker_FlowLoad, iMarker_Neumann, iMarker_Internal,
  iMarker_Monitoring, iMarker_Designing, iMarker_GeoEval, iMarker_Plotting, iMarker_Analyze,
  iMarker_DV, iMarker_Moving, iMarker_PyCustom, iMarker_Supersonic_Inlet, iMarker_Supersonic_Outlet,
  iMarker_Clamped, iMarker_ZoneInterface, iMarker_CHTInterface, iMarker_Load_Dir, iMarker_Disp_Dir, iMarker_Load_Sine,
  iMarker_Fluid_Load, iMarker_Deform_Mesh,
  iMarker_ActDiskInlet, iMarker_ActDiskOutlet,
  iMarker_Turbomachinery, iMarker_MixingPlaneInterface;

  int size = SINGLE_NODE;
  
#ifdef HAVE_MPI
  if (val_software != SU2_MSH)
    SU2_MPI::Comm_size(MPI_COMM_WORLD, &size);
#endif

  /*--- Compute the total number of markers in the config file ---*/
  
  nMarker_CfgFile = nMarker_Euler + nMarker_FarField + nMarker_SymWall +
  nMarker_PerBound + nMarker_NearFieldBound + nMarker_Fluid_InterfaceBound +
  nMarker_CHTInterface + nMarker_Dirichlet + nMarker_Neumann + nMarker_Inlet + nMarker_Riemann +
  nMarker_Giles + nMarker_Outlet + nMarker_Isothermal + nMarker_HeatFlux +
  nMarker_EngineInflow + nMarker_EngineExhaust + nMarker_Internal +
  nMarker_Supersonic_Inlet + nMarker_Supersonic_Outlet + nMarker_Displacement + nMarker_Load +
  nMarker_FlowLoad + nMarker_Custom + nMarker_Damper +
  nMarker_Clamped + nMarker_Load_Sine + nMarker_Load_Dir + nMarker_Disp_Dir +
  nMarker_ActDiskInlet + nMarker_ActDiskOutlet + nMarker_ZoneInterface;
  
  /*--- Add the possible send/receive domains ---*/

  nMarker_Max = nMarker_CfgFile + OVERHEAD*size;
  
  /*--- Basic dimensionalization of the markers (worst scenario) ---*/

  nMarker_All = nMarker_Max;

  /*--- Allocate the memory (markers in each domain) ---*/
  
  Marker_All_TagBound       = new string[nMarker_All];		// Store the tag that correspond with each marker.
  Marker_All_SendRecv       = new short[nMarker_All];		// +#domain (send), -#domain (receive).
  Marker_All_KindBC         = new unsigned short[nMarker_All];	// Store the kind of boundary condition.
  Marker_All_Monitoring     = new unsigned short[nMarker_All];	// Store whether the boundary should be monitored.
  Marker_All_Designing      = new unsigned short[nMarker_All];  // Store whether the boundary should be designed.
  Marker_All_Plotting       = new unsigned short[nMarker_All];	// Store whether the boundary should be plotted.
  Marker_All_Analyze  = new unsigned short[nMarker_All];	// Store whether the boundary should be plotted.
  Marker_All_ZoneInterface   = new unsigned short[nMarker_All];	// Store whether the boundary is in the FSI interface.
  Marker_All_GeoEval        = new unsigned short[nMarker_All];	// Store whether the boundary should be geometry evaluation.
  Marker_All_DV             = new unsigned short[nMarker_All];	// Store whether the boundary should be affected by design variables.
  Marker_All_Moving         = new unsigned short[nMarker_All];	// Store whether the boundary should be in motion.
  Marker_All_Deform_Mesh    = new unsigned short[nMarker_All];	// Store whether the boundary is deformable.
  Marker_All_Fluid_Load     = new unsigned short[nMarker_All];	// Store whether the boundary computes/applies fluid loads.
  Marker_All_PyCustom       = new unsigned short[nMarker_All];  // Store whether the boundary is Python customizable.
  Marker_All_PerBound       = new short[nMarker_All];		// Store whether the boundary belongs to a periodic boundary.
  Marker_All_Turbomachinery       = new unsigned short[nMarker_All];	// Store whether the boundary is in needed for Turbomachinery computations.
  Marker_All_TurbomachineryFlag   = new unsigned short[nMarker_All];	// Store whether the boundary has a flag for Turbomachinery computations.
  Marker_All_MixingPlaneInterface = new unsigned short[nMarker_All];	// Store whether the boundary has a in the MixingPlane interface.


  for (iMarker_All = 0; iMarker_All < nMarker_All; iMarker_All++) {
    Marker_All_TagBound[iMarker_All]             = "SEND_RECEIVE";
    Marker_All_SendRecv[iMarker_All]             = 0;
    Marker_All_KindBC[iMarker_All]               = 0;
    Marker_All_Monitoring[iMarker_All]           = 0;
    Marker_All_GeoEval[iMarker_All]              = 0;
    Marker_All_Designing[iMarker_All]            = 0;
    Marker_All_Plotting[iMarker_All]             = 0;
    Marker_All_Analyze[iMarker_All]              = 0;
    Marker_All_ZoneInterface[iMarker_All]        = 0;
    Marker_All_DV[iMarker_All]                   = 0;
    Marker_All_Moving[iMarker_All]               = 0;
    Marker_All_Deform_Mesh[iMarker_All]          = 0;
    Marker_All_Fluid_Load[iMarker_All]           = 0;
    Marker_All_PerBound[iMarker_All]             = 0;
    Marker_All_Turbomachinery[iMarker_All]       = 0;
    Marker_All_TurbomachineryFlag[iMarker_All]   = 0;
    Marker_All_MixingPlaneInterface[iMarker_All] = 0;
    Marker_All_PyCustom[iMarker_All]             = 0;
  }

  /*--- Allocate the memory (markers in the config file) ---*/

  Marker_CfgFile_TagBound             = new string[nMarker_CfgFile];
  Marker_CfgFile_KindBC               = new unsigned short[nMarker_CfgFile];
  Marker_CfgFile_Monitoring           = new unsigned short[nMarker_CfgFile];
  Marker_CfgFile_Designing            = new unsigned short[nMarker_CfgFile];
  Marker_CfgFile_Plotting             = new unsigned short[nMarker_CfgFile];
  Marker_CfgFile_Analyze              = new unsigned short[nMarker_CfgFile];
  Marker_CfgFile_GeoEval              = new unsigned short[nMarker_CfgFile];
  Marker_CfgFile_ZoneInterface        = new unsigned short[nMarker_CfgFile];
  Marker_CfgFile_DV                   = new unsigned short[nMarker_CfgFile];
  Marker_CfgFile_Moving               = new unsigned short[nMarker_CfgFile];
  Marker_CfgFile_Deform_Mesh          = new unsigned short[nMarker_CfgFile];
  Marker_CfgFile_Fluid_Load           = new unsigned short[nMarker_CfgFile];
  Marker_CfgFile_PerBound             = new unsigned short[nMarker_CfgFile];
  Marker_CfgFile_Turbomachinery       = new unsigned short[nMarker_CfgFile];
  Marker_CfgFile_TurbomachineryFlag   = new unsigned short[nMarker_CfgFile];
  Marker_CfgFile_MixingPlaneInterface = new unsigned short[nMarker_CfgFile];
  Marker_CfgFile_PyCustom             = new unsigned short[nMarker_CfgFile];

  for (iMarker_CfgFile = 0; iMarker_CfgFile < nMarker_CfgFile; iMarker_CfgFile++) {
    Marker_CfgFile_TagBound[iMarker_CfgFile]             = "SEND_RECEIVE";
    Marker_CfgFile_KindBC[iMarker_CfgFile]               = 0;
    Marker_CfgFile_Monitoring[iMarker_CfgFile]           = 0;
    Marker_CfgFile_GeoEval[iMarker_CfgFile]              = 0;
    Marker_CfgFile_Designing[iMarker_CfgFile]            = 0;
    Marker_CfgFile_Plotting[iMarker_CfgFile]             = 0;
    Marker_CfgFile_Analyze[iMarker_CfgFile]              = 0;
    Marker_CfgFile_ZoneInterface[iMarker_CfgFile]        = 0;
    Marker_CfgFile_DV[iMarker_CfgFile]                   = 0;
    Marker_CfgFile_Moving[iMarker_CfgFile]               = 0;
    Marker_CfgFile_Deform_Mesh[iMarker_CfgFile]          = 0;
    Marker_CfgFile_Fluid_Load[iMarker_CfgFile]           = 0;
    Marker_CfgFile_PerBound[iMarker_CfgFile]             = 0;
    Marker_CfgFile_Turbomachinery[iMarker_CfgFile]       = 0;
    Marker_CfgFile_TurbomachineryFlag[iMarker_CfgFile]   = 0;
    Marker_CfgFile_MixingPlaneInterface[iMarker_CfgFile] = 0;
    Marker_CfgFile_PyCustom[iMarker_CfgFile]             = 0;
  }

  /*--- Allocate memory to store surface information (Analyze BC) ---*/

  Surface_MassFlow = new su2double[nMarker_Analyze];
  Surface_Mach = new su2double[nMarker_Analyze];
  Surface_Temperature = new su2double[nMarker_Analyze];
  Surface_Pressure = new su2double[nMarker_Analyze];
  Surface_Density = new su2double[nMarker_Analyze];
  Surface_Enthalpy = new su2double[nMarker_Analyze];
  Surface_NormalVelocity = new su2double[nMarker_Analyze];
  Surface_Uniformity = new su2double[nMarker_Analyze];
  Surface_SecondaryStrength = new su2double[nMarker_Analyze];
  Surface_SecondOverUniform = new su2double[nMarker_Analyze];
  Surface_MomentumDistortion = new su2double[nMarker_Analyze];
  Surface_TotalTemperature = new su2double[nMarker_Analyze];
  Surface_TotalPressure = new su2double[nMarker_Analyze];
  Surface_PressureDrop = new su2double[nMarker_Analyze];
  Surface_DC60 = new su2double[nMarker_Analyze];
  Surface_IDC = new su2double[nMarker_Analyze];
  Surface_IDC_Mach = new su2double[nMarker_Analyze];
  Surface_IDR = new su2double[nMarker_Analyze];
  for (iMarker_Analyze = 0; iMarker_Analyze < nMarker_Analyze; iMarker_Analyze++) {
    Surface_MassFlow[iMarker_Analyze] = 0.0;
    Surface_Mach[iMarker_Analyze] = 0.0;
    Surface_Temperature[iMarker_Analyze] = 0.0;
    Surface_Pressure[iMarker_Analyze] = 0.0;
    Surface_Density[iMarker_Analyze] = 0.0;
    Surface_Enthalpy[iMarker_Analyze] = 0.0;
    Surface_NormalVelocity[iMarker_Analyze] = 0.0;
    Surface_Uniformity[iMarker_Analyze] = 0.0;
    Surface_SecondaryStrength[iMarker_Analyze] = 0.0;
    Surface_SecondOverUniform[iMarker_Analyze] = 0.0;
    Surface_MomentumDistortion[iMarker_Analyze] = 0.0;
    Surface_TotalTemperature[iMarker_Analyze] = 0.0;
    Surface_TotalPressure[iMarker_Analyze] = 0.0;
    Surface_PressureDrop[iMarker_Analyze] = 0.0;
    Surface_DC60[iMarker_Analyze] = 0.0;
    Surface_IDC[iMarker_Analyze] = 0.0;
    Surface_IDC_Mach[iMarker_Analyze] = 0.0;
    Surface_IDR[iMarker_Analyze] = 0.0;
  }

  /*--- Populate the marker information in the config file (all domains) ---*/

  iMarker_CfgFile = 0;
  for (iMarker_Euler = 0; iMarker_Euler < nMarker_Euler; iMarker_Euler++) {
    Marker_CfgFile_TagBound[iMarker_CfgFile] = Marker_Euler[iMarker_Euler];
    Marker_CfgFile_KindBC[iMarker_CfgFile] = EULER_WALL;
    iMarker_CfgFile++;
  }

  for (iMarker_FarField = 0; iMarker_FarField < nMarker_FarField; iMarker_FarField++) {
    Marker_CfgFile_TagBound[iMarker_CfgFile] = Marker_FarField[iMarker_FarField];
    Marker_CfgFile_KindBC[iMarker_CfgFile] = FAR_FIELD;
    iMarker_CfgFile++;
  }

  for (iMarker_SymWall = 0; iMarker_SymWall < nMarker_SymWall; iMarker_SymWall++) {
    Marker_CfgFile_TagBound[iMarker_CfgFile] = Marker_SymWall[iMarker_SymWall];
    Marker_CfgFile_KindBC[iMarker_CfgFile] = SYMMETRY_PLANE;
    iMarker_CfgFile++;
  }

  for (iMarker_PerBound = 0; iMarker_PerBound < nMarker_PerBound; iMarker_PerBound++) {
    Marker_CfgFile_TagBound[iMarker_CfgFile] = Marker_PerBound[iMarker_PerBound];
    Marker_CfgFile_KindBC[iMarker_CfgFile] = PERIODIC_BOUNDARY;
    Marker_CfgFile_PerBound[iMarker_CfgFile] = iMarker_PerBound + 1;
    iMarker_CfgFile++;
  }

  ActDisk_DeltaPress = new su2double[nMarker_ActDiskInlet];
  ActDisk_DeltaTemp = new su2double[nMarker_ActDiskInlet];
  ActDisk_TotalPressRatio = new su2double[nMarker_ActDiskInlet];
  ActDisk_TotalTempRatio = new su2double[nMarker_ActDiskInlet];
  ActDisk_StaticPressRatio = new su2double[nMarker_ActDiskInlet];
  ActDisk_StaticTempRatio = new su2double[nMarker_ActDiskInlet];
  ActDisk_Power = new su2double[nMarker_ActDiskInlet];
  ActDisk_MassFlow = new su2double[nMarker_ActDiskInlet];
  ActDisk_Mach = new su2double[nMarker_ActDiskInlet];
  ActDisk_Force = new su2double[nMarker_ActDiskInlet];
  ActDisk_NetThrust = new su2double[nMarker_ActDiskInlet];
  ActDisk_BCThrust = new su2double[nMarker_ActDiskInlet];
  ActDisk_BCThrust_Old = new su2double[nMarker_ActDiskInlet];
  ActDisk_GrossThrust = new su2double[nMarker_ActDiskInlet];
  ActDisk_Area = new su2double[nMarker_ActDiskInlet];
  ActDisk_ReverseMassFlow = new su2double[nMarker_ActDiskInlet];
  
  for (iMarker_ActDiskInlet = 0; iMarker_ActDiskInlet < nMarker_ActDiskInlet; iMarker_ActDiskInlet++) {
    ActDisk_DeltaPress[iMarker_ActDiskInlet] = 0.0;
    ActDisk_DeltaTemp[iMarker_ActDiskInlet] = 0.0;
    ActDisk_TotalPressRatio[iMarker_ActDiskInlet] = 0.0;
    ActDisk_TotalTempRatio[iMarker_ActDiskInlet] = 0.0;
    ActDisk_StaticPressRatio[iMarker_ActDiskInlet] = 0.0;
    ActDisk_StaticTempRatio[iMarker_ActDiskInlet] = 0.0;
    ActDisk_Power[iMarker_ActDiskInlet] = 0.0;
    ActDisk_MassFlow[iMarker_ActDiskInlet] = 0.0;
    ActDisk_Mach[iMarker_ActDiskInlet] = 0.0;
    ActDisk_Force[iMarker_ActDiskInlet] = 0.0;
    ActDisk_NetThrust[iMarker_ActDiskInlet] = 0.0;
    ActDisk_BCThrust[iMarker_ActDiskInlet] = 0.0;
    ActDisk_BCThrust_Old[iMarker_ActDiskInlet] = 0.0;
    ActDisk_GrossThrust[iMarker_ActDiskInlet] = 0.0;
    ActDisk_Area[iMarker_ActDiskInlet] = 0.0;
    ActDisk_ReverseMassFlow[iMarker_ActDiskInlet] = 0.0;
  }
  
  
  ActDiskInlet_MassFlow = new su2double[nMarker_ActDiskInlet];
  ActDiskInlet_Temperature = new su2double[nMarker_ActDiskInlet];
  ActDiskInlet_TotalTemperature = new su2double[nMarker_ActDiskInlet];
  ActDiskInlet_Pressure = new su2double[nMarker_ActDiskInlet];
  ActDiskInlet_TotalPressure = new su2double[nMarker_ActDiskInlet];
  ActDiskInlet_RamDrag = new su2double[nMarker_ActDiskInlet];
  ActDiskInlet_Force = new su2double[nMarker_ActDiskInlet];
  ActDiskInlet_Power = new su2double[nMarker_ActDiskInlet];
  
  for (iMarker_ActDiskInlet = 0; iMarker_ActDiskInlet < nMarker_ActDiskInlet; iMarker_ActDiskInlet++) {
    Marker_CfgFile_TagBound[iMarker_CfgFile] = Marker_ActDiskInlet[iMarker_ActDiskInlet];
    Marker_CfgFile_KindBC[iMarker_CfgFile] = ACTDISK_INLET;
    ActDiskInlet_MassFlow[iMarker_ActDiskInlet] = 0.0;
    ActDiskInlet_Temperature[iMarker_ActDiskInlet] = 0.0;
    ActDiskInlet_TotalTemperature[iMarker_ActDiskInlet] = 0.0;
    ActDiskInlet_Pressure[iMarker_ActDiskInlet] = 0.0;
    ActDiskInlet_TotalPressure[iMarker_ActDiskInlet] = 0.0;
    ActDiskInlet_RamDrag[iMarker_ActDiskInlet] = 0.0;
    ActDiskInlet_Force[iMarker_ActDiskInlet] = 0.0;
    ActDiskInlet_Power[iMarker_ActDiskInlet] = 0.0;
    iMarker_CfgFile++;
  }
  
  ActDiskOutlet_MassFlow = new su2double[nMarker_ActDiskOutlet];
  ActDiskOutlet_Temperature = new su2double[nMarker_ActDiskOutlet];
  ActDiskOutlet_TotalTemperature = new su2double[nMarker_ActDiskOutlet];
  ActDiskOutlet_Pressure = new su2double[nMarker_ActDiskOutlet];
  ActDiskOutlet_TotalPressure = new su2double[nMarker_ActDiskOutlet];
  ActDiskOutlet_GrossThrust = new su2double[nMarker_ActDiskOutlet];
  ActDiskOutlet_Force = new su2double[nMarker_ActDiskOutlet];
  ActDiskOutlet_Power = new su2double[nMarker_ActDiskOutlet];
  
  for (iMarker_ActDiskOutlet = 0; iMarker_ActDiskOutlet < nMarker_ActDiskOutlet; iMarker_ActDiskOutlet++) {
    Marker_CfgFile_TagBound[iMarker_CfgFile] = Marker_ActDiskOutlet[iMarker_ActDiskOutlet];
    Marker_CfgFile_KindBC[iMarker_CfgFile] = ACTDISK_OUTLET;
    ActDiskOutlet_MassFlow[iMarker_ActDiskOutlet] = 0.0;
    ActDiskOutlet_Temperature[iMarker_ActDiskOutlet] = 0.0;
    ActDiskOutlet_TotalTemperature[iMarker_ActDiskOutlet] = 0.0;
    ActDiskOutlet_Pressure[iMarker_ActDiskOutlet] = 0.0;
    ActDiskOutlet_TotalPressure[iMarker_ActDiskOutlet] = 0.0;
    ActDiskOutlet_GrossThrust[iMarker_ActDiskOutlet] = 0.0;
    ActDiskOutlet_Force[iMarker_ActDiskOutlet] = 0.0;
    ActDiskOutlet_Power[iMarker_ActDiskOutlet] = 0.0;
    iMarker_CfgFile++;
  }

  Outlet_MassFlow = new su2double[nMarker_Outlet];
  Outlet_Density  = new su2double[nMarker_Outlet];
  Outlet_Area     = new su2double[nMarker_Outlet];
  for (iMarker_Outlet = 0; iMarker_Outlet < nMarker_Outlet; iMarker_Outlet++) {
    Outlet_MassFlow[iMarker_Outlet] = 0.0;
    Outlet_Density[iMarker_Outlet]  = 0.0;
    Outlet_Area[iMarker_Outlet]     = 0.0;
  }
  
  for (iMarker_NearFieldBound = 0; iMarker_NearFieldBound < nMarker_NearFieldBound; iMarker_NearFieldBound++) {
    Marker_CfgFile_TagBound[iMarker_CfgFile] = Marker_NearFieldBound[iMarker_NearFieldBound];
    Marker_CfgFile_KindBC[iMarker_CfgFile] = NEARFIELD_BOUNDARY;
    iMarker_CfgFile++;
  }
  
  for (iMarker_Fluid_InterfaceBound = 0; iMarker_Fluid_InterfaceBound < nMarker_Fluid_InterfaceBound; iMarker_Fluid_InterfaceBound++) {
    Marker_CfgFile_TagBound[iMarker_CfgFile] = Marker_Fluid_InterfaceBound[iMarker_Fluid_InterfaceBound];
    Marker_CfgFile_KindBC[iMarker_CfgFile] = FLUID_INTERFACE;
    iMarker_CfgFile++;
  }

  for (iMarker_CHTInterface = 0; iMarker_CHTInterface < nMarker_CHTInterface; iMarker_CHTInterface++) {
    Marker_CfgFile_TagBound[iMarker_CfgFile] = Marker_CHTInterface[iMarker_CHTInterface];
    Marker_CfgFile_KindBC[iMarker_CfgFile] = CHT_WALL_INTERFACE;
    iMarker_CfgFile++;
  }

  for (iMarker_Dirichlet = 0; iMarker_Dirichlet < nMarker_Dirichlet; iMarker_Dirichlet++) {
    Marker_CfgFile_TagBound[iMarker_CfgFile] = Marker_Dirichlet[iMarker_Dirichlet];
    Marker_CfgFile_KindBC[iMarker_CfgFile] = DIRICHLET;
    iMarker_CfgFile++;
  }

  for (iMarker_Inlet = 0; iMarker_Inlet < nMarker_Inlet; iMarker_Inlet++) {
    Marker_CfgFile_TagBound[iMarker_CfgFile] = Marker_Inlet[iMarker_Inlet];
    Marker_CfgFile_KindBC[iMarker_CfgFile] = INLET_FLOW;
    iMarker_CfgFile++;
  }

  for (iMarker_Riemann = 0; iMarker_Riemann < nMarker_Riemann; iMarker_Riemann++) {
    Marker_CfgFile_TagBound[iMarker_CfgFile] = Marker_Riemann[iMarker_Riemann];
    Marker_CfgFile_KindBC[iMarker_CfgFile] = RIEMANN_BOUNDARY;
    iMarker_CfgFile++;
  }

  for (iMarker_Giles = 0; iMarker_Giles < nMarker_Giles; iMarker_Giles++) {
    Marker_CfgFile_TagBound[iMarker_CfgFile] = Marker_Giles[iMarker_Giles];
    Marker_CfgFile_KindBC[iMarker_CfgFile] = GILES_BOUNDARY;
    iMarker_CfgFile++;
  }

  Engine_Power       = new su2double[nMarker_EngineInflow];
  Engine_Mach        = new su2double[nMarker_EngineInflow];
  Engine_Force       = new su2double[nMarker_EngineInflow];
  Engine_NetThrust   = new su2double[nMarker_EngineInflow];
  Engine_GrossThrust = new su2double[nMarker_EngineInflow];
  Engine_Area        = new su2double[nMarker_EngineInflow];
  
  for (iMarker_EngineInflow = 0; iMarker_EngineInflow < nMarker_EngineInflow; iMarker_EngineInflow++) {
    Engine_Power[iMarker_EngineInflow] = 0.0;
    Engine_Mach[iMarker_EngineInflow] = 0.0;
    Engine_Force[iMarker_EngineInflow] = 0.0;
    Engine_NetThrust[iMarker_EngineInflow] = 0.0;
    Engine_GrossThrust[iMarker_EngineInflow] = 0.0;
    Engine_Area[iMarker_EngineInflow] = 0.0;
  }
  
  Inflow_Mach = new su2double[nMarker_EngineInflow];
  Inflow_Pressure = new su2double[nMarker_EngineInflow];
  Inflow_MassFlow = new su2double[nMarker_EngineInflow];
  Inflow_ReverseMassFlow = new su2double[nMarker_EngineInflow];
  Inflow_TotalPressure = new su2double[nMarker_EngineInflow];
  Inflow_Temperature = new su2double[nMarker_EngineInflow];
  Inflow_TotalTemperature = new su2double[nMarker_EngineInflow];
  Inflow_RamDrag = new su2double[nMarker_EngineInflow];
  Inflow_Force = new su2double[nMarker_EngineInflow];
  Inflow_Power = new su2double[nMarker_EngineInflow];
  
  for (iMarker_EngineInflow = 0; iMarker_EngineInflow < nMarker_EngineInflow; iMarker_EngineInflow++) {
    Marker_CfgFile_TagBound[iMarker_CfgFile] = Marker_EngineInflow[iMarker_EngineInflow];
    Marker_CfgFile_KindBC[iMarker_CfgFile] = ENGINE_INFLOW;
    Inflow_Mach[iMarker_EngineInflow] = 0.0;
    Inflow_Pressure[iMarker_EngineInflow] = 0.0;
    Inflow_MassFlow[iMarker_EngineInflow] = 0.0;
    Inflow_ReverseMassFlow[iMarker_EngineInflow] = 0.0;
    Inflow_TotalPressure[iMarker_EngineInflow] = 0.0;
    Inflow_Temperature[iMarker_EngineInflow] = 0.0;
    Inflow_TotalTemperature[iMarker_EngineInflow] = 0.0;
    Inflow_RamDrag[iMarker_EngineInflow] = 0.0;
    Inflow_Force[iMarker_EngineInflow] = 0.0;
    Inflow_Power[iMarker_EngineInflow] = 0.0;
    iMarker_CfgFile++;
  }
  
  Exhaust_Pressure = new su2double[nMarker_EngineExhaust];
  Exhaust_Temperature = new su2double[nMarker_EngineExhaust];
  Exhaust_MassFlow = new su2double[nMarker_EngineExhaust];
  Exhaust_TotalPressure = new su2double[nMarker_EngineExhaust];
  Exhaust_TotalTemperature = new su2double[nMarker_EngineExhaust];
  Exhaust_GrossThrust = new su2double[nMarker_EngineExhaust];
  Exhaust_Force = new su2double[nMarker_EngineExhaust];
  Exhaust_Power = new su2double[nMarker_EngineExhaust];
  
  for (iMarker_EngineExhaust = 0; iMarker_EngineExhaust < nMarker_EngineExhaust; iMarker_EngineExhaust++) {
    Marker_CfgFile_TagBound[iMarker_CfgFile] = Marker_EngineExhaust[iMarker_EngineExhaust];
    Marker_CfgFile_KindBC[iMarker_CfgFile] = ENGINE_EXHAUST;
    Exhaust_Pressure[iMarker_EngineExhaust] = 0.0;
    Exhaust_Temperature[iMarker_EngineExhaust] = 0.0;
    Exhaust_MassFlow[iMarker_EngineExhaust] = 0.0;
    Exhaust_TotalPressure[iMarker_EngineExhaust] = 0.0;
    Exhaust_TotalTemperature[iMarker_EngineExhaust] = 0.0;
    Exhaust_GrossThrust[iMarker_EngineExhaust] = 0.0;
    Exhaust_Force[iMarker_EngineExhaust] = 0.0;
    Exhaust_Power[iMarker_EngineExhaust] = 0.0;
    iMarker_CfgFile++;
  }
  
  for (iMarker_Supersonic_Inlet = 0; iMarker_Supersonic_Inlet < nMarker_Supersonic_Inlet; iMarker_Supersonic_Inlet++) {
    Marker_CfgFile_TagBound[iMarker_CfgFile] = Marker_Supersonic_Inlet[iMarker_Supersonic_Inlet];
    Marker_CfgFile_KindBC[iMarker_CfgFile] = SUPERSONIC_INLET;
    iMarker_CfgFile++;
  }
  
  for (iMarker_Supersonic_Outlet = 0; iMarker_Supersonic_Outlet < nMarker_Supersonic_Outlet; iMarker_Supersonic_Outlet++) {
    Marker_CfgFile_TagBound[iMarker_CfgFile] = Marker_Supersonic_Outlet[iMarker_Supersonic_Outlet];
    Marker_CfgFile_KindBC[iMarker_CfgFile] = SUPERSONIC_OUTLET;
    iMarker_CfgFile++;
  }

  for (iMarker_Neumann = 0; iMarker_Neumann < nMarker_Neumann; iMarker_Neumann++) {
    Marker_CfgFile_TagBound[iMarker_CfgFile] = Marker_Neumann[iMarker_Neumann];
    Marker_CfgFile_KindBC[iMarker_CfgFile] = NEUMANN;
    iMarker_CfgFile++;
  }
  
  for (iMarker_Internal = 0; iMarker_Internal < nMarker_Internal; iMarker_Internal++) {
    Marker_CfgFile_TagBound[iMarker_CfgFile] = Marker_Internal[iMarker_Internal];
    Marker_CfgFile_KindBC[iMarker_CfgFile] = INTERNAL_BOUNDARY;
    iMarker_CfgFile++;
  }

  for (iMarker_Custom = 0; iMarker_Custom < nMarker_Custom; iMarker_Custom++) {
    Marker_CfgFile_TagBound[iMarker_CfgFile] = Marker_Custom[iMarker_Custom];
    Marker_CfgFile_KindBC[iMarker_CfgFile] = CUSTOM_BOUNDARY;
    iMarker_CfgFile++;
  }

  for (iMarker_Outlet = 0; iMarker_Outlet < nMarker_Outlet; iMarker_Outlet++) {
    Marker_CfgFile_TagBound[iMarker_CfgFile] = Marker_Outlet[iMarker_Outlet];
    Marker_CfgFile_KindBC[iMarker_CfgFile] = OUTLET_FLOW;
    iMarker_CfgFile++;
  }

  for (iMarker_Isothermal = 0; iMarker_Isothermal < nMarker_Isothermal; iMarker_Isothermal++) {
    Marker_CfgFile_TagBound[iMarker_CfgFile] = Marker_Isothermal[iMarker_Isothermal];
    Marker_CfgFile_KindBC[iMarker_CfgFile] = ISOTHERMAL;
    iMarker_CfgFile++;
  }

  for (iMarker_HeatFlux = 0; iMarker_HeatFlux < nMarker_HeatFlux; iMarker_HeatFlux++) {
    Marker_CfgFile_TagBound[iMarker_CfgFile] = Marker_HeatFlux[iMarker_HeatFlux];
    Marker_CfgFile_KindBC[iMarker_CfgFile] = HEAT_FLUX;
    iMarker_CfgFile++;
  }

  for (iMarker_Clamped = 0; iMarker_Clamped < nMarker_Clamped; iMarker_Clamped++) {
    Marker_CfgFile_TagBound[iMarker_CfgFile] = Marker_Clamped[iMarker_Clamped];
    Marker_CfgFile_KindBC[iMarker_CfgFile] = CLAMPED_BOUNDARY;
    iMarker_CfgFile++;
  }

  for (iMarker_Displacement = 0; iMarker_Displacement < nMarker_Displacement; iMarker_Displacement++) {
    Marker_CfgFile_TagBound[iMarker_CfgFile] = Marker_Displacement[iMarker_Displacement];
    Marker_CfgFile_KindBC[iMarker_CfgFile] = DISPLACEMENT_BOUNDARY;
    iMarker_CfgFile++;
  }

  for (iMarker_Load = 0; iMarker_Load < nMarker_Load; iMarker_Load++) {
    Marker_CfgFile_TagBound[iMarker_CfgFile] = Marker_Load[iMarker_Load];
    Marker_CfgFile_KindBC[iMarker_CfgFile] = LOAD_BOUNDARY;
    iMarker_CfgFile++;
  }

  for (iMarker_Damper = 0; iMarker_Damper < nMarker_Damper; iMarker_Damper++) {
    Marker_CfgFile_TagBound[iMarker_CfgFile] = Marker_Damper[iMarker_Damper];
    Marker_CfgFile_KindBC[iMarker_CfgFile] = DAMPER_BOUNDARY;
    iMarker_CfgFile++;
  }

  for (iMarker_Load_Dir = 0; iMarker_Load_Dir < nMarker_Load_Dir; iMarker_Load_Dir++) {
    Marker_CfgFile_TagBound[iMarker_CfgFile] = Marker_Load_Dir[iMarker_Load_Dir];
    Marker_CfgFile_KindBC[iMarker_CfgFile] = LOAD_DIR_BOUNDARY;
    iMarker_CfgFile++;
  }

  for (iMarker_Disp_Dir = 0; iMarker_Disp_Dir < nMarker_Disp_Dir; iMarker_Disp_Dir++) {
    Marker_CfgFile_TagBound[iMarker_CfgFile] = Marker_Disp_Dir[iMarker_Disp_Dir];
    Marker_CfgFile_KindBC[iMarker_CfgFile] = DISP_DIR_BOUNDARY;
    iMarker_CfgFile++;
  }

  for (iMarker_Load_Sine = 0; iMarker_Load_Sine < nMarker_Load_Sine; iMarker_Load_Sine++) {
    Marker_CfgFile_TagBound[iMarker_CfgFile] = Marker_Load_Sine[iMarker_Load_Sine];
    Marker_CfgFile_KindBC[iMarker_CfgFile] = LOAD_SINE_BOUNDARY;
    iMarker_CfgFile++;
  }


  for (iMarker_FlowLoad = 0; iMarker_FlowLoad < nMarker_FlowLoad; iMarker_FlowLoad++) {
    Marker_CfgFile_TagBound[iMarker_CfgFile] = Marker_FlowLoad[iMarker_FlowLoad];
    Marker_CfgFile_KindBC[iMarker_CfgFile] = FLOWLOAD_BOUNDARY;
    iMarker_CfgFile++;
  }

  for (iMarker_CfgFile = 0; iMarker_CfgFile < nMarker_CfgFile; iMarker_CfgFile++) {
    Marker_CfgFile_Monitoring[iMarker_CfgFile] = NO;
    for (iMarker_Monitoring = 0; iMarker_Monitoring < nMarker_Monitoring; iMarker_Monitoring++)
      if (Marker_CfgFile_TagBound[iMarker_CfgFile] == Marker_Monitoring[iMarker_Monitoring])
        Marker_CfgFile_Monitoring[iMarker_CfgFile] = YES;
  }

  for (iMarker_CfgFile = 0; iMarker_CfgFile < nMarker_CfgFile; iMarker_CfgFile++) {
    Marker_CfgFile_GeoEval[iMarker_CfgFile] = NO;
    for (iMarker_GeoEval = 0; iMarker_GeoEval < nMarker_GeoEval; iMarker_GeoEval++)
      if (Marker_CfgFile_TagBound[iMarker_CfgFile] == Marker_GeoEval[iMarker_GeoEval])
        Marker_CfgFile_GeoEval[iMarker_CfgFile] = YES;
  }

  for (iMarker_CfgFile = 0; iMarker_CfgFile < nMarker_CfgFile; iMarker_CfgFile++) {
    Marker_CfgFile_Designing[iMarker_CfgFile] = NO;
    for (iMarker_Designing = 0; iMarker_Designing < nMarker_Designing; iMarker_Designing++)
      if (Marker_CfgFile_TagBound[iMarker_CfgFile] == Marker_Designing[iMarker_Designing])
        Marker_CfgFile_Designing[iMarker_CfgFile] = YES;
  }

  for (iMarker_CfgFile = 0; iMarker_CfgFile < nMarker_CfgFile; iMarker_CfgFile++) {
    Marker_CfgFile_Plotting[iMarker_CfgFile] = NO;
    for (iMarker_Plotting = 0; iMarker_Plotting < nMarker_Plotting; iMarker_Plotting++)
      if (Marker_CfgFile_TagBound[iMarker_CfgFile] == Marker_Plotting[iMarker_Plotting])
        Marker_CfgFile_Plotting[iMarker_CfgFile] = YES;
  }
  
  for (iMarker_CfgFile = 0; iMarker_CfgFile < nMarker_CfgFile; iMarker_CfgFile++) {
    Marker_CfgFile_Analyze[iMarker_CfgFile] = NO;
    for (iMarker_Analyze = 0; iMarker_Analyze < nMarker_Analyze; iMarker_Analyze++)
      if (Marker_CfgFile_TagBound[iMarker_CfgFile] == Marker_Analyze[iMarker_Analyze])
        Marker_CfgFile_Analyze[iMarker_CfgFile] = YES;
  }

  /*--- Identification of Fluid-Structure interface markers ---*/

  for (iMarker_CfgFile = 0; iMarker_CfgFile < nMarker_CfgFile; iMarker_CfgFile++) {
    unsigned short indexMarker = 0;
    Marker_CfgFile_ZoneInterface[iMarker_CfgFile] = NO;
    for (iMarker_ZoneInterface = 0; iMarker_ZoneInterface < nMarker_ZoneInterface; iMarker_ZoneInterface++)
      if (Marker_CfgFile_TagBound[iMarker_CfgFile] == Marker_ZoneInterface[iMarker_ZoneInterface])
            indexMarker = (int)(iMarker_ZoneInterface/2+1);
    Marker_CfgFile_ZoneInterface[iMarker_CfgFile] = indexMarker;
  }

/*--- Identification of Turbomachinery markers and flag them---*/

  for (iMarker_CfgFile = 0; iMarker_CfgFile < nMarker_CfgFile; iMarker_CfgFile++) {
    unsigned short indexMarker=0;
    Marker_CfgFile_Turbomachinery[iMarker_CfgFile] = NO;
    Marker_CfgFile_TurbomachineryFlag[iMarker_CfgFile] = NO;
    for (iMarker_Turbomachinery = 0; iMarker_Turbomachinery < nMarker_Turbomachinery; iMarker_Turbomachinery++){
      if (Marker_CfgFile_TagBound[iMarker_CfgFile] == Marker_TurboBoundIn[iMarker_Turbomachinery]){
        indexMarker=(iMarker_Turbomachinery+1);
        Marker_CfgFile_Turbomachinery[iMarker_CfgFile] = indexMarker;
        Marker_CfgFile_TurbomachineryFlag[iMarker_CfgFile] = INFLOW;
      }
      if (Marker_CfgFile_TagBound[iMarker_CfgFile] == Marker_TurboBoundOut[iMarker_Turbomachinery]){
        indexMarker=(iMarker_Turbomachinery+1);
        Marker_CfgFile_Turbomachinery[iMarker_CfgFile] = indexMarker;
        Marker_CfgFile_TurbomachineryFlag[iMarker_CfgFile] = OUTFLOW;
      }
    }
  }

  /*--- Identification of MixingPlane interface markers ---*/

  for (iMarker_CfgFile = 0; iMarker_CfgFile < nMarker_CfgFile; iMarker_CfgFile++) {
  	unsigned short indexMarker=0;
    Marker_CfgFile_MixingPlaneInterface[iMarker_CfgFile] = NO;
    for (iMarker_MixingPlaneInterface = 0; iMarker_MixingPlaneInterface < nMarker_MixingPlaneInterface; iMarker_MixingPlaneInterface++)
      if (Marker_CfgFile_TagBound[iMarker_CfgFile] == Marker_MixingPlaneInterface[iMarker_MixingPlaneInterface])
      	indexMarker=(int)(iMarker_MixingPlaneInterface/2+1);
    Marker_CfgFile_MixingPlaneInterface[iMarker_CfgFile] = indexMarker;
  }

  for (iMarker_CfgFile = 0; iMarker_CfgFile < nMarker_CfgFile; iMarker_CfgFile++) {
    Marker_CfgFile_DV[iMarker_CfgFile] = NO;
    for (iMarker_DV = 0; iMarker_DV < nMarker_DV; iMarker_DV++)
      if (Marker_CfgFile_TagBound[iMarker_CfgFile] == Marker_DV[iMarker_DV])
        Marker_CfgFile_DV[iMarker_CfgFile] = YES;
  }
  
  /*--- Add an extra check for DV_MARKER to make sure that any given marker
   name is recognized as an existing boundary in the problem. ---*/
  
  unsigned short markerCount = 0;
  for (iMarker_DV = 0; iMarker_DV < nMarker_DV; iMarker_DV++) {
    for (iMarker_CfgFile = 0; iMarker_CfgFile < nMarker_CfgFile; iMarker_CfgFile++) {
      if (Marker_CfgFile_TagBound[iMarker_CfgFile] == Marker_DV[iMarker_DV])
        markerCount++;
    }
  }
  if ((nMarker_DV > 0) && (markerCount != nMarker_DV)) {
    SU2_MPI::Error("DV_MARKER contains marker names that do not exist in the lists of BCs in the config file.", CURRENT_FUNCTION);
  }
  
  for (iMarker_CfgFile = 0; iMarker_CfgFile < nMarker_CfgFile; iMarker_CfgFile++) {
    Marker_CfgFile_Moving[iMarker_CfgFile] = NO;
    for (iMarker_Moving = 0; iMarker_Moving < nMarker_Moving; iMarker_Moving++)
      if (Marker_CfgFile_TagBound[iMarker_CfgFile] == Marker_Moving[iMarker_Moving])
        Marker_CfgFile_Moving[iMarker_CfgFile] = YES;
  }

  for (iMarker_CfgFile = 0; iMarker_CfgFile < nMarker_CfgFile; iMarker_CfgFile++) {
    Marker_CfgFile_Deform_Mesh[iMarker_CfgFile] = NO;
    for (iMarker_Deform_Mesh = 0; iMarker_Deform_Mesh < nMarker_Deform_Mesh; iMarker_Deform_Mesh++)
      if (Marker_CfgFile_TagBound[iMarker_CfgFile] == Marker_Deform_Mesh[iMarker_Deform_Mesh])
        Marker_CfgFile_Deform_Mesh[iMarker_CfgFile] = YES;
  }

  for (iMarker_CfgFile = 0; iMarker_CfgFile < nMarker_CfgFile; iMarker_CfgFile++) {
    Marker_CfgFile_Fluid_Load[iMarker_CfgFile] = NO;
    for (iMarker_Fluid_Load = 0; iMarker_Fluid_Load < nMarker_Fluid_Load; iMarker_Fluid_Load++)
      if (Marker_CfgFile_TagBound[iMarker_CfgFile] == Marker_Fluid_Load[iMarker_Fluid_Load])
        Marker_CfgFile_Fluid_Load[iMarker_CfgFile] = YES;
  }

  for (iMarker_CfgFile=0; iMarker_CfgFile < nMarker_CfgFile; iMarker_CfgFile++) {
    Marker_CfgFile_PyCustom[iMarker_CfgFile] = NO;
    for(iMarker_PyCustom=0; iMarker_PyCustom < nMarker_PyCustom; iMarker_PyCustom++)
      if (Marker_CfgFile_TagBound[iMarker_CfgFile] == Marker_PyCustom[iMarker_PyCustom])
        Marker_CfgFile_PyCustom[iMarker_CfgFile] = YES;
  }

}

void CConfig::SetOutput(unsigned short val_software, unsigned short val_izone) {

  unsigned short iMarker_Euler, iMarker_Custom, iMarker_FarField,
  iMarker_SymWall, iMarker_PerBound, iMarker_NearFieldBound,
  iMarker_Fluid_InterfaceBound, iMarker_Dirichlet, iMarker_Inlet, iMarker_Riemann,
  iMarker_Deform_Mesh, iMarker_Fluid_Load,
  iMarker_Giles, iMarker_Outlet, iMarker_Isothermal, iMarker_HeatFlux,
  iMarker_EngineInflow, iMarker_EngineExhaust, iMarker_Displacement, iMarker_Damper,
  iMarker_Load, iMarker_FlowLoad,  iMarker_Neumann, iMarker_Internal, iMarker_Monitoring,
  iMarker_Designing, iMarker_GeoEval, iMarker_Plotting, iMarker_Analyze, iMarker_DV, iDV_Value,
  iMarker_ZoneInterface, iMarker_PyCustom, iMarker_Load_Dir, iMarker_Disp_Dir, iMarker_Load_Sine, iMarker_Clamped,
  iMarker_Moving, iMarker_Supersonic_Inlet, iMarker_Supersonic_Outlet, iMarker_ActDiskInlet,
  iMarker_ActDiskOutlet, iMarker_MixingPlaneInterface;
  
  bool fea = ((Kind_Solver == FEM_ELASTICITY) || (Kind_Solver == DISC_ADJ_FEM));
  
  cout << endl <<"----------------- Physical Case Definition ( Zone "  << iZone << " ) -------------------" << endl;
  if (val_software == SU2_CFD) {
	if (FSI_Problem) {
	   cout << "Fluid-Structure Interaction." << endl;
	}

  if (DiscreteAdjoint) {
     cout <<"Discrete Adjoint equations using Algorithmic Differentiation " << endl;
     cout <<"based on the physical case: ";
  }
    switch (Kind_Solver) {
      case EULER: case DISC_ADJ_EULER: case FEM_EULER: case DISC_ADJ_FEM_EULER:
        if (Kind_Regime == COMPRESSIBLE) cout << "Compressible Euler equations." << endl;
        if (Kind_Regime == INCOMPRESSIBLE) cout << "Incompressible Euler equations." << endl;
        break;
      case NAVIER_STOKES: case DISC_ADJ_NAVIER_STOKES: case FEM_NAVIER_STOKES: case DISC_ADJ_FEM_NS:
        if (Kind_Regime == COMPRESSIBLE) cout << "Compressible Laminar Navier-Stokes' equations." << endl;
        if (Kind_Regime == INCOMPRESSIBLE) cout << "Incompressible Laminar Navier-Stokes' equations." << endl;
        break;
      case RANS: case DISC_ADJ_RANS: case FEM_RANS: case DISC_ADJ_FEM_RANS:
        if (Kind_Regime == COMPRESSIBLE) cout << "Compressible RANS equations." << endl;
        if (Kind_Regime == INCOMPRESSIBLE) cout << "Incompressible RANS equations." << endl;
        cout << "Turbulence model: ";
        switch (Kind_Turb_Model) {
          case SA:        cout << "Spalart Allmaras" << endl; break;
          case SA_NEG:    cout << "Negative Spalart Allmaras" << endl; break;
          case SA_E:      cout << "Edwards Spalart Allmaras" << endl; break;
          case SA_COMP:   cout << "Compressibility Correction Spalart Allmaras" << endl; break;
          case SA_E_COMP: cout << "Compressibility Correction Edwards Spalart Allmaras" << endl; break;
          case SST:       cout << "Menter's SST"     << endl; break;
          case SST_SUST:  cout << "Menter's SST with sustaining terms" << endl; break;
        }
        if (QCR) cout << "Using Quadratic Constitutive Relation, 2000 version (QCR2000)" << endl;
        cout << "Hybrid RANS/LES: ";
        switch (Kind_HybridRANSLES){
          case NO_HYBRIDRANSLES: cout <<  "No Hybrid RANS/LES" << endl; break;
          case SA_DES:   cout << "Detached Eddy Simulation (DES97) " << endl; break;
          case SA_DDES:  cout << "Delayed Detached Eddy Simulation (DDES) with Standard SGS" << endl; break;
          case SA_ZDES:  cout << "Delayed Detached Eddy Simulation (DDES) with Vorticity-based SGS" << endl; break;
          case SA_EDDES: cout << "Delayed Detached Eddy Simulation (DDES) with Shear-layer Adapted SGS" << endl; break;
        }
        if (using_uq){
          cout << "Perturbing Reynold's Stress Matrix towards "<< eig_val_comp << " component turbulence"<< endl;
          if (uq_permute) cout << "Permuting eigenvectors" << endl;  
        } 
        break;
      case FEM_LES:
        if (Kind_Regime == COMPRESSIBLE)   cout << "Compressible LES equations." << endl;
        if (Kind_Regime == INCOMPRESSIBLE) cout << "Incompressible LES equations." << endl;
        cout << "Subgrid Scale model: ";
        switch (Kind_SGS_Model) {
          case IMPLICIT_LES: cout << "Implicit LES" << endl; break;
          case SMAGORINSKY:  cout << "Smagorinsky " << endl; break;
          case WALE:         cout << "WALE"         << endl; break;
          case VREMAN:       cout << "VREMAN"         << endl; break;
          default:
            SU2_MPI::Error("Subgrid Scale model not specified.", CURRENT_FUNCTION);

        }
        break;
      case FEM_ELASTICITY: case DISC_ADJ_FEM:
    	  if (Kind_Struct_Solver == SMALL_DEFORMATIONS) cout << "Geometrically linear elasticity solver." << endl;
    	  if (Kind_Struct_Solver == LARGE_DEFORMATIONS) cout << "Geometrically non-linear elasticity solver." << endl;
    	  if (Kind_Material == LINEAR_ELASTIC) cout << "Linear elastic material." << endl;
    	  if (Kind_Material == NEO_HOOKEAN) {
    		  if (Kind_Material_Compress == COMPRESSIBLE_MAT) cout << "Compressible Neo-Hookean material model." << endl;
    	  }
    	  break;
      case ADJ_EULER: cout << "Continuous Euler adjoint equations." << endl; break;
      case ADJ_NAVIER_STOKES:
        if (Frozen_Visc_Cont)
          cout << "Continuous Navier-Stokes adjoint equations with frozen (laminar) viscosity." << endl;
        else
          cout << "Continuous Navier-Stokes adjoint equations." << endl;
        break;
      case ADJ_RANS:
        if (Frozen_Visc_Cont)
          cout << "Continuous RANS adjoint equations with frozen (laminar and eddy) viscosity." << endl;
        else
          cout << "Continuous RANS adjoint equations." << endl;

        break;

    }

    if ((Kind_Regime == COMPRESSIBLE) && (Kind_Solver != FEM_ELASTICITY)) {
      cout << "Mach number: " << Mach <<"."<< endl;
      cout << "Angle of attack (AoA): " << AoA <<" deg, and angle of sideslip (AoS): " << AoS <<" deg."<< endl;
      if ((Kind_Solver == NAVIER_STOKES) || (Kind_Solver == ADJ_NAVIER_STOKES) ||
          (Kind_Solver == RANS) || (Kind_Solver == ADJ_RANS))
        cout << "Reynolds number: " << Reynolds <<". Reference length "  << Length_Reynolds << "." << endl;
      if (Fixed_CL_Mode) {
      	cout << "Fixed CL mode, target value: " << Target_CL << "." << endl;
      }
      if (Fixed_CM_Mode) {
      		cout << "Fixed CM mode, target value:  " << Target_CM << "." << endl;
      		cout << "HTP rotation axis (X,Z): ("<< HTP_Axis[0] <<", "<< HTP_Axis[1] <<")."<< endl;
      }
    }

    if (EquivArea) {
      cout <<"The equivalent area is going to be evaluated on the near-field."<< endl;
      cout <<"The lower integration limit is "<<EA_IntLimit[0]<<", and the upper is "<<EA_IntLimit[1]<<"."<< endl;
      cout <<"The near-field is situated at "<<EA_IntLimit[2]<<"."<< endl;
    }

    if (GetGrid_Movement()) {
      cout << "Performing a dynamic mesh simulation: ";
      switch (Kind_GridMovement) {
        case NO_MOVEMENT:     cout << "no direct movement." << endl; break;
        case RIGID_MOTION:    cout << "rigid mesh motion." << endl; break;
        case MOVING_HTP:      cout << "HTP moving." << endl; break;
        case ROTATING_FRAME:  cout << "rotating reference frame." << endl; break;
        case FLUID_STRUCTURE: cout << "fluid-structure motion." << endl; break;
        case EXTERNAL:        cout << "externally prescribed motion." << endl; break;
      }
    }

    if (Restart) {
      if (Read_Binary_Restart) cout << "Reading and writing binary SU2 native restart files." << endl;
      else cout << "Reading and writing ASCII SU2 native restart files." << endl;
      if (!ContinuousAdjoint && Kind_Solver != FEM_ELASTICITY) cout << "Read flow solution from: " << Solution_FileName << "." << endl;
      if (ContinuousAdjoint) cout << "Read adjoint solution from: " << Solution_AdjFileName << "." << endl;
    }
    else {
        if (fea) cout << "No restart solution, initialize from undeformed configuration." << endl;
        else cout << "No restart solution, use the values at infinity (freestream)." << endl;
    }

    if (ContinuousAdjoint)
      cout << "Read flow solution from: " << Solution_FileName << "." << endl;
  
    if (!fea){
      if (Kind_Regime == COMPRESSIBLE) {
        if (Ref_NonDim == DIMENSIONAL) { cout << "Dimensional simulation." << endl; }
        else if (Ref_NonDim == FREESTREAM_PRESS_EQ_ONE) { cout << "Non-Dimensional simulation (P=1.0, Rho=1.0, T=1.0 at the farfield)." << endl; }
        else if (Ref_NonDim == FREESTREAM_VEL_EQ_MACH) { cout << "Non-Dimensional simulation (V=Mach, Rho=1.0, T=1.0 at the farfield)." << endl; }
        else if (Ref_NonDim == FREESTREAM_VEL_EQ_ONE) { cout << "Non-Dimensional simulation (V=1.0, Rho=1.0, T=1.0 at the farfield)." << endl; }
    } else if (Kind_Regime == INCOMPRESSIBLE) {
        if (Ref_Inc_NonDim == DIMENSIONAL) { cout << "Dimensional simulation." << endl; }
        else if (Ref_Inc_NonDim == INITIAL_VALUES) { cout << "Non-Dimensional simulation using intialization values." << endl; }
        else if (Ref_Inc_NonDim == REFERENCE_VALUES) { cout << "Non-Dimensional simulation using user-specified reference values." << endl; }
      }
      
      if (RefArea == 0.0) cout << "The reference area will be computed using y(2D) or z(3D) projection." << endl;
      else { cout << "The reference area is " << RefArea;
        if (SystemMeasurements == US) cout << " ft^2." << endl; else cout << " m^2." << endl;
      }

      if (SemiSpan == 0.0) cout << "The semi-span will be computed using the max y(3D) value." << endl;
      else { cout << "The semi-span length area is " << SemiSpan;
        if (SystemMeasurements == US) cout << " ft." << endl; else cout << " m." << endl;
      }

      cout << "The reference length is " << RefLength;
      if (SystemMeasurements == US) cout << " ft." << endl; else cout << " m." << endl;

      if (nMarker_Monitoring != 0){
        if ((nRefOriginMoment_X > 1) || (nRefOriginMoment_Y > 1) || (nRefOriginMoment_Z > 1)) {
          cout << "Surface(s) where the force coefficients are evaluated and \n";
          cout << "their reference origin for moment computation: \n";
          
          for (iMarker_Monitoring = 0; iMarker_Monitoring < nMarker_Monitoring; iMarker_Monitoring++) {
            cout << "   - " << Marker_Monitoring[iMarker_Monitoring] << " (" << RefOriginMoment_X[iMarker_Monitoring] <<", "<<RefOriginMoment_Y[iMarker_Monitoring] <<", "<< RefOriginMoment_Z[iMarker_Monitoring] << ")";
            if (iMarker_Monitoring < nMarker_Monitoring-1) cout << ".\n";
            else {
              if (SystemMeasurements == US) cout <<" ft."<< endl;
              else cout <<" m."<< endl;
            }
            
          }
        }
        else {
          cout << "Reference origin for moment evaluation is (" << RefOriginMoment_X[0] << ", " << RefOriginMoment_Y[0] << ", " << RefOriginMoment_Z[0] << ")." << endl;
          cout << "Surface(s) where the force coefficients are evaluated: ";
          for (iMarker_Monitoring = 0; iMarker_Monitoring < nMarker_Monitoring; iMarker_Monitoring++) {
            cout << Marker_Monitoring[iMarker_Monitoring];
            if (iMarker_Monitoring < nMarker_Monitoring-1) cout << ", ";
            else cout <<"."<< endl;
          }
          cout<< endl;
        }
      }
    }
    
    if (nMarker_Designing != 0) {
      cout << "Surface(s) where the objective function is evaluated: ";
      for (iMarker_Designing = 0; iMarker_Designing < nMarker_Designing; iMarker_Designing++) {
        cout << Marker_Designing[iMarker_Designing];
        if (iMarker_Designing < nMarker_Designing-1) cout << ", ";
        else cout <<".";
      }
      cout<< endl;
    }
    
    if (nMarker_Plotting != 0) {
      cout << "Surface(s) plotted in the output file: ";
      for (iMarker_Plotting = 0; iMarker_Plotting < nMarker_Plotting; iMarker_Plotting++) {
        cout << Marker_Plotting[iMarker_Plotting];
        if (iMarker_Plotting < nMarker_Plotting-1) cout << ", ";
        else cout <<".";
      }
      cout<< endl;
    }
    
    if (nMarker_Analyze != 0) {
      cout << "Surface(s) to be analyzed in detail: ";
      for (iMarker_Analyze = 0; iMarker_Analyze < nMarker_Analyze; iMarker_Analyze++) {
        cout << Marker_Analyze[iMarker_Analyze];
        if (iMarker_Analyze < nMarker_Analyze-1) cout << ", ";
        else cout <<".";
      }
      cout<< endl;
    }
    
    if (nMarker_ZoneInterface != 0) {
      cout << "Surface(s) acting as an interface among zones: ";
      for (iMarker_ZoneInterface = 0; iMarker_ZoneInterface < nMarker_ZoneInterface; iMarker_ZoneInterface++) {
        cout << Marker_ZoneInterface[iMarker_ZoneInterface];
        if (iMarker_ZoneInterface < nMarker_ZoneInterface-1) cout << ", ";
        else cout <<".";
      }
      cout<<endl;
    }

    if(nMarker_PyCustom != 0) {
      cout << "Surface(s) that are customizable in Python: ";
      for(iMarker_PyCustom=0; iMarker_PyCustom < nMarker_PyCustom; iMarker_PyCustom++){
        cout << Marker_PyCustom[iMarker_PyCustom];
        if (iMarker_PyCustom < nMarker_PyCustom-1) cout << ", ";
        else cout << ".";
      }
      cout << endl;
    }
    
    if (nMarker_DV != 0) {
      cout << "Surface(s) affected by the design variables: ";
      for (iMarker_DV = 0; iMarker_DV < nMarker_DV; iMarker_DV++) {
        cout << Marker_DV[iMarker_DV];
        if (iMarker_DV < nMarker_DV-1) cout << ", ";
        else cout <<".";
      }
      cout<< endl;
    }

    if (nMarker_Moving != 0) {
      cout << "Surface(s) in motion: ";
      for (iMarker_Moving = 0; iMarker_Moving < nMarker_Moving; iMarker_Moving++) {
        cout << Marker_Moving[iMarker_Moving];
        if (iMarker_Moving < nMarker_Moving-1) cout << ", ";
        else cout <<".";
      }
      cout<< endl;
    }

  }

  if (val_software == SU2_GEO) {
    if (nMarker_GeoEval != 0) {
      cout << "Surface(s) where the geometrical based functions is evaluated: ";
      for (iMarker_GeoEval = 0; iMarker_GeoEval < nMarker_GeoEval; iMarker_GeoEval++) {
        cout << Marker_GeoEval[iMarker_GeoEval];
        if (iMarker_GeoEval < nMarker_GeoEval-1) cout << ", ";
        else cout <<".";
      }
      cout<< endl;
    }
  }

  cout << "Input mesh file name: " << Mesh_FileName << endl;

	if (val_software == SU2_DOT) {
    if (DiscreteAdjoint) {
      cout << "Input sensitivity file name: " << GetObjFunc_Extension(Solution_AdjFileName) << "." << endl;
    }else {
		cout << "Input sensitivity file name: " << SurfAdjCoeff_FileName << "." << endl;
	}
  }

	if (val_software == SU2_MSH) {
		switch (Kind_Adaptation) {
		case FULL: case WAKE: case FULL_FLOW: case FULL_ADJOINT: case SMOOTHING: case SUPERSONIC_SHOCK:
			break;
		case GRAD_FLOW:
			cout << "Read flow solution from: " << Solution_FileName << "." << endl;
			break;
		case GRAD_ADJOINT:
			cout << "Read adjoint flow solution from: " << Solution_AdjFileName << "." << endl;
			break;
		case GRAD_FLOW_ADJ: case COMPUTABLE: case REMAINING:
			cout << "Read flow solution from: " << Solution_FileName << "." << endl;
			cout << "Read adjoint flow solution from: " << Solution_AdjFileName << "." << endl;
			break;
		}
	}

	if (val_software == SU2_DEF) {
		cout << endl <<"---------------- Grid deformation parameters ( Zone "  << iZone << " )  ----------------" << endl;
		cout << "Grid deformation using a linear elasticity method." << endl;

    if (Hold_GridFixed == YES) cout << "Hold some regions of the mesh fixed (hardcode implementation)." << endl;
  }

  if (val_software == SU2_DOT) {
  cout << endl <<"-------------- Surface deformation parameters ( Zone "  << iZone << " ) ----------------" << endl;
  }

  if (((val_software == SU2_DEF) || (val_software == SU2_DOT)) && (Design_Variable[0] != NO_DEFORMATION)) {

    for (unsigned short iDV = 0; iDV < nDV; iDV++) {

      
      if ((Design_Variable[iDV] != NO_DEFORMATION) &&
          (Design_Variable[iDV] != FFD_SETTING) &&
          (Design_Variable[iDV] != SCALE_GRID) &&
          (Design_Variable[iDV] != TRANSLATE_GRID) &&
          (Design_Variable[iDV] != ROTATE_GRID) &&
          (Design_Variable[iDV] != SURFACE_FILE)) {
        
        if (iDV == 0)
          cout << "Design variables definition (markers <-> value <-> param):" << endl;
        
        switch (Design_Variable[iDV]) {
          case FFD_CONTROL_POINT_2D:  cout << "FFD 2D (control point) <-> "; break;
          case FFD_CAMBER_2D:         cout << "FFD 2D (camber) <-> "; break;
          case FFD_THICKNESS_2D:      cout << "FFD 2D (thickness) <-> "; break;
          case FFD_TWIST_2D:          cout << "FFD 2D (twist) <-> "; break;
          case HICKS_HENNE:           cout << "Hicks Henne <-> " ; break;
          case SURFACE_BUMP:          cout << "Surface bump <-> " ; break;
          case ANGLE_OF_ATTACK:       cout << "Angle of attack <-> " ; break;
          case CST:           	      cout << "Kulfan parameter number (CST) <-> " ; break;
          case TRANSLATION:           cout << "Translation design variable."; break;
          case SCALE:                 cout << "Scale design variable."; break;
          case NACA_4DIGITS:          cout << "NACA four digits <-> "; break;
          case PARABOLIC:             cout << "Parabolic <-> "; break;
          case AIRFOIL:               cout << "Airfoil <-> "; break;
          case ROTATION:              cout << "Rotation <-> "; break;
          case FFD_CONTROL_POINT:     cout << "FFD (control point) <-> "; break;
          case FFD_NACELLE:           cout << "FFD (nacelle) <-> "; break;
          case FFD_GULL:              cout << "FFD (gull) <-> "; break;
          case FFD_TWIST:             cout << "FFD (twist) <-> "; break;
          case FFD_ROTATION:          cout << "FFD (rotation) <-> "; break;
          case FFD_CONTROL_SURFACE:   cout << "FFD (control surface) <-> "; break;
          case FFD_CAMBER:            cout << "FFD (camber) <-> "; break;
          case FFD_THICKNESS:         cout << "FFD (thickness) -> "; break;
          case FFD_ANGLE_OF_ATTACK:   cout << "FFD (angle of attack) <-> "; break;
        }
        
        for (iMarker_DV = 0; iMarker_DV < nMarker_DV; iMarker_DV++) {
          cout << Marker_DV[iMarker_DV];
          if (iMarker_DV < nMarker_DV-1) cout << ", ";
          else cout << " <-> ";
        }

        for (iDV_Value = 0; iDV_Value < nDV_Value[iDV]; iDV_Value++) {
          cout << DV_Value[iDV][iDV_Value];
          if (iDV_Value != nDV_Value[iDV]-1) cout << ", ";
        }
        cout << " <-> ";

        if ((Design_Variable[iDV] == NO_DEFORMATION) ||
            (Design_Variable[iDV] == FFD_SETTING) ||
            (Design_Variable[iDV] == SCALE) ) nParamDV = 0;
        if (Design_Variable[iDV] == ANGLE_OF_ATTACK) nParamDV = 1;
        if ((Design_Variable[iDV] == FFD_CAMBER_2D) ||
            (Design_Variable[iDV] == FFD_THICKNESS_2D) ||
            (Design_Variable[iDV] == HICKS_HENNE) ||
            (Design_Variable[iDV] == PARABOLIC) ||
            (Design_Variable[iDV] == AIRFOIL) ||
            (Design_Variable[iDV] == FFD_GULL) ||
            (Design_Variable[iDV] == FFD_ANGLE_OF_ATTACK) ) nParamDV = 2;
        if ((Design_Variable[iDV] ==  TRANSLATION) ||
            (Design_Variable[iDV] ==  NACA_4DIGITS) ||
            (Design_Variable[iDV] ==  CST) ||
            (Design_Variable[iDV] ==  SURFACE_BUMP) ||
            (Design_Variable[iDV] ==  FFD_CAMBER) ||
            (Design_Variable[iDV] ==  FFD_TWIST_2D) ||
            (Design_Variable[iDV] ==  FFD_THICKNESS) ) nParamDV = 3;
        if (Design_Variable[iDV] == FFD_CONTROL_POINT_2D) nParamDV = 5;
        if (Design_Variable[iDV] == ROTATION) nParamDV = 6;
        if ((Design_Variable[iDV] ==  FFD_CONTROL_POINT) ||
            (Design_Variable[iDV] ==  FFD_ROTATION) ||
            (Design_Variable[iDV] ==  FFD_CONTROL_SURFACE) ) nParamDV = 7;
        if (Design_Variable[iDV] == FFD_TWIST) nParamDV = 8;

        for (unsigned short iParamDV = 0; iParamDV < nParamDV; iParamDV++) {

          if (iParamDV == 0) cout << "( ";

          if ((iParamDV == 0) &&
              ((Design_Variable[iDV] == NO_DEFORMATION) ||
               (Design_Variable[iDV] == FFD_SETTING) ||
               (Design_Variable[iDV] == FFD_ANGLE_OF_ATTACK) ||
               (Design_Variable[iDV] == FFD_CONTROL_POINT_2D) ||
               (Design_Variable[iDV] == FFD_CAMBER_2D) ||
               (Design_Variable[iDV] == FFD_THICKNESS_2D) ||
               (Design_Variable[iDV] == FFD_TWIST_2D) ||
               (Design_Variable[iDV] == FFD_CONTROL_POINT) ||
               (Design_Variable[iDV] == FFD_NACELLE) ||
               (Design_Variable[iDV] == FFD_GULL) ||
               (Design_Variable[iDV] == FFD_TWIST) ||
               (Design_Variable[iDV] == FFD_ROTATION) ||
               (Design_Variable[iDV] == FFD_CONTROL_SURFACE) ||
               (Design_Variable[iDV] == FFD_CAMBER) ||
               (Design_Variable[iDV] == FFD_THICKNESS))) cout << FFDTag[iDV];
          else cout << ParamDV[iDV][iParamDV];

          if (iParamDV < nParamDV-1) cout << ", ";
          else cout <<" )"<< endl;
          
        }

      }
      
      else if (Design_Variable[iDV] == NO_DEFORMATION) {
        cout << "No deformation of the numerical grid. Just output .su2 file." << endl;
      }
      
      else if (Design_Variable[iDV] == SCALE_GRID) {
        nParamDV = 0;
        cout << "Scaling of the volume grid by a constant factor." << endl;
      }
      
      else if (Design_Variable[iDV] == TRANSLATE_GRID) {
        nParamDV = 3;
        cout << "Rigid translation of the volume grid." << endl;
      }
      
      else if (Design_Variable[iDV] == ROTATE_GRID) {
        nParamDV = 6;
        cout << "Rigid rotation of the volume grid." << endl;
      }

      else if (Design_Variable[iDV] == FFD_SETTING) {
        
        cout << "Setting the FFD box structure." << endl;
        cout << "FFD boxes definition (FFD tag <-> degree <-> coord):" << endl;
        
        for (unsigned short iFFDBox = 0; iFFDBox < nFFDBox; iFFDBox++) {
          
          cout << TagFFDBox[iFFDBox] << " <-> ";
          
          for (unsigned short iDegreeFFD = 0; iDegreeFFD < 3; iDegreeFFD++) {
            if (iDegreeFFD == 0) cout << "( ";
            cout << DegreeFFDBox[iFFDBox][iDegreeFFD];
            if (iDegreeFFD < 2) cout << ", ";
            else cout <<" )";
          }
          
          cout << " <-> ";

          for (unsigned short iCoordFFD = 0; iCoordFFD < 24; iCoordFFD++) {
            if (iCoordFFD == 0) cout << "( ";
            cout << CoordFFDBox[iFFDBox][iCoordFFD];
            if (iCoordFFD < 23) cout << ", ";
            else cout <<" )"<< endl;
          }
          
        }
        
      }
      
      else cout << endl;

		}
	}

	if (((val_software == SU2_CFD) && ( ContinuousAdjoint || DiscreteAdjoint)) || (val_software == SU2_DOT)) {

		cout << endl <<"---------------- Design problem definition  ( Zone "  << iZone << " ) ------------------" << endl;
		if (nObj==1) {
      switch (Kind_ObjFunc[0]) {
        case DRAG_COEFFICIENT:           cout << "CD objective function";
          if (Fixed_CL_Mode) {           cout << " using fixed CL mode, dCD/dCL = " << dCD_dCL << "." << endl; }
          else if (Fixed_CM_Mode) {      cout << " using fixed CMy mode, dCD/dCMy = " << dCD_dCMy << "." << endl; }
          else {                         cout << "." << endl; }
          break;
        case LIFT_COEFFICIENT:           cout << "CL objective function." << endl; break;
        case MOMENT_X_COEFFICIENT:       cout << "CMx objective function" << endl;
          if (Fixed_CL_Mode) {           cout << " using fixed CL mode, dCMx/dCL = " << dCMx_dCL << "." << endl; }
          else {                         cout << "." << endl; }
          break;
        case MOMENT_Y_COEFFICIENT:       cout << "CMy objective function" << endl;
          if (Fixed_CL_Mode) {           cout << " using fixed CL mode, dCMy/dCL = " << dCMy_dCL << "." << endl; }
          else {                         cout << "." << endl; }
          break;
        case MOMENT_Z_COEFFICIENT:       cout << "CMz objective function" << endl;
          if (Fixed_CL_Mode) {           cout << " using fixed CL mode, dCMz/dCL = " << dCMz_dCL << "." << endl; }
          else {                         cout << "." << endl; }
          break;
        case INVERSE_DESIGN_PRESSURE:    cout << "Inverse design (Cp) objective function." << endl; break;
        case INVERSE_DESIGN_HEATFLUX:    cout << "Inverse design (Heat Flux) objective function." << endl; break;
        case SIDEFORCE_COEFFICIENT:      cout << "Side force objective function." << endl; break;
        case EFFICIENCY:                 cout << "CL/CD objective function." << endl; break;
        case EQUIVALENT_AREA:            cout << "Equivalent area objective function. CD weight: " << WeightCd <<"."<< endl;  break;
        case NEARFIELD_PRESSURE:         cout << "Nearfield pressure objective function. CD weight: " << WeightCd <<"."<< endl;  break;
        case FORCE_X_COEFFICIENT:        cout << "X-force objective function." << endl; break;
        case FORCE_Y_COEFFICIENT:        cout << "Y-force objective function." << endl; break;
        case FORCE_Z_COEFFICIENT:        cout << "Z-force objective function." << endl; break;
        case THRUST_COEFFICIENT:         cout << "Thrust objective function." << endl; break;
        case TORQUE_COEFFICIENT:         cout << "Torque efficiency objective function." << endl; break;
        case TOTAL_HEATFLUX:             cout << "Total heat flux objective function." << endl; break;
        case MAXIMUM_HEATFLUX:           cout << "Maximum heat flux objective function." << endl; break;
        case FIGURE_OF_MERIT:            cout << "Rotor Figure of Merit objective function." << endl; break;
        case BUFFET_SENSOR:              cout << "Buffet sensor objective function." << endl; break;
        case SURFACE_TOTAL_PRESSURE:         cout << "Average total pressure objective function." << endl; break;
        case SURFACE_STATIC_PRESSURE:        cout << "Average static pressure objective function." << endl; break;
        case SURFACE_MASSFLOW:             cout << "Mass flow rate objective function." << endl; break;
        case SURFACE_MACH:             cout << "Mach number objective function." << endl; break;
        case CUSTOM_OBJFUNC:        		cout << "Custom objective function." << endl; break;
        case REFERENCE_GEOMETRY:        cout << "Target geometry objective function." << endl; break;
        case REFERENCE_NODE:            cout << "Target node displacement objective function." << endl; break;
        case VOLUME_FRACTION:           cout << "Volume fraction objective function." << endl; break;
        case TOPOL_DISCRETENESS:        cout << "Topology discreteness objective function." << endl; break;
        case TOPOL_COMPLIANCE:          cout << "Topology compliance objective function." << endl; break;
      }
		}
		else {
		  cout << "Weighted sum objective function." << endl;
		}

	}

	if (val_software == SU2_CFD) {
		cout << endl <<"--------------- Space Numerical Integration ( Zone "  << iZone << " ) ------------------" << endl;

		if (SmoothNumGrid) cout << "There are some smoothing iterations on the grid coordinates." << endl;

    if ((Kind_Solver == EULER)          || (Kind_Solver == NAVIER_STOKES)          || (Kind_Solver == RANS) ||
        (Kind_Solver == INC_EULER)      || (Kind_Solver == INC_NAVIER_STOKES)      || (Kind_Solver == INC_RANS) ||
        (Kind_Solver == DISC_ADJ_EULER) || (Kind_Solver == DISC_ADJ_NAVIER_STOKES) || (Kind_Solver == DISC_ADJ_RANS) ) {

      if (Kind_ConvNumScheme_Flow == SPACE_CENTERED) {
        if (Kind_Centered_Flow == JST) {
          cout << "Jameson-Schmidt-Turkel scheme (2nd order in space) for the flow inviscid terms."<< endl;
          cout << "JST viscous coefficients (2nd & 4th): " << Kappa_2nd_Flow << ", " << Kappa_4th_Flow <<"." << endl;
          cout << "The method includes a grid stretching correction (p = 0.3)."<< endl;
        }
        if (Kind_Centered_Flow == JST_KE) {
          cout << "Jameson-Schmidt-Turkel scheme (2nd order in space) for the flow inviscid terms."<< endl;
          cout << "JST viscous coefficients (2nd & 4th): " << Kappa_2nd_Flow << ", " << Kappa_4th_Flow << "." << endl;
          cout << "The method includes a grid stretching correction (p = 0.3)."<< endl;
        }
        if (Kind_Centered_Flow == LAX) {
          cout << "Lax-Friedrich scheme (1st order in space) for the flow inviscid terms."<< endl;
          cout << "Lax viscous coefficients (1st): " << Kappa_1st_Flow << "." << endl;
          cout << "First order integration." << endl;
        }
      }

      if (Kind_ConvNumScheme_Flow == SPACE_UPWIND) {
        if (Kind_Upwind_Flow == ROE)   cout << "Roe (with entropy fix = "<< EntropyFix_Coeff <<") solver for the flow inviscid terms."<< endl;
        if (Kind_Upwind_Flow == TURKEL) cout << "Roe-Turkel solver for the flow inviscid terms."<< endl;
        if (Kind_Upwind_Flow == AUSM)  cout << "AUSM solver for the flow inviscid terms."<< endl;
        if (Kind_Upwind_Flow == HLLC)  cout << "HLLC solver for the flow inviscid terms."<< endl;
        if (Kind_Upwind_Flow == SW)  cout << "Steger-Warming solver for the flow inviscid terms."<< endl;
        if (Kind_Upwind_Flow == MSW)  cout << "Modified Steger-Warming solver for the flow inviscid terms."<< endl;
        if (Kind_Upwind_Flow == CUSP)  cout << "CUSP solver for the flow inviscid terms."<< endl;
        if (Kind_Upwind_Flow == L2ROE) cout << "L2ROE Low Mach ROE solver for the flow inviscid terms."<< endl;
        if (Kind_Upwind_Flow == LMROE) cout << "Rieper Low Mach ROE solver for the flow inviscid terms."<< endl;
        if (Kind_Upwind_Flow == SLAU) cout << "Simple Low-Dissipation AUSM solver for the flow inviscid terms."<< endl;
        if (Kind_Upwind_Flow == SLAU2) cout << "Simple Low-Dissipation AUSM 2 solver for the flow inviscid terms."<< endl;
        if (Kind_Upwind_Flow == FDS)   cout << "Flux difference splitting (FDS) upwind scheme for the flow inviscid terms."<< endl;
        if (Kind_Upwind_Flow == AUSMPLUSUP)  cout << "AUSM+-up solver for the flow inviscid terms."<< endl;
	if (Kind_Upwind_Flow == AUSMPLUSUP2)  cout << "AUSM+-up2 solver for the flow inviscid terms."<< endl;
          
  if (Kind_Solver == EULER         || Kind_Solver == DISC_ADJ_EULER ||
      Kind_Solver == NAVIER_STOKES || Kind_Solver == DISC_ADJ_NAVIER_STOKES ||
      Kind_Solver == RANS          || Kind_Solver == DISC_ADJ_RANS) {
          switch (Kind_RoeLowDiss) {
            case NO_ROELOWDISS: cout << "Standard Roe without low-dissipation function."<< endl; break;
            case NTS: cout << "Roe with NTS low-dissipation function."<< endl; break;
            case FD: cout << "Roe with DDES's FD low-dissipation function."<< endl; break;
            case NTS_DUCROS: cout << "Roe with NTS low-dissipation function + Ducros shock sensor."<< endl; break;
            case FD_DUCROS: cout << "Roe with DDES's FD low-dissipation function + Ducros shock sensor."<< endl; break;
          }
        }
        
        if (MUSCL_Flow) {
          cout << "Second order integration in space, with slope limiter." << endl;
            switch (Kind_SlopeLimit_Flow) {
              case NO_LIMITER:
                cout << "No slope-limiting method. "<< endl;
                break;
              case VENKATAKRISHNAN:
                cout << "Venkatakrishnan slope-limiting method, with constant: " << Venkat_LimiterCoeff <<". "<< endl;
                cout << "The reference element size is: " << RefElemLength <<". "<< endl;
                break;
              case VENKATAKRISHNAN_WANG:
                cout << "Venkatakrishnan-Wang slope-limiting method, with constant: " << Venkat_LimiterCoeff <<". "<< endl;
                break;
              case BARTH_JESPERSEN:
                cout << "Barth-Jespersen slope-limiting method." << endl;
                break;
              case VAN_ALBADA_EDGE:
                cout << "Van Albada slope-limiting method implemented by edges." << endl;
                break;
            }
        }
        else {
          cout << "First order integration in space." << endl;
        }
        
      }

    }

    if ((Kind_Solver == RANS) || (Kind_Solver == DISC_ADJ_RANS)) {
      if (Kind_ConvNumScheme_Turb == SPACE_UPWIND) {
        if (Kind_Upwind_Turb == SCALAR_UPWIND) cout << "Scalar upwind solver for the turbulence model."<< endl;
        if (MUSCL_Turb) {
          cout << "Second order integration in space with slope limiter." << endl;
            switch (Kind_SlopeLimit_Turb) {
              case NO_LIMITER:
                cout << "No slope-limiting method. "<< endl;
                break;
              case VENKATAKRISHNAN:
                cout << "Venkatakrishnan slope-limiting method, with constant: " << Venkat_LimiterCoeff <<". "<< endl;
                cout << "The reference element size is: " << RefElemLength <<". "<< endl;
                break;
              case VENKATAKRISHNAN_WANG:
                cout << "Venkatakrishnan-Wang slope-limiting method, with constant: " << Venkat_LimiterCoeff <<". "<< endl;
                break;
              case BARTH_JESPERSEN:
                cout << "Barth-Jespersen slope-limiting method." << endl;
                break;
              case VAN_ALBADA_EDGE:
                cout << "Van Albada slope-limiting method implemented by edges." << endl;
                break;
            }
        }
        else {
          cout << "First order integration in space." << endl;
        }
      }
    }

    if ((Kind_Solver == ADJ_EULER) || (Kind_Solver == ADJ_NAVIER_STOKES) || (Kind_Solver == ADJ_RANS)) {

      if (Kind_ConvNumScheme_AdjFlow == SPACE_CENTERED) {
        if (Kind_Centered_AdjFlow == JST) {
          cout << "Jameson-Schmidt-Turkel scheme for the adjoint inviscid terms."<< endl;
          cout << "JST viscous coefficients (1st, 2nd, & 4th): " << Kappa_1st_AdjFlow
          << ", " << Kappa_2nd_AdjFlow << ", " << Kappa_4th_AdjFlow <<"."<< endl;
          cout << "The method includes a grid stretching correction (p = 0.3)."<< endl;
          cout << "Second order integration." << endl;
        }
        if (Kind_Centered_AdjFlow == LAX) {
          cout << "Lax-Friedrich scheme for the adjoint inviscid terms."<< endl;
          cout << "First order integration." << endl;
        }
      }

      if (Kind_ConvNumScheme_AdjFlow == SPACE_UPWIND) {
        if (Kind_Upwind_AdjFlow == ROE) cout << "Roe (with entropy fix = "<< EntropyFix_Coeff <<") solver for the adjoint inviscid terms."<< endl;
        if (MUSCL_AdjFlow) {
          cout << "Second order integration with slope limiter." << endl;
            switch (Kind_SlopeLimit_AdjFlow) {
              case NO_LIMITER:
                cout << "No slope-limiting method. "<< endl;
                break;
              case VENKATAKRISHNAN:
                cout << "Venkatakrishnan slope-limiting method, with constant: " << Venkat_LimiterCoeff <<". "<< endl;
                cout << "The reference element size is: " << RefElemLength <<". "<< endl;
                break;
              case VENKATAKRISHNAN_WANG:
                cout << "Venkatakrishnan-Wang slope-limiting method, with constant: " << Venkat_LimiterCoeff <<". "<< endl;
                break;
              case BARTH_JESPERSEN:
                cout << "Barth-Jespersen slope-limiting method." << endl;
                break;
              case VAN_ALBADA_EDGE:
                cout << "Van Albada slope-limiting method implemented by edges." << endl;
                break;
              case SHARP_EDGES:
                cout << "Sharp edges slope-limiting method, with constant: " << Venkat_LimiterCoeff <<". "<< endl;
                cout << "The reference element size is: " << RefElemLength <<". "<< endl;
                cout << "The reference sharp edge distance is: " << AdjSharp_LimiterCoeff*RefElemLength*Venkat_LimiterCoeff <<". "<< endl;
                break;
              case WALL_DISTANCE:
                cout << "Wall distance slope-limiting method, with constant: " << Venkat_LimiterCoeff <<". "<< endl;
                cout << "The reference element size is: " << RefElemLength <<". "<< endl;
                cout << "The reference wall distance is: " << AdjSharp_LimiterCoeff*RefElemLength*Venkat_LimiterCoeff <<". "<< endl;
                break;
            }
        }
        else {
          cout << "First order integration." << endl;
        }
      }
      
      cout << "The reference sharp edge distance is: " << AdjSharp_LimiterCoeff*RefElemLength*Venkat_LimiterCoeff <<". "<< endl;

    }

    if ((Kind_Solver == ADJ_RANS) && (!Frozen_Visc_Cont)) {
      if (Kind_ConvNumScheme_AdjTurb == SPACE_UPWIND) {
        if (Kind_Upwind_Turb == SCALAR_UPWIND) cout << "Scalar upwind solver (first order) for the adjoint turbulence model."<< endl;
        if (MUSCL_AdjTurb) {
          cout << "Second order integration with slope limiter." << endl;
            switch (Kind_SlopeLimit_AdjTurb) {
              case NO_LIMITER:
                cout << "No slope-limiting method. "<< endl;
                break;
              case VENKATAKRISHNAN:
                cout << "Venkatakrishnan slope-limiting method, with constant: " << Venkat_LimiterCoeff <<". "<< endl;
                cout << "The reference element size is: " << RefElemLength <<". "<< endl;
                break;
              case VENKATAKRISHNAN_WANG:
                cout << "Venkatakrishnan-Wang slope-limiting method, with constant: " << Venkat_LimiterCoeff <<". "<< endl;
                break;
              case BARTH_JESPERSEN:
                cout << "Barth-Jespersen slope-limiting method." << endl;
                break;
              case VAN_ALBADA_EDGE:
                cout << "Van Albada slope-limiting method implemented by edges." << endl;
                break;
              case SHARP_EDGES:
                cout << "Sharp edges slope-limiting method, with constant: " << Venkat_LimiterCoeff <<". "<< endl;
                cout << "The reference element size is: " << RefElemLength <<". "<< endl;
                cout << "The reference sharp edge distance is: " << AdjSharp_LimiterCoeff*RefElemLength*Venkat_LimiterCoeff <<". "<< endl;
                break;
              case WALL_DISTANCE:
                cout << "Wall distance slope-limiting method, with constant: " << Venkat_LimiterCoeff <<". "<< endl;
                cout << "The reference element size is: " << RefElemLength <<". "<< endl;
                cout << "The reference wall distance is: " << AdjSharp_LimiterCoeff*RefElemLength*Venkat_LimiterCoeff <<". "<< endl;
                break;
            }
        }
        else {
          cout << "First order integration." << endl;
        }
      }
    }

    if ((Kind_Solver == NAVIER_STOKES) || (Kind_Solver == RANS) ||
        (Kind_Solver == INC_NAVIER_STOKES) || (Kind_Solver == INC_RANS) ||
        (Kind_Solver == DISC_ADJ_INC_NAVIER_STOKES) || (Kind_Solver == DISC_ADJ_INC_RANS) || 
        (Kind_Solver == DISC_ADJ_NAVIER_STOKES) || (Kind_Solver == DISC_ADJ_RANS)) {
        cout << "Average of gradients with correction (viscous flow terms)." << endl;
    }

    if ((Kind_Solver == ADJ_NAVIER_STOKES) || (Kind_Solver == ADJ_RANS)) {
      cout << "Average of gradients with correction (viscous adjoint terms)." << endl;
    }

    if ((Kind_Solver == RANS) || (Kind_Solver == DISC_ADJ_RANS) || (Kind_Solver == INC_RANS) || (Kind_Solver == DISC_ADJ_INC_RANS) ) {
      cout << "Average of gradients with correction (viscous turbulence terms)." << endl;
    }

    if ((Kind_Solver == ADJ_RANS) && (!Frozen_Visc_Cont)) {
      cout << "Average of gradients with correction (2nd order) for computation of adjoint viscous turbulence terms." << endl;
      if (Kind_TimeIntScheme_AdjTurb == EULER_IMPLICIT) cout << "Euler implicit method for the turbulent adjoint equation." << endl;
    }

    if(Kind_Solver != FEM_EULER && Kind_Solver != FEM_NAVIER_STOKES &&
       Kind_Solver != FEM_RANS  && Kind_Solver != FEM_LES &&
       Kind_Solver != DISC_ADJ_FEM_EULER && Kind_Solver != DISC_ADJ_FEM_NS && 
       Kind_Solver != DISC_ADJ_FEM_RANS) {
      if (!fea){
        switch (Kind_Gradient_Method) {
          case GREEN_GAUSS: cout << "Gradient computation using Green-Gauss theorem." << endl; break;
          case WEIGHTED_LEAST_SQUARES: cout << "Gradient Computation using weighted Least-Squares method." << endl; break;
        }
      }
      else{
        cout << "Spatial discretization using the Finite Element Method." << endl;
      }
    }

    if(Kind_Solver == FEM_EULER || Kind_Solver == FEM_NAVIER_STOKES ||
       Kind_Solver == FEM_RANS  || Kind_Solver == FEM_LES ||
       Kind_Solver == DISC_ADJ_FEM_EULER || Kind_Solver == DISC_ADJ_FEM_NS ||
       Kind_Solver == DISC_ADJ_FEM_RANS) {
      if(Kind_FEM_Flow == DG) {
        cout << "Discontinuous Galerkin Finite element solver" << endl;

        switch( Riemann_Solver_FEM ) {
          case ROE:           cout << "Roe (with entropy fix) solver for inviscid fluxes over the faces" << endl; break;
          case LAX_FRIEDRICH: cout << "Lax-Friedrich solver for inviscid fluxes over the faces" << endl; break;
          case AUSM:          cout << "AUSM solver inviscid fluxes over the faces" << endl; break;
          case HLLC:          cout << "HLLC solver inviscid fluxes over the faces" << endl; break;
        }

        if(Kind_Solver != FEM_EULER && Kind_Solver != DISC_ADJ_FEM_EULER) {
          cout << "Theta symmetrizing terms interior penalty: " << Theta_Interior_Penalty_DGFEM << endl;
        }
      }

      cout << "Quadrature factor for elements with constant Jacobian:     " << Quadrature_Factor_Straight << endl;
      cout << "Quadrature factor for elements with non-constant Jacobian: " << Quadrature_Factor_Curved << endl;

      cout << "Byte alignment matrix multiplications:      " << byteAlignmentMatMul << endl;
      cout << "Padded matrix size for optimal performance: " << sizeMatMulPadding << endl;
    }

    cout << endl <<"--------------- Time Numerical Integration  ( Zone "  << iZone << " ) ------------------" << endl;

    if (!fea) {
		switch (TimeMarching) {
		  case NO:
			cout << "Local time stepping (steady state simulation)." << endl; break;
		  case TIME_STEPPING:
			cout << "Unsteady simulation using a time stepping strategy."<< endl;
			if (Unst_CFL != 0.0) {
                          cout << "Time step computed by the code. Unsteady CFL number: " << Unst_CFL <<"."<< endl;
                          if (Delta_UnstTime != 0.0) {
                            cout << "Synchronization time provided by the user (s): "<< Delta_UnstTime << "." << endl;
                          }
                        }
			else cout << "Unsteady time step provided by the user (s): "<< Delta_UnstTime << "." << endl;
			break;
		  case DT_STEPPING_1ST: case DT_STEPPING_2ND:
			if (TimeMarching == DT_STEPPING_1ST) cout << "Unsteady simulation, dual time stepping strategy (first order in time)."<< endl;
			if (TimeMarching == DT_STEPPING_2ND) cout << "Unsteady simulation, dual time stepping strategy (second order in time)."<< endl;
			if (Unst_CFL != 0.0) cout << "Time step computed by the code. Unsteady CFL number: " << Unst_CFL <<"."<< endl;
			else cout << "Unsteady time step provided by the user (s): "<< Delta_UnstTime << "." << endl;
			cout << "Total number of internal Dual Time iterations: "<< Unst_nIntIter <<"." << endl;
			break;
		}
  }
	else {
		if (Time_Domain) {
			cout << "Static structural analysis." << endl; 
		 } else {
			cout << "Dynamic structural analysis."<< endl;
			cout << "Time step provided by the user for the dynamic analysis(s): "<< Delta_DynTime << "." << endl;
		}
	}

    if ((Kind_Solver == EULER) || (Kind_Solver == NAVIER_STOKES) || (Kind_Solver == RANS) ||
        (Kind_Solver == INC_EULER) || (Kind_Solver == INC_NAVIER_STOKES) || (Kind_Solver == INC_RANS) ||
        (Kind_Solver == DISC_ADJ_INC_EULER) || (Kind_Solver == DISC_ADJ_INC_NAVIER_STOKES) || (Kind_Solver == DISC_ADJ_INC_RANS) ||
        (Kind_Solver == DISC_ADJ_EULER) || (Kind_Solver == DISC_ADJ_NAVIER_STOKES) || (Kind_Solver == DISC_ADJ_RANS) ||
        (Kind_Solver == DISC_ADJ_FEM_EULER) || (Kind_Solver == DISC_ADJ_FEM_NS) || (Kind_Solver == DISC_ADJ_FEM_RANS)) {
      switch (Kind_TimeIntScheme_Flow) {
        case RUNGE_KUTTA_EXPLICIT:
          cout << "Runge-Kutta explicit method for the flow equations." << endl;
          cout << "Number of steps: " << nRKStep << endl;
          cout << "Alpha coefficients: ";
          for (unsigned short iRKStep = 0; iRKStep < nRKStep; iRKStep++) {
            cout << "\t" << RK_Alpha_Step[iRKStep];
          }
          cout << endl;
          break;
        case EULER_EXPLICIT:
          cout << "Euler explicit method for the flow equations." << endl;
          break;
        case EULER_IMPLICIT:
          cout << "Euler implicit method for the flow equations." << endl;
          switch (Kind_Linear_Solver) {
            case BCGSTAB:
            case FGMRES:
            case RESTARTED_FGMRES:
              if (Kind_Linear_Solver == BCGSTAB)
                cout << "BCGSTAB is used for solving the linear system." << endl;
              else
                cout << "FGMRES is used for solving the linear system." << endl;
              switch (Kind_Linear_Solver_Prec) {
                case ILU: cout << "Using a ILU("<< Linear_Solver_ILU_n <<") preconditioning."<< endl; break;
                case LINELET: cout << "Using a linelet preconditioning."<< endl; break;
                case LU_SGS:  cout << "Using a LU-SGS preconditioning."<< endl; break;
                case JACOBI:  cout << "Using a Jacobi preconditioning."<< endl; break;
              }
              break;
            case SMOOTHER:
              switch (Kind_Linear_Solver_Prec) {
                case ILU:     cout << "A ILU(" << Linear_Solver_ILU_n << ")"; break;
                case LINELET: cout << "A Linelet"; break;
                case LU_SGS:  cout << "A LU-SGS"; break;
                case JACOBI:  cout << "A Jacobi"; break;
              }
              cout << " method is used for smoothing the linear system." << endl;
              break;
          }
          cout << "Convergence criteria of the linear solver: "<< Linear_Solver_Error <<"."<< endl;
          cout << "Max number of linear iterations: "<< Linear_Solver_Iter <<"."<< endl;
          break;
        case CLASSICAL_RK4_EXPLICIT:
          cout << "Classical RK4 explicit method for the flow equations." << endl;
          cout << "Number of steps: " << 4 << endl;
          cout << "Time coefficients: {0.5, 0.5, 1, 1}" << endl;
          cout << "Function coefficients: {1/6, 1/3, 1/3, 1/6}" << endl;
          break;
      }
    }

    if (fea) {
      switch (Kind_TimeIntScheme_FEA) {
        case CD_EXPLICIT:
          cout << "Explicit time integration (NOT IMPLEMENTED YET)." << endl;
          break;
        case GENERALIZED_ALPHA:
          cout << "Generalized-alpha method." << endl;
          break;
        case NEWMARK_IMPLICIT:
          if (Dynamic_Analysis) cout << "Newmark implicit method for the structural time integration." << endl;
          switch (Kind_Linear_Solver) {
            case BCGSTAB:
              cout << "BCGSTAB is used for solving the linear system." << endl;
              cout << "Convergence criteria of the linear solver: "<< Linear_Solver_Error <<"."<< endl;
              cout << "Max number of iterations: "<< Linear_Solver_Iter <<"."<< endl;
              break;
            case FGMRES: case RESTARTED_FGMRES:
              cout << "FGMRES is used for solving the linear system." << endl;
              cout << "Convergence criteria of the linear solver: "<< Linear_Solver_Error <<"."<< endl;
              cout << "Max number of iterations: "<< Linear_Solver_Iter <<"."<< endl;
              break;
            case CONJUGATE_GRADIENT:
              cout << "A Conjugate Gradient method is used for solving the linear system." << endl;
              cout << "Convergence criteria of the linear solver: "<< Linear_Solver_Error <<"."<< endl;
              cout << "Max number of iterations: "<< Linear_Solver_Iter <<"."<< endl;
              break;
          }
          break;
      }
    }

    if ((Kind_Solver == ADJ_EULER) || (Kind_Solver == ADJ_NAVIER_STOKES) || (Kind_Solver == ADJ_RANS)) {
      switch (Kind_TimeIntScheme_AdjFlow) {
        case RUNGE_KUTTA_EXPLICIT:
          cout << "Runge-Kutta explicit method for the adjoint equations." << endl;
          cout << "Number of steps: " << nRKStep << endl;
          cout << "Alpha coefficients: ";
          for (unsigned short iRKStep = 0; iRKStep < nRKStep; iRKStep++) {
            cout << "\t" << RK_Alpha_Step[iRKStep];
          }
          cout << endl;
          break;
        case EULER_EXPLICIT: cout << "Euler explicit method for the adjoint equations." << endl; break;
        case EULER_IMPLICIT: cout << "Euler implicit method for the adjoint equations." << endl; break;
      }
    }

    if(Kind_Solver == FEM_EULER || Kind_Solver == FEM_NAVIER_STOKES ||
       Kind_Solver == FEM_RANS  || Kind_Solver == FEM_LES) {
      switch (Kind_TimeIntScheme_FEM_Flow) {
        case RUNGE_KUTTA_EXPLICIT:
          cout << "Runge-Kutta explicit method for the flow equations." << endl;
          cout << "Number of steps: " << nRKStep << endl;
          cout << "Alpha coefficients: ";
          for (unsigned short iRKStep = 0; iRKStep < nRKStep; iRKStep++) {
            cout << "\t" << RK_Alpha_Step[iRKStep];
          }
          cout << endl;
          break;
        case CLASSICAL_RK4_EXPLICIT:
          cout << "Classical RK4 explicit method for the flow equations." << endl;
          cout << "Number of steps: " << 4 << endl;
          cout << "Time coefficients: {0.5, 0.5, 1, 1}" << endl;
          cout << "Function coefficients: {1/6, 1/3, 1/3, 1/6}" << endl;
          break;

        case ADER_DG:
          if(nLevels_TimeAccurateLTS == 1)
            cout << "ADER-DG for the flow equations with global time stepping." << endl;
          else
            cout << "ADER-DG for the flow equations with " << nLevels_TimeAccurateLTS
                 << " levels for time accurate local time stepping." << endl;

          switch( Kind_ADER_Predictor ) {
            case ADER_ALIASED_PREDICTOR:
              cout << "An aliased approach is used in the predictor step. " << endl;
              break;
            case ADER_NON_ALIASED_PREDICTOR:
              cout << "A non-aliased approach is used in the predictor step. " << endl;
              break;
          }
          cout << "Number of time DOFs ADER-DG predictor step: " << nTimeDOFsADER_DG << endl;
          cout << "Location of time DOFs ADER-DG on the interval [-1,1]: ";
          for (unsigned short iDOF=0; iDOF<nTimeDOFsADER_DG; iDOF++) {
            cout << "\t" << TimeDOFsADER_DG[iDOF];
          }
          cout << endl;
          cout << "Time quadrature factor for ADER-DG: " << Quadrature_Factor_Time_ADER_DG << endl;
          cout << "Number of time integration points ADER-DG: " << nTimeIntegrationADER_DG << endl;
          cout << "Location of time integration points ADER-DG on the interval [-1,1]: ";
          for (unsigned short iDOF=0; iDOF<nTimeIntegrationADER_DG; iDOF++) {
            cout << "\t" << TimeIntegrationADER_DG[iDOF];
          }
          cout << endl;
          cout << "Weights of time integration points ADER-DG on the interval [-1,1]: ";
          for (unsigned short iDOF=0; iDOF<nTimeIntegrationADER_DG; iDOF++) {
            cout << "\t" << WeightsIntegrationADER_DG[iDOF];
          }
          cout << endl;
          break;
      }
    }

    if (nMGLevels !=0) {
      
      if (nStartUpIter != 0) cout << "A total of " << nStartUpIter << " start up iterations on the fine grid."<< endl;
      if (MGCycle == V_CYCLE) cout << "V Multigrid Cycle, with " << nMGLevels << " multigrid levels."<< endl;
      if (MGCycle == W_CYCLE) cout << "W Multigrid Cycle, with " << nMGLevels << " multigrid levels."<< endl;
      if (MGCycle == FULLMG_CYCLE) cout << "Full Multigrid Cycle, with " << nMGLevels << " multigrid levels."<< endl;

      cout << "Damping factor for the residual restriction: " << Damp_Res_Restric <<"."<< endl;
      cout << "Damping factor for the correction prolongation: " << Damp_Correc_Prolong <<"."<< endl;
    }

    if ((Kind_Solver != FEM_ELASTICITY) && (Kind_Solver != DISC_ADJ_FEM)) {

      if (!CFL_Adapt) cout << "No CFL adaptation." << endl;
      else cout << "CFL adaptation. Factor down: "<< CFL_AdaptParam[0] <<", factor up: "<< CFL_AdaptParam[1]
        <<",\n                lower limit: "<< CFL_AdaptParam[2] <<", upper limit: " << CFL_AdaptParam[3] <<"."<< endl;

      if (nMGLevels !=0) {
        PrintingToolbox::CTablePrinter MGTable(&std::cout);
        
        MGTable.AddColumn("MG Level",         10);
        MGTable.AddColumn("Presmooth",     10);
        MGTable.AddColumn("PostSmooth",    10);
        MGTable.AddColumn("CorrectSmooth", 10);
        MGTable.SetAlign(PrintingToolbox::CTablePrinter::RIGHT);
        MGTable.PrintHeader();
        for (unsigned short iLevel = 0; iLevel < nMGLevels+1; iLevel++) {
          MGTable << iLevel << MG_PreSmooth[iLevel] << MG_PostSmooth[iLevel] << MG_CorrecSmooth[iLevel];
        }
        MGTable.PrintFooter();
      }
			if (TimeMarching != TIME_STEPPING) {
				cout << "Courant-Friedrichs-Lewy number:   ";
				cout.precision(3);
				cout.width(6); cout << CFL[0];
				cout << endl;
			}
			
    }

    if ((Kind_Solver == RANS) || (Kind_Solver == DISC_ADJ_RANS) ||
        (Kind_Solver == INC_RANS) || (Kind_Solver == DISC_ADJ_INC_RANS))
      if (Kind_TimeIntScheme_Turb == EULER_IMPLICIT)
        cout << "Euler implicit time integration for the turbulence model." << endl;
  }

  if (val_software == SU2_CFD) {

    cout << endl <<"------------------ Convergence Criteria  ( Zone "  << iZone << " ) ---------------------" << endl;

    cout << "Maximum number of solver subiterations: " << nInnerIter <<"."<< endl;
    if (Multizone_Problem)
      cout << "Maximum number of solver outer iterations: " << nOuterIter <<"."<< endl;
    if (Time_Domain)
      cout << "Maximum number of physical time-steps: " << nTimeIter <<"."<< endl;
    
    cout << "Begin convergence monitoring at iteration " << StartConv_Iter << "." << endl;    
    cout << "Residual minimum value: 1e" << MinLogResidual << "." << endl;
    cout << "Cauchy series min. value: " << Cauchy_Eps << "." << endl;
    cout << "Number of Cauchy elements: " << Cauchy_Elems << "." << endl;
  }

  if (val_software == SU2_MSH) {
    cout << endl <<"----------------- Grid adaptation strategy ( Zone "  << iZone << " ) -------------------" << endl;

    switch (Kind_Adaptation) {
      case NONE: break;
      case PERIODIC: cout << "Grid modification to run periodic bc problems." << endl; break;
      case FULL: cout << "Grid adaptation using a complete refinement." << endl; break;
      case WAKE: cout << "Grid adaptation of the wake." << endl; break;
      case FULL_FLOW: cout << "Flow grid adaptation using a complete refinement." << endl; break;
      case FULL_ADJOINT: cout << "Adjoint grid adaptation using a complete refinement." << endl; break;
      case GRAD_FLOW: cout << "Grid adaptation using gradient based strategy (density)." << endl; break;
      case GRAD_ADJOINT: cout << "Grid adaptation using gradient based strategy (adjoint density)." << endl; break;
      case GRAD_FLOW_ADJ: cout << "Grid adaptation using gradient based strategy (density and adjoint density)." << endl; break;
      case COMPUTABLE: cout << "Grid adaptation using computable correction."<< endl; break;
      case REMAINING: cout << "Grid adaptation using remaining error."<< endl; break;
      case SMOOTHING: cout << "Grid smoothing using an implicit method."<< endl; break;
      case SUPERSONIC_SHOCK: cout << "Grid adaptation for a supersonic shock at Mach: " << Mach <<"."<< endl; break;
    }

    switch (Kind_Adaptation) {
      case GRAD_FLOW: case GRAD_ADJOINT: case GRAD_FLOW_ADJ: case COMPUTABLE: case REMAINING:
        cout << "Power of the dual volume in the adaptation sensor: " << DualVol_Power << endl;
        cout << "Percentage of new elements in the adaptation process: " << New_Elem_Adapt << "."<< endl;
        break;
    }

    if (Analytical_Surface != NONE)
      cout << "Use analytical definition for including points in the surfaces." << endl;

  }

  cout << endl <<"-------------------- Output Information ( Zone "  << iZone << " ) ----------------------" << endl;

  if (val_software == SU2_CFD) {

    cout << "Writing solution files every " << VolumeWrtFreq <<" iterations."<< endl;
    cout << "Writing the convergence history file every " << HistoryWrtFreq[2] <<" inner iterations."<< endl;
    if (Multizone_Problem){
      cout << "Writing the convergence history file every " << HistoryWrtFreq[1] <<" outer iterations."<< endl;      
    }
    if (Time_Domain) {
      cout << "Writing the convergence history file every " << HistoryWrtFreq[0] <<" time iterations."<< endl;      
    }
    cout << "Writing the screen convergence history every " << ScreenWrtFreq[2] <<" inner iterations."<< endl;
    if (Multizone_Problem){
      cout << "Writing the screen convergence history every " << ScreenWrtFreq[1] <<" outer iterations."<< endl;      
    }
    if (Time_Domain) {
      cout << "Writing the screen convergence history every " << ScreenWrtFreq[0] <<" time iterations."<< endl;      
    }

    switch (Tab_FileFormat) {
      case TAB_CSV: cout << "The tabular file format is CSV (.csv)." << endl; break;
      case TAB_TECPLOT: cout << "The tabular file format is Tecplot (.dat)." << endl; break;
    }

    cout << "Convergence history file name: " << Conv_FileName << "." << endl;

    cout << "Forces breakdown file name: " << Breakdown_FileName << "." << endl;

  
    if (!ContinuousAdjoint && !DiscreteAdjoint) {
      cout << "Surface file name: " << SurfCoeff_FileName << "." << endl;
      cout << "Volume file name: " << Volume_FileName << "." << endl;
      cout << "Restart file name: " << Restart_FileName << "." << endl;
    }
    
    if (ContinuousAdjoint || DiscreteAdjoint) {
      cout << "Adjoint solution file name: " << Solution_AdjFileName << "." << endl;
      cout << "Restart adjoint file name: " << Restart_AdjFileName << "." << endl;
      cout << "Adjoint variables file name: " << Adj_FileName << "." << endl;
      cout << "Surface adjoint file name: " << SurfAdjCoeff_FileName << "." << endl;
    }

  }

  if (val_software == SU2_SOL) {
    switch (Tab_FileFormat) {
      case TAB_CSV: cout << "The tabular file format is CSV (.csv)." << endl; break;
      case TAB_TECPLOT: cout << "The tabular file format is Tecplot (.dat)." << endl; break;
    }
    cout << "Flow variables file name: " << Volume_FileName << "." << endl;
  }

  if (val_software == SU2_DEF) {
    cout << "Output mesh file name: " << Mesh_Out_FileName << ". " << endl;
    if (Visualize_Surface_Def) cout << "A file will be created to visualize the surface deformation." << endl;
    if (Visualize_Volume_Def) cout << "A file will be created to visualize the volume deformation." << endl;
    else cout << "No file for visualizing the deformation." << endl;
    switch (GetDeform_Stiffness_Type()) {
      case INVERSE_VOLUME:
        cout << "Cell stiffness scaled by inverse of the cell volume." << endl;
        break;
      case SOLID_WALL_DISTANCE:
        cout << "Cell stiffness scaled by distance to nearest solid surface." << endl;
        break;
      case CONSTANT_STIFFNESS:
        cout << "Imposing constant cell stiffness." << endl;
        break;
    }
  }

  if (val_software == SU2_MSH) {
    cout << "Output mesh file name: " << Mesh_Out_FileName << ". " << endl;
  }

  if (val_software == SU2_DOT) {
    if (DiscreteAdjoint) {
      cout << "Output Volume Sensitivity file name: " << VolSens_FileName << ". " << endl;
      cout << "Output Surface Sensitivity file name: " << SurfSens_FileName << ". " << endl;
    }
    cout << "Output gradient file name: " << ObjFunc_Grad_FileName << ". " << endl;
  }

  if (val_software == SU2_MSH) {
    cout << "Output mesh file name: " << Mesh_Out_FileName << ". " << endl;
    cout << "Restart flow file name: " << Restart_FileName << "." << endl;
    if ((Kind_Adaptation == FULL_ADJOINT) || (Kind_Adaptation == GRAD_ADJOINT) || (Kind_Adaptation == GRAD_FLOW_ADJ) ||
        (Kind_Adaptation == COMPUTABLE) || (Kind_Adaptation == REMAINING)) {
      if (Kind_ObjFunc[0] == DRAG_COEFFICIENT) cout << "Restart adjoint file name: " << Restart_AdjFileName << "." << endl;
      if (Kind_ObjFunc[0] == EQUIVALENT_AREA) cout << "Restart adjoint file name: " << Restart_AdjFileName << "." << endl;
      if (Kind_ObjFunc[0] == NEARFIELD_PRESSURE) cout << "Restart adjoint file name: " << Restart_AdjFileName << "." << endl;
      if (Kind_ObjFunc[0] == LIFT_COEFFICIENT) cout << "Restart adjoint file name: " << Restart_AdjFileName << "." << endl;
    }
  }

  cout << endl <<"------------- Config File Boundary Information ( Zone "  << iZone << " ) ---------------" << endl;

  PrintingToolbox::CTablePrinter BoundaryTable(&std::cout);
  BoundaryTable.AddColumn("Marker Type", 35);
  BoundaryTable.AddColumn("Marker Name", 35);
  
  BoundaryTable.PrintHeader();
  
  if (nMarker_Euler != 0) {   
    BoundaryTable << "Euler wall";
    for (iMarker_Euler = 0; iMarker_Euler < nMarker_Euler; iMarker_Euler++) {
      BoundaryTable << Marker_Euler[iMarker_Euler];
      if (iMarker_Euler < nMarker_Euler-1)  BoundaryTable << " ";
    }
    BoundaryTable.PrintFooter();
  }
  
  if (nMarker_FarField != 0) {
    BoundaryTable << "Far-field";
    for (iMarker_FarField = 0; iMarker_FarField < nMarker_FarField; iMarker_FarField++) {
      BoundaryTable << Marker_FarField[iMarker_FarField];
      if (iMarker_FarField < nMarker_FarField-1)  BoundaryTable << " ";
    }
    BoundaryTable.PrintFooter();
  }
  
  if (nMarker_SymWall != 0) {
    BoundaryTable << "Symmetry plane";
    for (iMarker_SymWall = 0; iMarker_SymWall < nMarker_SymWall; iMarker_SymWall++) {
      BoundaryTable << Marker_SymWall[iMarker_SymWall];
      if (iMarker_SymWall < nMarker_SymWall-1)  BoundaryTable << " ";
    }
    BoundaryTable.PrintFooter();
  }
  
  if (nMarker_PerBound != 0) {
    BoundaryTable << "Periodic boundary";
    for (iMarker_PerBound = 0; iMarker_PerBound < nMarker_PerBound; iMarker_PerBound++) {
      BoundaryTable << Marker_PerBound[iMarker_PerBound];
      if (iMarker_PerBound < nMarker_PerBound-1)  BoundaryTable << " ";
    }
    BoundaryTable.PrintFooter();
  }

  if (nMarker_NearFieldBound != 0) {
    BoundaryTable << "Near-field boundary";
    for (iMarker_NearFieldBound = 0; iMarker_NearFieldBound < nMarker_NearFieldBound; iMarker_NearFieldBound++) {
      BoundaryTable << Marker_NearFieldBound[iMarker_NearFieldBound];
      if (iMarker_NearFieldBound < nMarker_NearFieldBound-1)  BoundaryTable << " ";
    }
    BoundaryTable.PrintFooter();
  }
  
  if (nMarker_Deform_Mesh != 0) {
    BoundaryTable << "Deformable mesh boundary";
    for (iMarker_Deform_Mesh = 0; iMarker_Deform_Mesh < nMarker_Deform_Mesh; iMarker_Deform_Mesh++) {
      BoundaryTable << Marker_Deform_Mesh[iMarker_Deform_Mesh];
      if (iMarker_Deform_Mesh < nMarker_Deform_Mesh-1)  BoundaryTable << " ";
    }
    BoundaryTable.PrintFooter();
  }

  if (nMarker_Fluid_Load != 0) {
    BoundaryTable << "Fluid loads boundary";
    for (iMarker_Fluid_Load = 0; iMarker_Fluid_Load < nMarker_Fluid_Load; iMarker_Fluid_Load++) {
      BoundaryTable << Marker_Fluid_Load[iMarker_Fluid_Load];
      if (iMarker_Fluid_Load < nMarker_Fluid_Load-1)  BoundaryTable << " ";
    }
    BoundaryTable.PrintFooter();
  }
  
  if (nMarker_Fluid_InterfaceBound != 0) {
    BoundaryTable << "Fluid interface boundary";
    for (iMarker_Fluid_InterfaceBound = 0; iMarker_Fluid_InterfaceBound < nMarker_Fluid_InterfaceBound; iMarker_Fluid_InterfaceBound++) {
      BoundaryTable << Marker_Fluid_InterfaceBound[iMarker_Fluid_InterfaceBound];
      if (iMarker_Fluid_InterfaceBound < nMarker_Fluid_InterfaceBound-1)  BoundaryTable << " ";
    }
    BoundaryTable.PrintFooter();
  }
  
  if (nMarker_Dirichlet != 0) {
    BoundaryTable << "Dirichlet boundary";
    for (iMarker_Dirichlet = 0; iMarker_Dirichlet < nMarker_Dirichlet; iMarker_Dirichlet++) {
      BoundaryTable << Marker_Dirichlet[iMarker_Dirichlet];
      if (iMarker_Dirichlet < nMarker_Dirichlet-1)  BoundaryTable << " ";
    }
    BoundaryTable.PrintFooter();
  }
  
  if (nMarker_FlowLoad != 0) {
    BoundaryTable << "Flow load boundary";
    for (iMarker_FlowLoad = 0; iMarker_FlowLoad < nMarker_FlowLoad; iMarker_FlowLoad++) {
      BoundaryTable << Marker_FlowLoad[iMarker_FlowLoad];
      if (iMarker_FlowLoad < nMarker_FlowLoad-1)  BoundaryTable << " ";
    }
    BoundaryTable.PrintFooter();
  }
  
  if (nMarker_Internal != 0) {
    BoundaryTable << "Internal boundary";
    for (iMarker_Internal = 0; iMarker_Internal < nMarker_Internal; iMarker_Internal++) {
      BoundaryTable << Marker_Internal[iMarker_Internal];
      if (iMarker_Internal < nMarker_Internal-1)  BoundaryTable << " ";
    }
    BoundaryTable.PrintFooter();
  }
  
  if (nMarker_Inlet != 0) {
    BoundaryTable << "Inlet boundary";
    for (iMarker_Inlet = 0; iMarker_Inlet < nMarker_Inlet; iMarker_Inlet++) {
      BoundaryTable << Marker_Inlet[iMarker_Inlet];
      if (iMarker_Inlet < nMarker_Inlet-1)  BoundaryTable << " ";
    }
    BoundaryTable.PrintFooter();
  } 
  
  if (nMarker_Riemann != 0) {
    BoundaryTable << "Riemann boundary";
    for (iMarker_Riemann = 0; iMarker_Riemann < nMarker_Riemann; iMarker_Riemann++) {
      BoundaryTable << Marker_Riemann[iMarker_Riemann];
      if (iMarker_Riemann < nMarker_Riemann-1)  BoundaryTable << " ";
    }
    BoundaryTable.PrintFooter();
  } 
  
  if (nMarker_Giles != 0) {
    BoundaryTable << "Giles boundary";
    for (iMarker_Giles = 0; iMarker_Giles < nMarker_Giles; iMarker_Giles++) {
      BoundaryTable << Marker_Giles[iMarker_Giles];
      if (iMarker_Giles < nMarker_Giles-1)  BoundaryTable << " ";
    }
    BoundaryTable.PrintFooter();
  } 
  
  if (nMarker_MixingPlaneInterface != 0) {
    BoundaryTable << "MixingPlane boundary";
    for (iMarker_MixingPlaneInterface = 0; iMarker_MixingPlaneInterface < nMarker_MixingPlaneInterface; iMarker_MixingPlaneInterface++) {
      BoundaryTable << Marker_MixingPlaneInterface[iMarker_MixingPlaneInterface];
      if (iMarker_MixingPlaneInterface < nMarker_MixingPlaneInterface-1)  BoundaryTable << " ";
    }
    BoundaryTable.PrintFooter();
  } 
  
  if (nMarker_EngineInflow != 0) {
    BoundaryTable << "Engine inflow boundary";
    for (iMarker_EngineInflow = 0; iMarker_EngineInflow < nMarker_EngineInflow; iMarker_EngineInflow++) {
      BoundaryTable << Marker_EngineInflow[iMarker_EngineInflow];
      if (iMarker_EngineInflow < nMarker_EngineInflow-1)  BoundaryTable << " ";
    }
    BoundaryTable.PrintFooter();
  } 
  
  if (nMarker_EngineExhaust != 0) {
    BoundaryTable << "Engine exhaust boundary";
    for (iMarker_EngineExhaust = 0; iMarker_EngineExhaust < nMarker_EngineExhaust; iMarker_EngineExhaust++) {
      BoundaryTable << Marker_EngineExhaust[iMarker_EngineExhaust];
      if (iMarker_EngineExhaust < nMarker_EngineExhaust-1)  BoundaryTable << " ";
    }
    BoundaryTable.PrintFooter();
  } 
  
  if (nMarker_Supersonic_Inlet != 0) {
    BoundaryTable << "Supersonic inlet boundary";
    for (iMarker_Supersonic_Inlet = 0; iMarker_Supersonic_Inlet < nMarker_Supersonic_Inlet; iMarker_Supersonic_Inlet++) {
      BoundaryTable << Marker_Supersonic_Inlet[iMarker_Supersonic_Inlet];
      if (iMarker_Supersonic_Inlet < nMarker_Supersonic_Inlet-1)  BoundaryTable << " ";
    }
    BoundaryTable.PrintFooter();
  } 
  
  if (nMarker_Supersonic_Outlet != 0) {
    BoundaryTable << "Supersonic outlet boundary";
    for (iMarker_Supersonic_Outlet = 0; iMarker_Supersonic_Outlet < nMarker_Supersonic_Outlet; iMarker_Supersonic_Outlet++) {
      BoundaryTable << Marker_Supersonic_Outlet[iMarker_Supersonic_Outlet];
      if (iMarker_Supersonic_Outlet < nMarker_Supersonic_Outlet-1)  BoundaryTable << " ";
    }
    BoundaryTable.PrintFooter();
  } 
  
  if (nMarker_Outlet != 0) {
    BoundaryTable << "Outlet boundary";
    for (iMarker_Outlet = 0; iMarker_Outlet < nMarker_Outlet; iMarker_Outlet++) {
      BoundaryTable << Marker_Outlet[iMarker_Outlet];
      if (iMarker_Outlet < nMarker_Outlet-1)  BoundaryTable << " ";
    }
    BoundaryTable.PrintFooter();
  } 
  
  if (nMarker_Isothermal != 0) {
    BoundaryTable << "Isothermal wall";
    for (iMarker_Isothermal = 0; iMarker_Isothermal < nMarker_Isothermal; iMarker_Isothermal++) {
      BoundaryTable << Marker_Isothermal[iMarker_Isothermal];
      if (iMarker_Isothermal < nMarker_Isothermal-1)  BoundaryTable << " ";
    }
    BoundaryTable.PrintFooter();
  } 
 
  if (nMarker_HeatFlux != 0) {  
    BoundaryTable << "Heat flux wall";
    for (iMarker_HeatFlux = 0; iMarker_HeatFlux < nMarker_HeatFlux; iMarker_HeatFlux++) {
      BoundaryTable << Marker_HeatFlux[iMarker_HeatFlux];
      if (iMarker_HeatFlux < nMarker_HeatFlux-1)  BoundaryTable << " ";
    }
    BoundaryTable.PrintFooter();
  }
  
  if (nMarker_Clamped != 0) {  
    BoundaryTable << "Clamped boundary";
    for (iMarker_Clamped = 0; iMarker_Clamped < nMarker_Clamped; iMarker_Clamped++) {
      BoundaryTable << Marker_Clamped[iMarker_Clamped];
      if (iMarker_Clamped < nMarker_Clamped-1)  BoundaryTable << " ";
    }
    BoundaryTable.PrintFooter();
  }

  if (nMarker_Displacement != 0) {  
    BoundaryTable << "Displacement boundary";
    for (iMarker_Displacement = 0; iMarker_Displacement < nMarker_Displacement; iMarker_Displacement++) {
      BoundaryTable << Marker_Displacement[iMarker_Displacement];
      if (iMarker_Displacement < nMarker_Displacement-1)  BoundaryTable << " ";
    }
    BoundaryTable.PrintFooter();
  }

  if (nMarker_Load != 0) {  
    BoundaryTable << "Normal load boundary";
    for (iMarker_Load = 0; iMarker_Load < nMarker_Load; iMarker_Load++) {
      BoundaryTable << Marker_Load[iMarker_Load];
      if (iMarker_Load < nMarker_Load-1)  BoundaryTable << " ";
    }
    BoundaryTable.PrintFooter();
  }
  
  if (nMarker_Damper != 0) {  
    BoundaryTable << "Damper boundary";
    for (iMarker_Damper = 0; iMarker_Damper < nMarker_Damper; iMarker_Damper++) {
      BoundaryTable << Marker_Damper[iMarker_Damper];
      if (iMarker_Damper < nMarker_Damper-1)  BoundaryTable << " ";
    }
    BoundaryTable.PrintFooter();
  }
  
  if (nMarker_Load_Dir != 0) {  
    BoundaryTable << "Load boundary";
    for (iMarker_Load_Dir = 0; iMarker_Load_Dir < nMarker_Load_Dir; iMarker_Load_Dir++) {
      BoundaryTable << Marker_Load_Dir[iMarker_Load_Dir];
      if (iMarker_Load_Dir < nMarker_Load_Dir-1)  BoundaryTable << " ";
    }
    BoundaryTable.PrintFooter();
  }
  
  if (nMarker_Disp_Dir != 0) {  
    BoundaryTable << "Disp boundary";
    for (iMarker_Disp_Dir = 0; iMarker_Disp_Dir < nMarker_Disp_Dir; iMarker_Disp_Dir++) {
      BoundaryTable << Marker_Disp_Dir[iMarker_Disp_Dir];
      if (iMarker_Disp_Dir < nMarker_Disp_Dir-1)  BoundaryTable << " ";
    }
    BoundaryTable.PrintFooter();
  }
  
  if (nMarker_Load_Sine != 0) {  
    BoundaryTable << "Sine-Wave boundary";
    for (iMarker_Load_Sine = 0; iMarker_Load_Sine < nMarker_Load_Sine; iMarker_Load_Sine++) {
      BoundaryTable << Marker_Load_Sine[iMarker_Load_Sine];
      if (iMarker_Load_Sine < nMarker_Load_Sine-1)  BoundaryTable << " ";
    }
    BoundaryTable.PrintFooter();
  }
  
  if (nMarker_Neumann != 0) {  
    BoundaryTable << "Neumann boundary";
    for (iMarker_Neumann = 0; iMarker_Neumann < nMarker_Neumann; iMarker_Neumann++) {
      BoundaryTable << Marker_Neumann[iMarker_Neumann];
      if (iMarker_Neumann < nMarker_Neumann-1)  BoundaryTable << " ";
    }
    BoundaryTable.PrintFooter();
  }
  
  if (nMarker_Custom != 0) {  
    BoundaryTable << "Custom boundary";
    for (iMarker_Custom = 0; iMarker_Custom < nMarker_Custom; iMarker_Custom++) {
      BoundaryTable << Marker_Custom[iMarker_Custom];
      if (iMarker_Custom < nMarker_Custom-1)  BoundaryTable << " ";
    }
    BoundaryTable.PrintFooter();
  }
  
  if (nMarker_ActDiskInlet != 0) {  
    BoundaryTable << "Actuator disk (inlet) boundary";
    for (iMarker_ActDiskInlet = 0; iMarker_ActDiskInlet < nMarker_ActDiskInlet; iMarker_ActDiskInlet++) {
      BoundaryTable << Marker_ActDiskInlet[iMarker_ActDiskInlet];
      if (iMarker_ActDiskInlet < nMarker_ActDiskInlet-1)  BoundaryTable << " ";
    }
    BoundaryTable.PrintFooter();
  }
  
  if (nMarker_ActDiskOutlet != 0) {  
    BoundaryTable << "Actuator disk (outlet) boundary";
    for (iMarker_ActDiskOutlet = 0; iMarker_ActDiskOutlet < nMarker_ActDiskOutlet; iMarker_ActDiskOutlet++) {
      BoundaryTable << Marker_ActDiskOutlet[iMarker_ActDiskOutlet];
      if (iMarker_ActDiskOutlet < nMarker_ActDiskOutlet-1)  BoundaryTable << " ";
    }
    BoundaryTable.PrintFooter();
  }

}

bool CConfig::TokenizeString(string & str, string & option_name,
                             vector<string> & option_value) {
  const string delimiters(" (){}:,\t\n\v\f\r");
  // check for comments or empty string
  string::size_type pos, last_pos;
  pos = str.find_first_of("%");
  if ( (str.length() == 0) || (pos == 0) ) {
    // str is empty or a comment line, so no option here
    return false;
  }
  if (pos != string::npos) {
    // remove comment at end if necessary
    str.erase(pos);
  }

  // look for line composed on only delimiters (usually whitespace)
  pos = str.find_first_not_of(delimiters);
  if (pos == string::npos) {
    return false;
  }

  // find the equals sign and split string
  string name_part, value_part;
  pos = str.find("=");
  if (pos == string::npos) {
    cerr << "Error in TokenizeString(): "
    << "line in the configuration file with no \"=\" sign."
    << endl;
    cout << "Look for: " << str << endl;
    cout << "str.length() = " << str.length() << endl;
    throw(-1);
  }
  name_part = str.substr(0, pos);
  value_part = str.substr(pos+1, string::npos);
  //cout << "name_part  = |" << name_part  << "|" << endl;
  //cout << "value_part = |" << value_part << "|" << endl;

  // the first_part should consist of one string with no interior delimiters
  last_pos = name_part.find_first_not_of(delimiters, 0);
  pos = name_part.find_first_of(delimiters, last_pos);
  if ( (name_part.length() == 0) || (last_pos == string::npos) ) {
    cerr << "Error in CConfig::TokenizeString(): "
    << "line in the configuration file with no name before the \"=\" sign."
    << endl;
    throw(-1);
  }
  if (pos == string::npos) pos = name_part.length();
  option_name = name_part.substr(last_pos, pos - last_pos);
  last_pos = name_part.find_first_not_of(delimiters, pos);
  if (last_pos != string::npos) {
    cerr << "Error in TokenizeString(): "
    << "two or more options before an \"=\" sign in the configuration file."
    << endl;
    throw(-1);
  }
  StringToUpperCase(option_name);

  //cout << "option_name = |" << option_name << "|" << endl;
  //cout << "pos = " << pos << ": last_pos = " << last_pos << endl;

  // now fill the option value vector
  option_value.clear();
  last_pos = value_part.find_first_not_of(delimiters, 0);
  pos = value_part.find_first_of(delimiters, last_pos);
  while (string::npos != pos || string::npos != last_pos) {
    // add token to the vector<string>
    option_value.push_back(value_part.substr(last_pos, pos - last_pos));
    // skip delimiters
    last_pos = value_part.find_first_not_of(delimiters, pos);
    // find next "non-delimiter"
    pos = value_part.find_first_of(delimiters, last_pos);
  }
  if (option_value.size() == 0) {
    cerr << "Error in TokenizeString(): "
    << "option " << option_name << " in configuration file with no value assigned."
    << endl;
    throw(-1);
  }

#if 0
  cout << "option value(s) = ";
  for (unsigned int i = 0; i < option_value.size(); i++)
    cout << option_value[i] << " ";
  cout << endl;
#endif

  // look for ';' DV delimiters attached to values
  vector<string>::iterator it;
  it = option_value.begin();
  while (it != option_value.end()) {
    if (it->compare(";") == 0) {
      it++;
      continue;
    }

    pos = it->find(';');
    if (pos != string::npos) {
      string before_semi = it->substr(0, pos);
      string after_semi= it->substr(pos+1, string::npos);
      if (before_semi.empty()) {
        *it = ";";
        it++;
        option_value.insert(it, after_semi);
      } else {
        *it = before_semi;
        it++;
        vector<string> to_insert;
        to_insert.push_back(";");
        if (!after_semi.empty())
          to_insert.push_back(after_semi);
        option_value.insert(it, to_insert.begin(), to_insert.end());
      }
      it = option_value.begin(); // go back to beginning; not efficient
      continue;
    } else {
      it++;
    }
  }
#if 0
  cout << "option value(s) = ";
  for (unsigned int i = 0; i < option_value.size(); i++)
    cout << option_value[i] << " ";
  cout << endl;
#endif
  // remove any consecutive ";"
  it = option_value.begin();
  bool semi_at_prev = false;
  while (it != option_value.end()) {
    if (semi_at_prev) {
      if (it->compare(";") == 0) {
        option_value.erase(it);
        it = option_value.begin();
        semi_at_prev = false;
        continue;
      }
    }
    if (it->compare(";") == 0) {
      semi_at_prev = true;
    } else {
      semi_at_prev = false;
    }
    it++;
  }

#if 0
  cout << "option value(s) = ";
  for (unsigned int i = 0; i < option_value.size(); i++)
    cout << option_value[i] << " ";
  cout << endl;
#endif
  return true;
}

unsigned short CConfig::GetMarker_CfgFile_TagBound(string val_marker) {

  unsigned short iMarker_CfgFile;

  for (iMarker_CfgFile = 0; iMarker_CfgFile < nMarker_CfgFile; iMarker_CfgFile++)
    if (Marker_CfgFile_TagBound[iMarker_CfgFile] == val_marker)
      return iMarker_CfgFile;

  SU2_MPI::Error(string("The configuration file doesn't have any definition for marker ") + val_marker, CURRENT_FUNCTION);
  return 0;
}

string CConfig::GetMarker_CfgFile_TagBound(unsigned short val_marker) {
  return Marker_CfgFile_TagBound[val_marker];
}

unsigned short CConfig::GetMarker_CfgFile_KindBC(string val_marker) {
  unsigned short iMarker_CfgFile;
  for (iMarker_CfgFile = 0; iMarker_CfgFile < nMarker_CfgFile; iMarker_CfgFile++)
    if (Marker_CfgFile_TagBound[iMarker_CfgFile] == val_marker) break;
  return Marker_CfgFile_KindBC[iMarker_CfgFile];
}

unsigned short CConfig::GetMarker_CfgFile_Monitoring(string val_marker) {
  unsigned short iMarker_CfgFile;
  for (iMarker_CfgFile = 0; iMarker_CfgFile < nMarker_CfgFile; iMarker_CfgFile++)
    if (Marker_CfgFile_TagBound[iMarker_CfgFile] == val_marker) break;
  return Marker_CfgFile_Monitoring[iMarker_CfgFile];
}

unsigned short CConfig::GetMarker_CfgFile_GeoEval(string val_marker) {
  unsigned short iMarker_CfgFile;
  for (iMarker_CfgFile = 0; iMarker_CfgFile < nMarker_CfgFile; iMarker_CfgFile++)
    if (Marker_CfgFile_TagBound[iMarker_CfgFile] == val_marker) break;
  return Marker_CfgFile_GeoEval[iMarker_CfgFile];
}

unsigned short CConfig::GetMarker_CfgFile_Designing(string val_marker) {
  unsigned short iMarker_CfgFile;
  for (iMarker_CfgFile = 0; iMarker_CfgFile < nMarker_CfgFile; iMarker_CfgFile++)
    if (Marker_CfgFile_TagBound[iMarker_CfgFile] == val_marker) break;
  return Marker_CfgFile_Designing[iMarker_CfgFile];
}

unsigned short CConfig::GetMarker_CfgFile_Plotting(string val_marker) {
  unsigned short iMarker_CfgFile;
  for (iMarker_CfgFile = 0; iMarker_CfgFile < nMarker_CfgFile; iMarker_CfgFile++)
    if (Marker_CfgFile_TagBound[iMarker_CfgFile] == val_marker) break;
  return Marker_CfgFile_Plotting[iMarker_CfgFile];
}

unsigned short CConfig::GetMarker_CfgFile_Analyze(string val_marker) {
  unsigned short iMarker_CfgFile;
  for (iMarker_CfgFile = 0; iMarker_CfgFile < nMarker_CfgFile; iMarker_CfgFile++)
    if (Marker_CfgFile_TagBound[iMarker_CfgFile] == val_marker) break;
  return Marker_CfgFile_Analyze[iMarker_CfgFile];
}


unsigned short CConfig::GetMarker_CfgFile_ZoneInterface(string val_marker) {
  unsigned short iMarker_CfgFile;
  for (iMarker_CfgFile = 0; iMarker_CfgFile < nMarker_CfgFile; iMarker_CfgFile++)
    if (Marker_CfgFile_TagBound[iMarker_CfgFile] == val_marker) break;
  return Marker_CfgFile_ZoneInterface[iMarker_CfgFile];
}

unsigned short CConfig::GetMarker_CfgFile_Turbomachinery(string val_marker) {
  unsigned short iMarker_CfgFile;
  for (iMarker_CfgFile = 0; iMarker_CfgFile < nMarker_CfgFile; iMarker_CfgFile++)
    if (Marker_CfgFile_TagBound[iMarker_CfgFile] == val_marker) break;
  return Marker_CfgFile_Turbomachinery[iMarker_CfgFile];
}

unsigned short CConfig::GetMarker_CfgFile_TurbomachineryFlag(string val_marker) {
  unsigned short iMarker_CfgFile;
  for (iMarker_CfgFile = 0; iMarker_CfgFile < nMarker_CfgFile; iMarker_CfgFile++)
    if (Marker_CfgFile_TagBound[iMarker_CfgFile] == val_marker) break;
  return Marker_CfgFile_TurbomachineryFlag[iMarker_CfgFile];
}

unsigned short CConfig::GetMarker_CfgFile_MixingPlaneInterface(string val_marker) {
  unsigned short iMarker_CfgFile;
  for (iMarker_CfgFile = 0; iMarker_CfgFile < nMarker_CfgFile; iMarker_CfgFile++)
    if (Marker_CfgFile_TagBound[iMarker_CfgFile] == val_marker) break;
  return Marker_CfgFile_MixingPlaneInterface[iMarker_CfgFile];
}

unsigned short CConfig::GetMarker_CfgFile_DV(string val_marker) {
  unsigned short iMarker_CfgFile;
  for (iMarker_CfgFile = 0; iMarker_CfgFile < nMarker_CfgFile; iMarker_CfgFile++)
    if (Marker_CfgFile_TagBound[iMarker_CfgFile] == val_marker) break;
  return Marker_CfgFile_DV[iMarker_CfgFile];
}

unsigned short CConfig::GetMarker_CfgFile_Moving(string val_marker) {
  unsigned short iMarker_CfgFile;
  for (iMarker_CfgFile = 0; iMarker_CfgFile < nMarker_CfgFile; iMarker_CfgFile++)
    if (Marker_CfgFile_TagBound[iMarker_CfgFile] == val_marker) break;
  return Marker_CfgFile_Moving[iMarker_CfgFile];
}

unsigned short CConfig::GetMarker_CfgFile_Deform_Mesh(string val_marker) {
  unsigned short iMarker_CfgFile;
  for (iMarker_CfgFile = 0; iMarker_CfgFile < nMarker_CfgFile; iMarker_CfgFile++)
    if (Marker_CfgFile_TagBound[iMarker_CfgFile] == val_marker) break;
  return Marker_CfgFile_Deform_Mesh[iMarker_CfgFile];
}

unsigned short CConfig::GetMarker_CfgFile_Fluid_Load(string val_marker) {
  unsigned short iMarker_CfgFile;
  for (iMarker_CfgFile = 0; iMarker_CfgFile < nMarker_CfgFile; iMarker_CfgFile++)
    if (Marker_CfgFile_TagBound[iMarker_CfgFile] == val_marker) break;
  return Marker_CfgFile_Fluid_Load[iMarker_CfgFile];
}

unsigned short CConfig::GetMarker_CfgFile_PyCustom(string val_marker){
  unsigned short iMarker_CfgFile;
  for (iMarker_CfgFile=0; iMarker_CfgFile < nMarker_CfgFile; iMarker_CfgFile++)
    if (Marker_CfgFile_TagBound[iMarker_CfgFile] == val_marker) break;
  return Marker_CfgFile_PyCustom[iMarker_CfgFile];
}

unsigned short CConfig::GetMarker_CfgFile_PerBound(string val_marker) {
  unsigned short iMarker_CfgFile;
  for (iMarker_CfgFile = 0; iMarker_CfgFile < nMarker_CfgFile; iMarker_CfgFile++)
    if (Marker_CfgFile_TagBound[iMarker_CfgFile] == val_marker) break;
  return Marker_CfgFile_PerBound[iMarker_CfgFile];
}

int CConfig::GetMarker_ZoneInterface(string val_marker) {	
	  unsigned short iMarker_CfgFile;
	  for (iMarker_CfgFile = 0; iMarker_CfgFile < nMarker_CfgFile; iMarker_CfgFile++)
    
		  if (Marker_CfgFile_TagBound[iMarker_CfgFile] == val_marker)
				return  Marker_CfgFile_ZoneInterface[iMarker_CfgFile];
    return 0;
}


bool CConfig::GetSolid_Wall(unsigned short iMarker){
  
  if (Marker_All_KindBC[iMarker] == HEAT_FLUX  ||
      Marker_All_KindBC[iMarker] == ISOTHERMAL ||
      Marker_All_KindBC[iMarker] == CHT_WALL_INTERFACE ||
      Marker_All_KindBC[iMarker] == EULER_WALL){
    return true;
  }
  
  return false;
}

bool CConfig::GetViscous_Wall(unsigned short iMarker){
  
  if (Marker_All_KindBC[iMarker] == HEAT_FLUX  ||
      Marker_All_KindBC[iMarker] == ISOTHERMAL ||
      Marker_All_KindBC[iMarker] == CHT_WALL_INTERFACE){
    return true;
  }
  
  return false;
}

void CConfig::SetSurface_Movement(unsigned short iMarker, unsigned short kind_movement){
  
  unsigned short* new_surface_movement = new unsigned short[nMarker_Moving + 1];
  string* new_marker_moving = new string[nMarker_Moving+1];
  
  for (unsigned short iMarker_Moving = 0; iMarker_Moving < nMarker_Moving; iMarker_Moving++){
    new_surface_movement[iMarker_Moving] = Kind_SurfaceMovement[iMarker_Moving];
    new_marker_moving[iMarker_Moving] = Marker_Moving[iMarker_Moving];
  }
  
  if (nKind_SurfaceMovement > 0){
    delete [] Marker_Moving;
    delete [] Kind_SurfaceMovement;
  }
  
  Kind_SurfaceMovement = new_surface_movement;
  Marker_Moving        = new_marker_moving;
  
  Kind_SurfaceMovement[nMarker_Moving] = kind_movement;
  Marker_Moving[nMarker_Moving] = Marker_All_TagBound[iMarker];
  
  nMarker_Moving++;
  nKind_SurfaceMovement++;
  
}
CConfig::~CConfig(void) {
	
  unsigned long iDV, iMarker, iPeriodic, iFFD;

  /*--- Delete all of the option objects in the global option map ---*/
    
  for(map<string, COptionBase*>::iterator itr = option_map.begin(); itr != option_map.end(); itr++) {
    delete itr->second;
  }

  if (TimeDOFsADER_DG           != NULL) delete [] TimeDOFsADER_DG;
  if (TimeIntegrationADER_DG    != NULL) delete [] TimeIntegrationADER_DG;
  if (WeightsIntegrationADER_DG != NULL) delete [] WeightsIntegrationADER_DG;
  if (RK_Alpha_Step             != NULL) delete [] RK_Alpha_Step;
  if (MG_PreSmooth              != NULL) delete [] MG_PreSmooth;
  if (MG_PostSmooth             != NULL) delete [] MG_PostSmooth;

  /*--- Free memory for Aeroelastic problems. ---*/

  if (Aeroelastic_pitch  != NULL) delete[] Aeroelastic_pitch;
  if (Aeroelastic_plunge != NULL) delete[] Aeroelastic_plunge;
  
 /*--- Free memory for airfoil sections ---*/

 if (LocationStations   != NULL) delete [] LocationStations;

  /*--- motion origin: ---*/
  
  if (MarkerMotion_Origin   != NULL) delete [] MarkerMotion_Origin;
  
  if (MoveMotion_Origin != NULL) delete [] MoveMotion_Origin;

  /*--- translation: ---*/
  
  if (MarkerTranslation_Rate != NULL) delete [] MarkerTranslation_Rate;

  /*--- rotation: ---*/
  
  if (MarkerRotation_Rate != NULL) delete [] MarkerRotation_Rate;

  /*--- pitching: ---*/
  
  if (MarkerPitching_Omega != NULL) delete [] MarkerPitching_Omega;

  /*--- pitching amplitude: ---*/
  
  if (MarkerPitching_Ampl != NULL) delete [] MarkerPitching_Ampl;

  /*--- pitching phase: ---*/
  
  if (MarkerPitching_Phase != NULL) delete [] MarkerPitching_Phase;

  /*--- plunging: ---*/
  
  if (MarkerPlunging_Omega != NULL) delete [] MarkerPlunging_Omega;

  /*--- plunging amplitude: ---*/
  if (MarkerPlunging_Ampl != NULL) delete [] MarkerPlunging_Ampl;

  /*--- reference origin for moments ---*/
  
  if (RefOriginMoment   != NULL) delete [] RefOriginMoment;
  if (RefOriginMoment_X != NULL) delete [] RefOriginMoment_X;
  if (RefOriginMoment_Y != NULL) delete [] RefOriginMoment_Y;
  if (RefOriginMoment_Z != NULL) delete [] RefOriginMoment_Z;

  /*--- Free memory for Harmonic Blance Frequency  pointer ---*/
    
  if (Omega_HB != NULL) delete [] Omega_HB;
    
  /*--- Marker pointers ---*/
  
  if (Marker_CfgFile_GeoEval != NULL) delete[] Marker_CfgFile_GeoEval;
  if (Marker_All_GeoEval     != NULL) delete[] Marker_All_GeoEval;
  
  if (Marker_CfgFile_TagBound != NULL) delete[] Marker_CfgFile_TagBound;
  if (Marker_All_TagBound     != NULL) delete[] Marker_All_TagBound;
  
  if (Marker_CfgFile_KindBC != NULL) delete[] Marker_CfgFile_KindBC;
  if (Marker_All_KindBC     != NULL) delete[] Marker_All_KindBC;
  
  if (Marker_CfgFile_Monitoring != NULL) delete[] Marker_CfgFile_Monitoring;
  if (Marker_All_Monitoring     != NULL) delete[] Marker_All_Monitoring;
  
  if (Marker_CfgFile_Designing != NULL) delete[] Marker_CfgFile_Designing;
  if (Marker_All_Designing     != NULL) delete[] Marker_All_Designing;
  
  if (Marker_CfgFile_Plotting != NULL) delete[] Marker_CfgFile_Plotting;
  if (Marker_All_Plotting     != NULL) delete[] Marker_All_Plotting;
  
  if (Marker_CfgFile_Analyze != NULL) delete[] Marker_CfgFile_Analyze;
  if (Marker_All_Analyze  != NULL) delete[] Marker_All_Analyze;

  if (Marker_CfgFile_ZoneInterface != NULL) delete[] Marker_CfgFile_ZoneInterface;
  if (Marker_All_ZoneInterface     != NULL) delete[] Marker_All_ZoneInterface;
  
  if (Marker_CfgFile_DV != NULL) delete[] Marker_CfgFile_DV;
  if (Marker_All_DV     != NULL) delete[] Marker_All_DV;
  
  if (Marker_CfgFile_Moving != NULL) delete[] Marker_CfgFile_Moving;
  if (Marker_All_Moving     != NULL) delete[] Marker_All_Moving;

  if (Marker_CfgFile_Deform_Mesh != NULL) delete[] Marker_CfgFile_Deform_Mesh;
  if (Marker_All_Deform_Mesh     != NULL) delete[] Marker_All_Deform_Mesh;

  if (Marker_CfgFile_Fluid_Load != NULL) delete[] Marker_CfgFile_Fluid_Load;
  if (Marker_All_Fluid_Load     != NULL) delete[] Marker_All_Fluid_Load;

  if (Marker_CfgFile_PyCustom    != NULL) delete[] Marker_CfgFile_PyCustom;
  if (Marker_All_PyCustom != NULL) delete[] Marker_All_PyCustom;
  
  if (Marker_CfgFile_PerBound != NULL) delete[] Marker_CfgFile_PerBound;
  if (Marker_All_PerBound     != NULL) delete[] Marker_All_PerBound;

  if (Marker_CfgFile_Turbomachinery != NULL) delete [] Marker_CfgFile_Turbomachinery;
  if (Marker_All_Turbomachinery     != NULL) delete [] Marker_All_Turbomachinery;

  if (Marker_CfgFile_TurbomachineryFlag != NULL) delete [] Marker_CfgFile_TurbomachineryFlag;
  if (Marker_All_TurbomachineryFlag     != NULL) delete [] Marker_All_TurbomachineryFlag;

  if (Marker_CfgFile_MixingPlaneInterface != NULL) delete [] Marker_CfgFile_MixingPlaneInterface;
  if (Marker_All_MixingPlaneInterface     != NULL) delete [] Marker_All_MixingPlaneInterface;

  if (Marker_DV!= NULL)               delete[] Marker_DV;
  if (Marker_Moving != NULL)           delete[] Marker_Moving;
  if (Marker_Monitoring != NULL)      delete[] Marker_Monitoring;
  if (Marker_Designing != NULL)       delete[] Marker_Designing;
  if (Marker_GeoEval != NULL)         delete[] Marker_GeoEval;
  if (Marker_Plotting != NULL)        delete[] Marker_Plotting;
  if (Marker_Analyze != NULL)        delete[] Marker_Analyze;
  if (Marker_WallFunctions != NULL)  delete[] Marker_WallFunctions;
  if (Marker_ZoneInterface != NULL)        delete[] Marker_ZoneInterface;
  if (Marker_PyCustom != NULL)             delete [] Marker_PyCustom;
  if (Marker_All_SendRecv != NULL)    delete[] Marker_All_SendRecv;

  if (Kind_Inc_Inlet != NULL)      delete[] Kind_Inc_Inlet;
  if (Kind_Inc_Outlet != NULL)      delete[] Kind_Inc_Outlet;

  if (Kind_WallFunctions != NULL) delete[] Kind_WallFunctions;

  if (Config_Filenames != NULL) delete[] Config_Filenames;

  if (IntInfo_WallFunctions != NULL) {
    for (iMarker = 0; iMarker < nMarker_WallFunctions; ++iMarker) {
      if (IntInfo_WallFunctions[iMarker] != NULL)
        delete[] IntInfo_WallFunctions[iMarker];
    }
    delete[] IntInfo_WallFunctions;
  }

  if (DoubleInfo_WallFunctions != NULL) {
    for (iMarker = 0; iMarker < nMarker_WallFunctions; ++iMarker) {
      if (DoubleInfo_WallFunctions[iMarker] != NULL) 
        delete[] DoubleInfo_WallFunctions[iMarker];
    }
    delete[] DoubleInfo_WallFunctions;
  }

  if (Kind_ObjFunc != NULL)      delete[] Kind_ObjFunc;
  if (Weight_ObjFunc != NULL)      delete[] Weight_ObjFunc;

  if (DV_Value != NULL) {
    for (iDV = 0; iDV < nDV; iDV++) delete[] DV_Value[iDV];
    delete [] DV_Value;
  }
  
  if (ParamDV != NULL) {
    for (iDV = 0; iDV < nDV; iDV++) delete[] ParamDV[iDV];
    delete [] ParamDV;
  }
  
  if (CoordFFDBox != NULL) {
    for (iFFD = 0; iFFD < nFFDBox; iFFD++) delete[] CoordFFDBox[iFFD];
    delete [] CoordFFDBox;
  }
  
  if (DegreeFFDBox != NULL) {
    for (iFFD = 0; iFFD < nFFDBox; iFFD++) delete[] DegreeFFDBox[iFFD];
    delete [] DegreeFFDBox;
  }
  
  if (Design_Variable != NULL)    delete[] Design_Variable;
  if (Dirichlet_Value != NULL)    delete[] Dirichlet_Value;
  
  if (Exhaust_Temperature_Target != NULL)    delete[]  Exhaust_Temperature_Target;
  if (Exhaust_Pressure_Target != NULL)    delete[]  Exhaust_Pressure_Target;
  if (Exhaust_Pressure != NULL)    delete[] Exhaust_Pressure;
  if (Exhaust_Temperature != NULL)    delete[] Exhaust_Temperature;
  if (Exhaust_MassFlow != NULL)    delete[] Exhaust_MassFlow;
  if (Exhaust_TotalPressure != NULL)    delete[] Exhaust_TotalPressure;
  if (Exhaust_TotalTemperature != NULL)    delete[] Exhaust_TotalTemperature;
  if (Exhaust_GrossThrust != NULL)    delete[] Exhaust_GrossThrust;
  if (Exhaust_Force != NULL)    delete[] Exhaust_Force;
  if (Exhaust_Power != NULL)    delete[] Exhaust_Power;

  if (Inflow_Mach != NULL)    delete[]  Inflow_Mach;
  if (Inflow_Pressure != NULL)    delete[] Inflow_Pressure;
  if (Inflow_MassFlow != NULL)    delete[] Inflow_MassFlow;
  if (Inflow_ReverseMassFlow != NULL)    delete[] Inflow_ReverseMassFlow;
  if (Inflow_TotalPressure != NULL)    delete[] Inflow_TotalPressure;
  if (Inflow_Temperature != NULL)    delete[] Inflow_Temperature;
  if (Inflow_TotalTemperature != NULL)    delete[] Inflow_TotalTemperature;
  if (Inflow_RamDrag != NULL)    delete[] Inflow_RamDrag;
  if (Inflow_Force != NULL)    delete[]  Inflow_Force;
  if (Inflow_Power != NULL)    delete[] Inflow_Power;

  if (Engine_Power != NULL)    delete[]  Engine_Power;
  if (Engine_Mach != NULL)    delete[]  Engine_Mach;
  if (Engine_Force != NULL)    delete[]  Engine_Force;
  if (Engine_NetThrust != NULL)    delete[]  Engine_NetThrust;
  if (Engine_GrossThrust != NULL)    delete[]  Engine_GrossThrust;
  if (Engine_Area != NULL)    delete[]  Engine_Area;
  if (EngineInflow_Target != NULL)    delete[] EngineInflow_Target;

  if (ActDiskInlet_MassFlow != NULL)    delete[]  ActDiskInlet_MassFlow;
  if (ActDiskInlet_Temperature != NULL)    delete[]  ActDiskInlet_Temperature;
  if (ActDiskInlet_TotalTemperature != NULL)    delete[]  ActDiskInlet_TotalTemperature;
  if (ActDiskInlet_Pressure != NULL)    delete[]  ActDiskInlet_Pressure;
  if (ActDiskInlet_TotalPressure != NULL)    delete[]  ActDiskInlet_TotalPressure;
  if (ActDiskInlet_RamDrag != NULL)    delete[]  ActDiskInlet_RamDrag;
  if (ActDiskInlet_Force != NULL)    delete[]  ActDiskInlet_Force;
  if (ActDiskInlet_Power != NULL)    delete[]  ActDiskInlet_Power;

  if (ActDiskOutlet_MassFlow != NULL)    delete[]  ActDiskOutlet_MassFlow;
  if (ActDiskOutlet_Temperature != NULL)    delete[]  ActDiskOutlet_Temperature;
  if (ActDiskOutlet_TotalTemperature != NULL)    delete[]  ActDiskOutlet_TotalTemperature;
  if (ActDiskOutlet_Pressure != NULL)    delete[]  ActDiskOutlet_Pressure;
  if (ActDiskOutlet_TotalPressure != NULL)    delete[]  ActDiskOutlet_TotalPressure;
  if (ActDiskOutlet_GrossThrust != NULL)    delete[]  ActDiskOutlet_GrossThrust;
  if (ActDiskOutlet_Force != NULL)    delete[]  ActDiskOutlet_Force;
  if (ActDiskOutlet_Power != NULL)    delete[]  ActDiskOutlet_Power;

  if (Outlet_MassFlow != NULL)    delete[]  Outlet_MassFlow;
  if (Outlet_Density != NULL)    delete[]  Outlet_Density;
  if (Outlet_Area != NULL)    delete[]  Outlet_Area;

  if (ActDisk_DeltaPress != NULL)    delete[]  ActDisk_DeltaPress;
  if (ActDisk_DeltaTemp != NULL)    delete[]  ActDisk_DeltaTemp;
  if (ActDisk_TotalPressRatio != NULL)    delete[]  ActDisk_TotalPressRatio;
  if (ActDisk_TotalTempRatio != NULL)    delete[]  ActDisk_TotalTempRatio;
  if (ActDisk_StaticPressRatio != NULL)    delete[]  ActDisk_StaticPressRatio;
  if (ActDisk_StaticTempRatio != NULL)    delete[]  ActDisk_StaticTempRatio;
  if (ActDisk_Power != NULL)    delete[]  ActDisk_Power;
  if (ActDisk_MassFlow != NULL)    delete[]  ActDisk_MassFlow;
  if (ActDisk_Mach != NULL)    delete[]  ActDisk_Mach;
  if (ActDisk_Force != NULL)    delete[]  ActDisk_Force;
  if (ActDisk_NetThrust != NULL)    delete[]  ActDisk_NetThrust;
  if (ActDisk_BCThrust != NULL)    delete[]  ActDisk_BCThrust;
  if (ActDisk_BCThrust_Old != NULL)    delete[]  ActDisk_BCThrust_Old;
  if (ActDisk_GrossThrust != NULL)    delete[]  ActDisk_GrossThrust;
  if (ActDisk_Area != NULL)    delete[]  ActDisk_Area;
  if (ActDisk_ReverseMassFlow != NULL)    delete[]  ActDisk_ReverseMassFlow;
  
  if (Surface_MassFlow != NULL)    delete[]  Surface_MassFlow;
  if (Surface_Mach != NULL)    delete[]  Surface_Mach;
  if (Surface_Temperature != NULL)    delete[]  Surface_Temperature;
  if (Surface_Pressure != NULL)    delete[]  Surface_Pressure;
  if (Surface_Density != NULL)    delete[]  Surface_Density;
  if (Surface_Enthalpy != NULL)    delete[]  Surface_Enthalpy;
  if (Surface_NormalVelocity != NULL)    delete[]  Surface_NormalVelocity;
  if (Surface_Uniformity != NULL)    delete[]  Surface_Uniformity;
  if (Surface_SecondaryStrength != NULL)    delete[]  Surface_SecondaryStrength;
  if (Surface_SecondOverUniform != NULL)    delete[]  Surface_SecondOverUniform;
  if (Surface_MomentumDistortion != NULL)    delete[]  Surface_MomentumDistortion;
  if (Surface_TotalTemperature != NULL)    delete[]  Surface_TotalTemperature;
  if (Surface_TotalPressure!= NULL)    delete[]  Surface_TotalPressure;
  if (Surface_PressureDrop!= NULL)    delete[]  Surface_PressureDrop;
  if (Surface_DC60 != NULL)    delete[]  Surface_DC60;
  if (Surface_IDC != NULL)    delete[]  Surface_IDC;
  if (Surface_IDC_Mach != NULL)    delete[]  Surface_IDC_Mach;
  if (Surface_IDR != NULL)    delete[]  Surface_IDR;

  if (Inlet_Ttotal != NULL) delete[]  Inlet_Ttotal;
  if (Inlet_Ptotal != NULL) delete[]  Inlet_Ptotal;
  if (Inlet_FlowDir != NULL) {
    for (iMarker = 0; iMarker < nMarker_Inlet; iMarker++)
      delete [] Inlet_FlowDir[iMarker];
    delete [] Inlet_FlowDir;
  }
  
  if (Inlet_Velocity != NULL) {
    for (iMarker = 0; iMarker < nMarker_Supersonic_Inlet; iMarker++)
      delete [] Inlet_Velocity[iMarker];
    delete [] Inlet_Velocity;
  }
  
  if (Riemann_FlowDir != NULL) {
    for (iMarker = 0; iMarker < nMarker_Riemann; iMarker++)
      delete [] Riemann_FlowDir[iMarker];
    delete [] Riemann_FlowDir;
  }
  
  if (Giles_FlowDir != NULL) {
    for (iMarker = 0; iMarker < nMarker_Giles; iMarker++)
      delete [] Giles_FlowDir[iMarker];
    delete [] Giles_FlowDir;
  }
  
  if (Load_Sine_Dir != NULL) {
    for (iMarker = 0; iMarker < nMarker_Load_Sine; iMarker++)
      delete [] Load_Sine_Dir[iMarker];
    delete [] Load_Sine_Dir;
  }
  
  if (Load_Dir != NULL) {
    for (iMarker = 0; iMarker < nMarker_Load_Dir; iMarker++)
      delete [] Load_Dir[iMarker];
    delete [] Load_Dir;
  }
  
  if (Inlet_Temperature != NULL)    delete[] Inlet_Temperature;
  if (Inlet_Pressure != NULL)    delete[] Inlet_Pressure;
  if (Outlet_Pressure != NULL)    delete[] Outlet_Pressure;
  if (Isothermal_Temperature != NULL)    delete[] Isothermal_Temperature;
  if (Heat_Flux != NULL)    delete[] Heat_Flux;
  if (Displ_Value != NULL)    delete[] Displ_Value;
  if (Load_Value != NULL)    delete[] Load_Value;
  if (Damper_Constant != NULL)    delete[] Damper_Constant;
  if (Load_Dir_Multiplier != NULL)    delete[] Load_Dir_Multiplier;
  if (Load_Dir_Value != NULL)    delete[] Load_Dir_Value;
  if (Disp_Dir != NULL)    delete[] Disp_Dir;
  if (Disp_Dir_Multiplier != NULL)    delete[] Disp_Dir_Multiplier;
  if (Disp_Dir_Value != NULL)    delete[] Disp_Dir_Value;
  if (Load_Sine_Amplitude != NULL)    delete[] Load_Sine_Amplitude;
  if (Load_Sine_Frequency != NULL)    delete[] Load_Sine_Frequency;
  if (FlowLoad_Value != NULL)    delete[] FlowLoad_Value;

  /*--- related to periodic boundary conditions ---*/
  
  for (iMarker = 0; iMarker < nMarker_PerBound; iMarker++) {
    if (Periodic_RotCenter   != NULL) delete [] Periodic_RotCenter[iMarker];
    if (Periodic_RotAngles   != NULL) delete [] Periodic_RotAngles[iMarker];
    if (Periodic_Translation != NULL) delete [] Periodic_Translation[iMarker];
  }
  if (Periodic_RotCenter   != NULL) delete[] Periodic_RotCenter;
  if (Periodic_RotAngles   != NULL) delete[] Periodic_RotAngles;
  if (Periodic_Translation != NULL) delete[] Periodic_Translation;

  for (iPeriodic = 0; iPeriodic < nPeriodic_Index; iPeriodic++) {
    if (Periodic_Center    != NULL) delete [] Periodic_Center[iPeriodic];
    if (Periodic_Rotation  != NULL) delete [] Periodic_Rotation[iPeriodic];
    if (Periodic_Translate != NULL) delete [] Periodic_Translate[iPeriodic];
  }
  if (Periodic_Center      != NULL) delete[] Periodic_Center;
  if (Periodic_Rotation    != NULL) delete[] Periodic_Rotation;
  if (Periodic_Translate   != NULL) delete[] Periodic_Translate;

  if (MG_CorrecSmooth != NULL) delete[] MG_CorrecSmooth;
  if (PlaneTag != NULL)        delete[] PlaneTag;
  if (CFL != NULL)             delete[] CFL;

  /*--- String markers ---*/
  
  if (Marker_Euler != NULL )              delete[] Marker_Euler;
  if (Marker_FarField != NULL )           delete[] Marker_FarField;
  if (Marker_Custom != NULL )             delete[] Marker_Custom;
  if (Marker_SymWall != NULL )            delete[] Marker_SymWall;
  if (Marker_PerBound != NULL )           delete[] Marker_PerBound;
  if (Marker_PerDonor != NULL )           delete[] Marker_PerDonor;
  if (Marker_NearFieldBound != NULL )     delete[] Marker_NearFieldBound;
  if (Marker_Deform_Mesh != NULL )        delete[] Marker_Deform_Mesh;
  if (Marker_Fluid_Load != NULL )         delete[] Marker_Fluid_Load;
  if (Marker_Fluid_InterfaceBound != NULL )     delete[] Marker_Fluid_InterfaceBound;
  if (Marker_Dirichlet != NULL )          delete[] Marker_Dirichlet;
  if (Marker_Inlet != NULL )              delete[] Marker_Inlet;
  if (Marker_Supersonic_Inlet != NULL )   delete[] Marker_Supersonic_Inlet;
  if (Marker_Supersonic_Outlet != NULL )   delete[] Marker_Supersonic_Outlet;
  if (Marker_Outlet != NULL )             delete[] Marker_Outlet;
  if (Marker_Isothermal != NULL )         delete[] Marker_Isothermal;
  if (Marker_EngineInflow != NULL )      delete[] Marker_EngineInflow;
  if (Marker_EngineExhaust != NULL )     delete[] Marker_EngineExhaust;
  if (Marker_Displacement != NULL )       delete[] Marker_Displacement;
  if (Marker_Load != NULL )               delete[] Marker_Load;
  if (Marker_Damper != NULL )               delete[] Marker_Damper;
  if (Marker_Load_Dir != NULL )               delete[] Marker_Load_Dir;
  if (Marker_Disp_Dir != NULL )               delete[] Marker_Disp_Dir;
  if (Marker_Load_Sine != NULL )               delete[] Marker_Load_Sine;
  if (Marker_FlowLoad != NULL )           delete[] Marker_FlowLoad;
  if (Marker_Neumann != NULL )            delete[] Marker_Neumann;
  if (Marker_Internal != NULL )            delete[] Marker_Internal;
  if (Marker_HeatFlux != NULL )               delete[] Marker_HeatFlux;

  if (Int_Coeffs != NULL) delete [] Int_Coeffs;
  
  if (ElasticityMod        != NULL) delete [] ElasticityMod;
  if (PoissonRatio         != NULL) delete [] PoissonRatio;
  if (MaterialDensity      != NULL) delete [] MaterialDensity;
  if (Electric_Constant    != NULL) delete [] Electric_Constant;
  if (Electric_Field_Mod   != NULL) delete [] Electric_Field_Mod;
  if (RefNode_Displacement != NULL) delete [] RefNode_Displacement;
  if (Electric_Field_Dir   != NULL) delete [] Electric_Field_Dir;

  /*--- Delete some arrays needed just for initializing options. ---*/
  
  if (default_vel_inf       != NULL) delete [] default_vel_inf;
  if (default_ffd_axis      != NULL) delete [] default_ffd_axis;
  if (default_eng_cyl       != NULL) delete [] default_eng_cyl;
  if (default_eng_val       != NULL) delete [] default_eng_val;
  if (default_cfl_adapt     != NULL) delete [] default_cfl_adapt;
  if (default_jst_coeff != NULL) delete [] default_jst_coeff;
  if (default_ffd_coeff != NULL) delete [] default_ffd_coeff;
  if (default_mixedout_coeff!= NULL) delete [] default_mixedout_coeff;
  if (default_extrarelfac!= NULL) delete [] default_extrarelfac;
  if (default_rampRotFrame_coeff!= NULL) delete [] default_rampRotFrame_coeff;
  if (default_rampOutPres_coeff!= NULL) delete[] default_rampOutPres_coeff;
  if (default_jst_adj_coeff  != NULL) delete [] default_jst_adj_coeff;
  if (default_ad_coeff_heat  != NULL) delete [] default_ad_coeff_heat;
  if (default_obj_coeff     != NULL) delete [] default_obj_coeff;
  if (default_geo_loc       != NULL) delete [] default_geo_loc;
  if (default_distortion    != NULL) delete [] default_distortion;
  if (default_ea_lim        != NULL) delete [] default_ea_lim;
  if (default_grid_fix      != NULL) delete [] default_grid_fix;
  if (default_inc_crit      != NULL) delete [] default_inc_crit;
  if (default_htp_axis      != NULL) delete [] default_htp_axis;
  if (default_body_force    != NULL) delete [] default_body_force;
  if (default_sineload_coeff!= NULL) delete [] default_sineload_coeff;
  if (default_nacelle_location    != NULL) delete [] default_nacelle_location;
  if (default_wrt_freq != NULL) delete [] default_wrt_freq;
  
  if (default_cp_polycoeffs != NULL) delete [] default_cp_polycoeffs;
  if (default_mu_polycoeffs != NULL) delete [] default_mu_polycoeffs;
  if (default_kt_polycoeffs != NULL) delete [] default_kt_polycoeffs;
  if (CpPolyCoefficientsND  != NULL) delete [] CpPolyCoefficientsND;
  if (MuPolyCoefficientsND  != NULL) delete [] MuPolyCoefficientsND;
  if (KtPolyCoefficientsND  != NULL) delete [] KtPolyCoefficientsND;

  if (FFDTag != NULL) delete [] FFDTag;
  if (nDV_Value != NULL) delete [] nDV_Value;
  if (TagFFDBox != NULL) delete [] TagFFDBox;
  
  if (Kind_Data_Riemann != NULL) delete [] Kind_Data_Riemann;
  if (Riemann_Var1 != NULL) delete [] Riemann_Var1;
  if (Riemann_Var2 != NULL) delete [] Riemann_Var2;
  if (Kind_Data_Giles != NULL) delete [] Kind_Data_Giles;
  if (Giles_Var1 != NULL) delete [] Giles_Var1;
  if (Giles_Var2 != NULL) delete [] Giles_Var2;
  if (RelaxFactorAverage != NULL) delete [] RelaxFactorAverage;
  if (RelaxFactorFourier != NULL) delete [] RelaxFactorFourier;
  if (nSpan_iZones != NULL) delete [] nSpan_iZones;
  if (Kind_TurboMachinery != NULL) delete [] Kind_TurboMachinery;

  if (Marker_MixingPlaneInterface !=NULL) delete [] Marker_MixingPlaneInterface;
  if (Marker_TurboBoundIn != NULL) delete [] Marker_TurboBoundIn;
  if (Marker_TurboBoundOut != NULL) delete [] Marker_TurboBoundOut;
  if (Marker_Riemann != NULL) delete [] Marker_Riemann;
  if (Marker_Giles != NULL) delete [] Marker_Giles;
  if (Marker_Shroud != NULL) delete [] Marker_Shroud;

  if (nBlades != NULL) delete [] nBlades;
  if (FreeStreamTurboNormal != NULL) delete [] FreeStreamTurboNormal;

  if (top_optim_kernels != NULL) delete [] top_optim_kernels;
  if (top_optim_kernel_params != NULL) delete [] top_optim_kernel_params;
  if (top_optim_filter_radius != NULL) delete [] top_optim_filter_radius;
  
  if (ScreenOutput != NULL) delete [] ScreenOutput;
  if (HistoryOutput != NULL) delete [] HistoryOutput;
  if (VolumeOutput != NULL) delete [] VolumeOutput;
  if (Mesh_Box_Size != NULL) delete [] Mesh_Box_Size;
  if (VolumeOutputFiles != NULL) delete [] VolumeOutputFiles;

}

string CConfig::GetFilename(string filename, string ext, unsigned long Iter){
  
  /*--- Remove any extension --- */
  
  unsigned short lastindex = filename.find_last_of(".");
  filename = filename.substr(0, lastindex);
  
  /*--- Add the extension --- */
  
  filename = filename + string(ext);
  
  /*--- Append the zone number if multizone problems ---*/
  if (Multizone_Problem)
    filename = GetMultizone_FileName(filename, GetiZone(), ext);

  /*--- Append the zone number if multiple instance problems ---*/
  if (GetnTimeInstances() > 1)
    filename = GetMultiInstance_FileName(filename, GetiInst(), ext);

  if (GetTime_Domain()){
    filename = GetUnsteady_FileName(filename, (int)Iter, ext);
  }
  
  return filename;
}

string CConfig::GetUnsteady_FileName(string val_filename, int val_iter, string ext) {

  string UnstExt="", UnstFilename = val_filename;
  char buffer[50];

  /*--- Check that a positive value iteration is requested (for now). ---*/
  
  if (val_iter < 0) {
    SU2_MPI::Error("Requesting a negative iteration number for the restart file!!", CURRENT_FUNCTION);
  }
  
  unsigned short lastindex = UnstFilename.find_last_of(".");
  UnstFilename = UnstFilename.substr(0, lastindex);
  
  /*--- Append iteration number for unsteady cases ---*/

  if (Time_Domain) {

    if ((val_iter >= 0)    && (val_iter < 10))    SPRINTF (buffer, "_0000%d", val_iter);
    if ((val_iter >= 10)   && (val_iter < 100))   SPRINTF (buffer, "_000%d",  val_iter);
    if ((val_iter >= 100)  && (val_iter < 1000))  SPRINTF (buffer, "_00%d",   val_iter);
    if ((val_iter >= 1000) && (val_iter < 10000)) SPRINTF (buffer, "_0%d",    val_iter);
    if (val_iter >= 10000) SPRINTF (buffer, "_%d", val_iter);
    UnstExt = string(buffer);
  }
  UnstExt += ext;
  UnstFilename.append(UnstExt);

  return UnstFilename;
}

string CConfig::GetMultizone_FileName(string val_filename, int val_iZone, string ext) {

    string multizone_filename = val_filename;
    char buffer[50];
    
    unsigned short lastindex = multizone_filename.find_last_of(".");
    multizone_filename = multizone_filename.substr(0, lastindex);
    
    if (Multizone_Problem) {
        SPRINTF (buffer, "_%d", SU2_TYPE::Int(val_iZone));
        multizone_filename.append(string(buffer));
    }
    
    multizone_filename += ext;    
    return multizone_filename;
}

string CConfig::GetMultizone_HistoryFileName(string val_filename, int val_iZone, string ext) {

    string multizone_filename = val_filename;
    char buffer[50];
    unsigned short lastindex = multizone_filename.find_last_of(".");
    multizone_filename = multizone_filename.substr(0, lastindex);
    if (Multizone_Problem) {
        SPRINTF (buffer, "_%d", SU2_TYPE::Int(val_iZone));
        multizone_filename.append(string(buffer));
    }
    multizone_filename += ext;
    return multizone_filename;
}

string CConfig::GetMultiInstance_FileName(string val_filename, int val_iInst, string ext) {

    string multizone_filename = val_filename;
    char buffer[50];

    unsigned short lastindex = multizone_filename.find_last_of(".");
    multizone_filename = multizone_filename.substr(0, lastindex);
    SPRINTF (buffer, "_%d", SU2_TYPE::Int(val_iInst));
    multizone_filename.append(string(buffer));
    multizone_filename += ext;
    return multizone_filename;
}

string CConfig::GetMultiInstance_HistoryFileName(string val_filename, int val_iInst) {

    string multizone_filename = val_filename;
    char buffer[50];

    unsigned short lastindex = multizone_filename.find_last_of(".");
    multizone_filename = multizone_filename.substr(0, lastindex);
    SPRINTF (buffer, "_%d", SU2_TYPE::Int(val_iInst));
    multizone_filename.append(string(buffer));

    return multizone_filename;
}

string CConfig::GetObjFunc_Extension(string val_filename) {

  string AdjExt, Filename = val_filename;

  if (ContinuousAdjoint || DiscreteAdjoint) {

    /*--- Remove filename extension (.dat) ---*/

    unsigned short lastindex = Filename.find_last_of(".");
    Filename = Filename.substr(0, lastindex);

    if (nObj==1) {
      switch (Kind_ObjFunc[0]) {
        case DRAG_COEFFICIENT:            AdjExt = "_cd";       break;
        case LIFT_COEFFICIENT:            AdjExt = "_cl";       break;
        case SIDEFORCE_COEFFICIENT:       AdjExt = "_csf";      break;
        case INVERSE_DESIGN_PRESSURE:     AdjExt = "_invpress"; break;
        case INVERSE_DESIGN_HEATFLUX:     AdjExt = "_invheat";  break;
        case MOMENT_X_COEFFICIENT:        AdjExt = "_cmx";      break;
        case MOMENT_Y_COEFFICIENT:        AdjExt = "_cmy";      break;
        case MOMENT_Z_COEFFICIENT:        AdjExt = "_cmz";      break;
        case EFFICIENCY:                  AdjExt = "_eff";      break;
        case EQUIVALENT_AREA:             AdjExt = "_ea";       break;
        case NEARFIELD_PRESSURE:          AdjExt = "_nfp";      break;
        case FORCE_X_COEFFICIENT:         AdjExt = "_cfx";      break;
        case FORCE_Y_COEFFICIENT:         AdjExt = "_cfy";      break;
        case FORCE_Z_COEFFICIENT:         AdjExt = "_cfz";      break;
        case THRUST_COEFFICIENT:          AdjExt = "_ct";       break;
        case TORQUE_COEFFICIENT:          AdjExt = "_cq";       break;
        case TOTAL_HEATFLUX:              AdjExt = "_totheat";  break;
        case MAXIMUM_HEATFLUX:            AdjExt = "_maxheat";  break;
        case TOTAL_AVG_TEMPERATURE:       AdjExt = "_avtp";     break;
        case FIGURE_OF_MERIT:             AdjExt = "_merit";    break;
        case BUFFET_SENSOR:               AdjExt = "_buffet";    break;
        case SURFACE_TOTAL_PRESSURE:      AdjExt = "_pt";       break;
        case SURFACE_STATIC_PRESSURE:     AdjExt = "_pe";       break;
        case SURFACE_MASSFLOW:            AdjExt = "_mfr";      break;
        case SURFACE_UNIFORMITY:          AdjExt = "_uniform";  break;
        case SURFACE_SECONDARY:           AdjExt = "_second";   break;
        case SURFACE_MOM_DISTORTION:      AdjExt = "_distort";  break;
        case SURFACE_SECOND_OVER_UNIFORM: AdjExt = "_sou";      break;
        case SURFACE_PRESSURE_DROP:       AdjExt = "_dp";       break;
        case SURFACE_MACH:                AdjExt = "_mach";     break;
        case CUSTOM_OBJFUNC:        		  AdjExt = "_custom";   break;
        case KINETIC_ENERGY_LOSS:         AdjExt = "_ke";       break;
        case TOTAL_PRESSURE_LOSS:         AdjExt = "_pl";       break;
        case FLOW_ANGLE_OUT:              AdjExt = "_fao";      break;
        case FLOW_ANGLE_IN:               AdjExt = "_fai";      break;
        case TOTAL_EFFICIENCY:            AdjExt = "_teff";     break;
        case TOTAL_STATIC_EFFICIENCY:     AdjExt = "_tseff";    break;
        case EULERIAN_WORK:               AdjExt = "_ew";       break;
        case MASS_FLOW_IN:                AdjExt = "_mfi";      break;
        case MASS_FLOW_OUT:               AdjExt = "_mfo";      break;
        case ENTROPY_GENERATION:          AdjExt = "_entg";     break;
        case REFERENCE_GEOMETRY:          AdjExt = "_refgeom";  break;
        case REFERENCE_NODE:              AdjExt = "_refnode";  break;
        case VOLUME_FRACTION:             AdjExt = "_volfrac";  break;
        case TOPOL_DISCRETENESS:          AdjExt = "_topdisc";  break;
        case TOPOL_COMPLIANCE:            AdjExt = "_topcomp";  break;
      }
    }
    else{
      AdjExt = "_combo";
    }
    Filename.append(AdjExt);

    /*--- Lastly, add the .dat extension ---*/
    Filename.append(".dat");

  }

  return Filename;
}

unsigned short CConfig::GetContainerPosition(unsigned short val_eqsystem) {

  switch (val_eqsystem) {
    case RUNTIME_FLOW_SYS:      return FLOW_SOL;
    case RUNTIME_TURB_SYS:      return TURB_SOL;
    case RUNTIME_TRANS_SYS:     return TRANS_SOL;
    case RUNTIME_HEAT_SYS:      return HEAT_SOL;
    case RUNTIME_FEA_SYS:       return FEA_SOL;
    case RUNTIME_ADJPOT_SYS:    return ADJFLOW_SOL;
    case RUNTIME_ADJFLOW_SYS:   return ADJFLOW_SOL;
    case RUNTIME_ADJTURB_SYS:   return ADJTURB_SOL;
    case RUNTIME_ADJFEA_SYS:    return ADJFEA_SOL;
    case RUNTIME_MULTIGRID_SYS: return 0;
  }
  return 0;
}

void CConfig::SetKind_ConvNumScheme(unsigned short val_kind_convnumscheme,
                                    unsigned short val_kind_centered, unsigned short val_kind_upwind,
                                    unsigned short val_kind_slopelimit, bool val_muscl,
                                    unsigned short val_kind_fem) {

  Kind_ConvNumScheme = val_kind_convnumscheme;
  Kind_Centered = val_kind_centered;
  Kind_Upwind = val_kind_upwind;
  Kind_FEM = val_kind_fem;
  Kind_SlopeLimit = val_kind_slopelimit;
  MUSCL = val_muscl;

}

void CConfig::SetGlobalParam(unsigned short val_solver,
                             unsigned short val_system) {

  /*--- Set the simulation global time ---*/
  
  Current_UnstTime = static_cast<su2double>(TimeIter)*Delta_UnstTime;
  Current_UnstTimeND = static_cast<su2double>(TimeIter)*Delta_UnstTimeND;

  /*--- Set the solver methods ---*/
  
  switch (val_solver) {
    case EULER: case INC_EULER:
      if (val_system == RUNTIME_FLOW_SYS) {
        SetKind_ConvNumScheme(Kind_ConvNumScheme_Flow, Kind_Centered_Flow,
                              Kind_Upwind_Flow, Kind_SlopeLimit_Flow,
                              MUSCL_Flow, NONE);
        SetKind_TimeIntScheme(Kind_TimeIntScheme_Flow);
      }
      break;
    case NAVIER_STOKES: case INC_NAVIER_STOKES:
      if (val_system == RUNTIME_FLOW_SYS) {
        SetKind_ConvNumScheme(Kind_ConvNumScheme_Flow, Kind_Centered_Flow,
                              Kind_Upwind_Flow, Kind_SlopeLimit_Flow,
                              MUSCL_Flow, NONE);
        SetKind_TimeIntScheme(Kind_TimeIntScheme_Flow);
      }
      if (val_system == RUNTIME_HEAT_SYS) {
        SetKind_ConvNumScheme(Kind_ConvNumScheme_Heat, NONE, NONE, NONE, NONE, NONE);
        SetKind_TimeIntScheme(Kind_TimeIntScheme_Heat);
      }
      break;
    case RANS: case INC_RANS:
      if (val_system == RUNTIME_FLOW_SYS) {
        SetKind_ConvNumScheme(Kind_ConvNumScheme_Flow, Kind_Centered_Flow,
                              Kind_Upwind_Flow, Kind_SlopeLimit_Flow,
                              MUSCL_Flow, NONE);
        SetKind_TimeIntScheme(Kind_TimeIntScheme_Flow);
      }
      if (val_system == RUNTIME_TURB_SYS) {
        SetKind_ConvNumScheme(Kind_ConvNumScheme_Turb, Kind_Centered_Turb,
                              Kind_Upwind_Turb, Kind_SlopeLimit_Turb,
                              MUSCL_Turb, NONE);
        SetKind_TimeIntScheme(Kind_TimeIntScheme_Turb);
      }
      if (val_system == RUNTIME_TRANS_SYS) {
        SetKind_ConvNumScheme(Kind_ConvNumScheme_Turb, Kind_Centered_Turb,
                              Kind_Upwind_Turb, Kind_SlopeLimit_Turb,
                              MUSCL_Turb, NONE);
        SetKind_TimeIntScheme(Kind_TimeIntScheme_Turb);
      }
      if (val_system == RUNTIME_HEAT_SYS) {
        SetKind_ConvNumScheme(Kind_ConvNumScheme_Heat, NONE, NONE, NONE, NONE, NONE);
        SetKind_TimeIntScheme(Kind_TimeIntScheme_Heat);
      }
      break;
    case FEM_EULER:
      if (val_system == RUNTIME_FLOW_SYS) {
        SetKind_ConvNumScheme(Kind_ConvNumScheme_FEM_Flow, Kind_Centered_Flow,
                              Kind_Upwind_Flow, Kind_SlopeLimit_Flow,
                              MUSCL_Flow, Kind_FEM_Flow);
        SetKind_TimeIntScheme(Kind_TimeIntScheme_FEM_Flow);
      }
      break;
    case FEM_NAVIER_STOKES:
      if (val_system == RUNTIME_FLOW_SYS) {
        SetKind_ConvNumScheme(Kind_ConvNumScheme_Flow, Kind_Centered_Flow,
                              Kind_Upwind_Flow, Kind_SlopeLimit_Flow,
                              MUSCL_Flow, Kind_FEM_Flow);
        SetKind_TimeIntScheme(Kind_TimeIntScheme_FEM_Flow);
      }
      break;
    case FEM_LES:
      if (val_system == RUNTIME_FLOW_SYS) {
        SetKind_ConvNumScheme(Kind_ConvNumScheme_Flow, Kind_Centered_Flow,
                              Kind_Upwind_Flow, Kind_SlopeLimit_Flow,
                              MUSCL_Flow, Kind_FEM_Flow);
        SetKind_TimeIntScheme(Kind_TimeIntScheme_FEM_Flow);
      }
      break;
    case ADJ_EULER:
      if (val_system == RUNTIME_FLOW_SYS) {
        SetKind_ConvNumScheme(Kind_ConvNumScheme_Flow, Kind_Centered_Flow,
                              Kind_Upwind_Flow, Kind_SlopeLimit_Flow,
                              MUSCL_Flow, NONE);
        SetKind_TimeIntScheme(Kind_TimeIntScheme_Flow);
      }
      if (val_system == RUNTIME_ADJFLOW_SYS) {
        SetKind_ConvNumScheme(Kind_ConvNumScheme_AdjFlow, Kind_Centered_AdjFlow,
                              Kind_Upwind_AdjFlow, Kind_SlopeLimit_AdjFlow,
                              MUSCL_AdjFlow, NONE);
        SetKind_TimeIntScheme(Kind_TimeIntScheme_AdjFlow);
      }
      break;
    case ADJ_NAVIER_STOKES:
      if (val_system == RUNTIME_FLOW_SYS) {
        SetKind_ConvNumScheme(Kind_ConvNumScheme_Flow, Kind_Centered_Flow,
                              Kind_Upwind_Flow, Kind_SlopeLimit_Flow,
                              MUSCL_Flow, NONE);
        SetKind_TimeIntScheme(Kind_TimeIntScheme_Flow);
      }
      if (val_system == RUNTIME_ADJFLOW_SYS) {
        SetKind_ConvNumScheme(Kind_ConvNumScheme_AdjFlow, Kind_Centered_AdjFlow,
                              Kind_Upwind_AdjFlow, Kind_SlopeLimit_AdjFlow,
                              MUSCL_AdjFlow, NONE);
        SetKind_TimeIntScheme(Kind_TimeIntScheme_AdjFlow);
      }
      break;
    case ADJ_RANS:
      if (val_system == RUNTIME_FLOW_SYS) {
        SetKind_ConvNumScheme(Kind_ConvNumScheme_Flow, Kind_Centered_Flow,
                              Kind_Upwind_Flow, Kind_SlopeLimit_Flow,
                              MUSCL_Flow, NONE);
        SetKind_TimeIntScheme(Kind_TimeIntScheme_Flow);
      }
      if (val_system == RUNTIME_ADJFLOW_SYS) {
        SetKind_ConvNumScheme(Kind_ConvNumScheme_AdjFlow, Kind_Centered_AdjFlow,
                              Kind_Upwind_AdjFlow, Kind_SlopeLimit_AdjFlow,
                              MUSCL_AdjFlow, NONE);
        SetKind_TimeIntScheme(Kind_TimeIntScheme_AdjFlow);
      }
      if (val_system == RUNTIME_TURB_SYS) {
        SetKind_ConvNumScheme(Kind_ConvNumScheme_Turb, Kind_Centered_Turb,
                              Kind_Upwind_Turb, Kind_SlopeLimit_Turb,
                              MUSCL_Turb, NONE);
        SetKind_TimeIntScheme(Kind_TimeIntScheme_Turb);
      }
      if (val_system == RUNTIME_ADJTURB_SYS) {
        SetKind_ConvNumScheme(Kind_ConvNumScheme_AdjTurb, Kind_Centered_AdjTurb,
                              Kind_Upwind_AdjTurb, Kind_SlopeLimit_AdjTurb,
                              MUSCL_AdjTurb, NONE);
        SetKind_TimeIntScheme(Kind_TimeIntScheme_AdjTurb);
      }
      break;
    case HEAT_EQUATION_FVM:
      if (val_system == RUNTIME_HEAT_SYS) {
        SetKind_ConvNumScheme(NONE, NONE, NONE, NONE, NONE, NONE);
        SetKind_TimeIntScheme(Kind_TimeIntScheme_Heat);
      }
      break;

    case FEM_ELASTICITY:

      Current_DynTime = static_cast<su2double>(TimeIter)*Delta_DynTime;

      if (val_system == RUNTIME_FEA_SYS) {
        SetKind_ConvNumScheme(NONE, NONE, NONE, NONE, NONE, NONE);
        SetKind_TimeIntScheme(Kind_TimeIntScheme_FEA);
      }
      break;
  }
}

su2double* CConfig::GetPeriodicRotCenter(string val_marker) {
  unsigned short iMarker_PerBound;
  for (iMarker_PerBound = 0; iMarker_PerBound < nMarker_PerBound; iMarker_PerBound++)
    if (Marker_PerBound[iMarker_PerBound] == val_marker) break;
  return Periodic_RotCenter[iMarker_PerBound];
}

su2double* CConfig::GetPeriodicRotAngles(string val_marker) {
  unsigned short iMarker_PerBound;
  for (iMarker_PerBound = 0; iMarker_PerBound < nMarker_PerBound; iMarker_PerBound++)
    if (Marker_PerBound[iMarker_PerBound] == val_marker) break;
  return Periodic_RotAngles[iMarker_PerBound];
}

su2double* CConfig::GetPeriodicTranslation(string val_marker) {
  unsigned short iMarker_PerBound;
  for (iMarker_PerBound = 0; iMarker_PerBound < nMarker_PerBound; iMarker_PerBound++)
    if (Marker_PerBound[iMarker_PerBound] == val_marker) break;
  return Periodic_Translation[iMarker_PerBound];
}

unsigned short CConfig::GetMarker_Periodic_Donor(string val_marker) {
  unsigned short iMarker_PerBound, jMarker_PerBound, kMarker_All;

  /*--- Find the marker for this periodic boundary. ---*/
  for (iMarker_PerBound = 0; iMarker_PerBound < nMarker_PerBound; iMarker_PerBound++)
    if (Marker_PerBound[iMarker_PerBound] == val_marker) break;

  /*--- Find corresponding donor. ---*/
  for (jMarker_PerBound = 0; jMarker_PerBound < nMarker_PerBound; jMarker_PerBound++)
    if (Marker_PerBound[jMarker_PerBound] == Marker_PerDonor[iMarker_PerBound]) break;

  /*--- Find and return global marker index for donor boundary. ---*/
  for (kMarker_All = 0; kMarker_All < nMarker_CfgFile; kMarker_All++)
    if (Marker_PerBound[jMarker_PerBound] == Marker_All_TagBound[kMarker_All]) break;

  return kMarker_All;
}

su2double CConfig::GetActDisk_NetThrust(string val_marker) {
  unsigned short iMarker_ActDisk;
  for (iMarker_ActDisk = 0; iMarker_ActDisk < nMarker_ActDiskInlet; iMarker_ActDisk++)
    if ((Marker_ActDiskInlet[iMarker_ActDisk] == val_marker) ||
        (Marker_ActDiskOutlet[iMarker_ActDisk] == val_marker)) break;
  return ActDisk_NetThrust[iMarker_ActDisk];
}

su2double CConfig::GetActDisk_Power(string val_marker) {
  unsigned short iMarker_ActDisk;
  for (iMarker_ActDisk = 0; iMarker_ActDisk < nMarker_ActDiskInlet; iMarker_ActDisk++)
    if ((Marker_ActDiskInlet[iMarker_ActDisk] == val_marker) ||
        (Marker_ActDiskOutlet[iMarker_ActDisk] == val_marker)) break;
  return ActDisk_Power[iMarker_ActDisk];
}

su2double CConfig::GetActDisk_MassFlow(string val_marker) {
  unsigned short iMarker_ActDisk;
  for (iMarker_ActDisk = 0; iMarker_ActDisk < nMarker_ActDiskInlet; iMarker_ActDisk++)
    if ((Marker_ActDiskInlet[iMarker_ActDisk] == val_marker) ||
        (Marker_ActDiskOutlet[iMarker_ActDisk] == val_marker)) break;
  return ActDisk_MassFlow[iMarker_ActDisk];
}

su2double CConfig::GetActDisk_Mach(string val_marker) {
  unsigned short iMarker_ActDisk;
  for (iMarker_ActDisk = 0; iMarker_ActDisk < nMarker_ActDiskInlet; iMarker_ActDisk++)
    if ((Marker_ActDiskInlet[iMarker_ActDisk] == val_marker) ||
        (Marker_ActDiskOutlet[iMarker_ActDisk] == val_marker)) break;
  return ActDisk_Mach[iMarker_ActDisk];
}

su2double CConfig::GetActDisk_Force(string val_marker) {
  unsigned short iMarker_ActDisk;
  for (iMarker_ActDisk = 0; iMarker_ActDisk < nMarker_ActDiskInlet; iMarker_ActDisk++)
    if ((Marker_ActDiskInlet[iMarker_ActDisk] == val_marker) ||
        (Marker_ActDiskOutlet[iMarker_ActDisk] == val_marker)) break;
  return ActDisk_Force[iMarker_ActDisk];
}

su2double CConfig::GetActDisk_BCThrust(string val_marker) {
  unsigned short iMarker_ActDisk;
  for (iMarker_ActDisk = 0; iMarker_ActDisk < nMarker_ActDiskInlet; iMarker_ActDisk++)
    if ((Marker_ActDiskInlet[iMarker_ActDisk] == val_marker) ||
        (Marker_ActDiskOutlet[iMarker_ActDisk] == val_marker)) break;
  return ActDisk_BCThrust[iMarker_ActDisk];
}

su2double CConfig::GetActDisk_BCThrust_Old(string val_marker) {
  unsigned short iMarker_ActDisk;
  for (iMarker_ActDisk = 0; iMarker_ActDisk < nMarker_ActDiskInlet; iMarker_ActDisk++)
    if ((Marker_ActDiskInlet[iMarker_ActDisk] == val_marker) ||
        (Marker_ActDiskOutlet[iMarker_ActDisk] == val_marker)) break;
  return ActDisk_BCThrust_Old[iMarker_ActDisk];
}

void CConfig::SetActDisk_BCThrust(string val_marker, su2double val_actdisk_bcthrust) {
  unsigned short iMarker_ActDisk;
  for (iMarker_ActDisk = 0; iMarker_ActDisk < nMarker_ActDiskInlet; iMarker_ActDisk++)
    if ((Marker_ActDiskInlet[iMarker_ActDisk] == val_marker) ||
        (Marker_ActDiskOutlet[iMarker_ActDisk] == val_marker)) break;
  ActDisk_BCThrust[iMarker_ActDisk] = val_actdisk_bcthrust;
}

void CConfig::SetActDisk_BCThrust_Old(string val_marker, su2double val_actdisk_bcthrust_old) {
  unsigned short iMarker_ActDisk;
  for (iMarker_ActDisk = 0; iMarker_ActDisk < nMarker_ActDiskInlet; iMarker_ActDisk++)
    if ((Marker_ActDiskInlet[iMarker_ActDisk] == val_marker) ||
        (Marker_ActDiskOutlet[iMarker_ActDisk] == val_marker)) break;
  ActDisk_BCThrust_Old[iMarker_ActDisk] = val_actdisk_bcthrust_old;
}

su2double CConfig::GetActDisk_Area(string val_marker) {
  unsigned short iMarker_ActDisk;
  for (iMarker_ActDisk = 0; iMarker_ActDisk < nMarker_ActDiskInlet; iMarker_ActDisk++)
    if ((Marker_ActDiskInlet[iMarker_ActDisk] == val_marker) ||
        (Marker_ActDiskOutlet[iMarker_ActDisk] == val_marker)) break;
  return ActDisk_Area[iMarker_ActDisk];
}

su2double CConfig::GetActDisk_ReverseMassFlow(string val_marker) {
  unsigned short iMarker_ActDisk;
  for (iMarker_ActDisk = 0; iMarker_ActDisk < nMarker_ActDiskInlet; iMarker_ActDisk++)
    if ((Marker_ActDiskInlet[iMarker_ActDisk] == val_marker) ||
        (Marker_ActDiskOutlet[iMarker_ActDisk] == val_marker)) break;
  return ActDisk_ReverseMassFlow[iMarker_ActDisk];
}

su2double CConfig::GetActDisk_PressJump(string val_marker, unsigned short val_value) {
  unsigned short iMarker_ActDisk;
  for (iMarker_ActDisk = 0; iMarker_ActDisk < nMarker_ActDiskInlet; iMarker_ActDisk++)
    if ((Marker_ActDiskInlet[iMarker_ActDisk] == val_marker) ||
        (Marker_ActDiskOutlet[iMarker_ActDisk] == val_marker)) break;
  return ActDisk_PressJump[iMarker_ActDisk][val_value];
}

su2double CConfig::GetActDisk_TempJump(string val_marker, unsigned short val_value) {
  unsigned short iMarker_ActDisk;
  for (iMarker_ActDisk = 0; iMarker_ActDisk < nMarker_ActDiskInlet; iMarker_ActDisk++)
    if ((Marker_ActDiskInlet[iMarker_ActDisk] == val_marker) ||
        (Marker_ActDiskOutlet[iMarker_ActDisk] == val_marker)) break;
  return ActDisk_TempJump[iMarker_ActDisk][val_value];;
}

su2double CConfig::GetActDisk_Omega(string val_marker, unsigned short val_value) {
  unsigned short iMarker_ActDisk;
  for (iMarker_ActDisk = 0; iMarker_ActDisk < nMarker_ActDiskInlet; iMarker_ActDisk++)
    if ((Marker_ActDiskInlet[iMarker_ActDisk] == val_marker) ||
        (Marker_ActDiskOutlet[iMarker_ActDisk] == val_marker)) break;
  return ActDisk_Omega[iMarker_ActDisk][val_value];;
}

su2double CConfig::GetOutlet_MassFlow(string val_marker) {
  unsigned short iMarker_Outlet;
  for (iMarker_Outlet = 0; iMarker_Outlet < nMarker_Outlet; iMarker_Outlet++)
    if ((Marker_Outlet[iMarker_Outlet] == val_marker)) break;
  return Outlet_MassFlow[iMarker_Outlet];
}

su2double CConfig::GetOutlet_Density(string val_marker) {
  unsigned short iMarker_Outlet;
  for (iMarker_Outlet = 0; iMarker_Outlet < nMarker_Outlet; iMarker_Outlet++)
    if ((Marker_Outlet[iMarker_Outlet] == val_marker)) break;
  return Outlet_Density[iMarker_Outlet];
}

su2double CConfig::GetOutlet_Area(string val_marker) {
  unsigned short iMarker_Outlet;
  for (iMarker_Outlet = 0; iMarker_Outlet < nMarker_Outlet; iMarker_Outlet++)
    if ((Marker_Outlet[iMarker_Outlet] == val_marker)) break;
  return Outlet_Area[iMarker_Outlet];
}

unsigned short CConfig::GetMarker_CfgFile_ActDiskOutlet(string val_marker) {
  unsigned short iMarker_ActDisk, kMarker_All;
  
  /*--- Find the marker for this actuator disk inlet. ---*/
  
  for (iMarker_ActDisk = 0; iMarker_ActDisk < nMarker_ActDiskInlet; iMarker_ActDisk++)
    if (Marker_ActDiskInlet[iMarker_ActDisk] == val_marker) break;
  
  /*--- Find and return global marker index for the actuator disk outlet. ---*/
  
  for (kMarker_All = 0; kMarker_All < nMarker_CfgFile; kMarker_All++)
    if (Marker_ActDiskOutlet[iMarker_ActDisk] == Marker_CfgFile_TagBound[kMarker_All]) break;
  
  return kMarker_All;
}

unsigned short CConfig::GetMarker_CfgFile_EngineExhaust(string val_marker) {
  unsigned short iMarker_Engine, kMarker_All;
  
  /*--- Find the marker for this engine inflow. ---*/
  
  for (iMarker_Engine = 0; iMarker_Engine < nMarker_EngineInflow; iMarker_Engine++)
    if (Marker_EngineInflow[iMarker_Engine] == val_marker) break;
  
  /*--- Find and return global marker index for the engine exhaust. ---*/
  
  for (kMarker_All = 0; kMarker_All < nMarker_CfgFile; kMarker_All++)
    if (Marker_EngineExhaust[iMarker_Engine] == Marker_CfgFile_TagBound[kMarker_All]) break;
  
  return kMarker_All;
}

bool CConfig::GetVolumetric_Movement(){
  bool volumetric_movement = false;
  
  if (GetSurface_Movement(AEROELASTIC) || 
      GetSurface_Movement(DEFORMING) ||
      GetSurface_Movement(AEROELASTIC_RIGID_MOTION)||
      GetSurface_Movement(FLUID_STRUCTURE) ||
      GetSurface_Movement(FLUID_STRUCTURE_STATIC) ||
      GetSurface_Movement(EXTERNAL) || 
      GetSurface_Movement(EXTERNAL_ROTATION)){
    volumetric_movement = true;
  }
  
  if (Kind_SU2 == SU2_DEF || 
      Kind_SU2 == SU2_DOT || 
      DirectDiff)
  { volumetric_movement = true;}
  return volumetric_movement;
}

bool CConfig::GetSurface_Movement(unsigned short kind_movement){
  for (unsigned short iMarkerMoving = 0; iMarkerMoving < nKind_SurfaceMovement; iMarkerMoving++){
    if (Kind_SurfaceMovement[iMarkerMoving] == kind_movement){
      return true;
    }
  }
  return false;
}

unsigned short CConfig::GetMarker_Moving(string val_marker) {
  unsigned short iMarker_Moving;

  /*--- Find the marker for this moving boundary. ---*/
  for (iMarker_Moving = 0; iMarker_Moving < nMarker_Moving; iMarker_Moving++)
    if (Marker_Moving[iMarker_Moving] == val_marker) break;

  return iMarker_Moving;
}

bool CConfig::GetMarker_Moving_Bool(string val_marker) {
  unsigned short iMarker_Moving;

  /*--- Find the marker for this moving boundary, if it exists. ---*/
  for (iMarker_Moving = 0; iMarker_Moving < nMarker_Moving; iMarker_Moving++)
    if (Marker_Moving[iMarker_Moving] == val_marker) return true;

  return false;
}

unsigned short CConfig::GetMarker_Deform_Mesh(string val_marker) {
  unsigned short iMarker_Deform_Mesh;

  /*--- Find the marker for this interface boundary. ---*/
  for (iMarker_Deform_Mesh = 0; iMarker_Deform_Mesh < nMarker_Deform_Mesh; iMarker_Deform_Mesh++)
    if (Marker_Deform_Mesh[iMarker_Deform_Mesh] == val_marker) break;

  return iMarker_Deform_Mesh;
}

unsigned short CConfig::GetMarker_Fluid_Load(string val_marker) {
  unsigned short iMarker_Fluid_Load;

  /*--- Find the marker for this interface boundary. ---*/
  for (iMarker_Fluid_Load = 0; iMarker_Fluid_Load < nMarker_Fluid_Load; iMarker_Fluid_Load++)
    if (Marker_Fluid_Load[iMarker_Fluid_Load] == val_marker) break;

  return iMarker_Fluid_Load;
}

su2double CConfig::GetDirichlet_Value(string val_marker) {
  unsigned short iMarker_Dirichlet;
  for (iMarker_Dirichlet = 0; iMarker_Dirichlet < nMarker_Dirichlet; iMarker_Dirichlet++)
    if (Marker_Dirichlet[iMarker_Dirichlet] == val_marker) break;
  return Dirichlet_Value[iMarker_Dirichlet];
}

bool CConfig::GetDirichlet_Boundary(string val_marker) {
  unsigned short iMarker_Dirichlet;
  bool Dirichlet = false;
  for (iMarker_Dirichlet = 0; iMarker_Dirichlet < nMarker_Dirichlet; iMarker_Dirichlet++)
    if (Marker_Dirichlet[iMarker_Dirichlet] == val_marker) {
      Dirichlet = true;
      break;
    }
  return Dirichlet;
}

su2double CConfig::GetExhaust_Temperature_Target(string val_marker) {
  unsigned short iMarker_EngineExhaust;
  for (iMarker_EngineExhaust = 0; iMarker_EngineExhaust < nMarker_EngineExhaust; iMarker_EngineExhaust++)
    if (Marker_EngineExhaust[iMarker_EngineExhaust] == val_marker) break;
  return Exhaust_Temperature_Target[iMarker_EngineExhaust];
}

su2double CConfig::GetExhaust_Pressure_Target(string val_marker) {
  unsigned short iMarker_EngineExhaust;
  for (iMarker_EngineExhaust = 0; iMarker_EngineExhaust < nMarker_EngineExhaust; iMarker_EngineExhaust++)
    if (Marker_EngineExhaust[iMarker_EngineExhaust] == val_marker) break;
  return Exhaust_Pressure_Target[iMarker_EngineExhaust];
}

unsigned short CConfig::GetKind_Inc_Inlet(string val_marker) {
  unsigned short iMarker_Inlet;
  for (iMarker_Inlet = 0; iMarker_Inlet < nMarker_Inlet; iMarker_Inlet++)
    if (Marker_Inlet[iMarker_Inlet] == val_marker) break;
  return Kind_Inc_Inlet[iMarker_Inlet];
}

unsigned short CConfig::GetKind_Inc_Outlet(string val_marker) {
  unsigned short iMarker_Outlet;
  for (iMarker_Outlet = 0; iMarker_Outlet < nMarker_Outlet; iMarker_Outlet++)
    if (Marker_Outlet[iMarker_Outlet] == val_marker) break;
  return Kind_Inc_Outlet[iMarker_Outlet];
}

su2double CConfig::GetInlet_Ttotal(string val_marker) {
  unsigned short iMarker_Inlet;
  for (iMarker_Inlet = 0; iMarker_Inlet < nMarker_Inlet; iMarker_Inlet++)
    if (Marker_Inlet[iMarker_Inlet] == val_marker) break;
  return Inlet_Ttotal[iMarker_Inlet];
}

su2double CConfig::GetInlet_Ptotal(string val_marker) {
  unsigned short iMarker_Inlet;
  for (iMarker_Inlet = 0; iMarker_Inlet < nMarker_Inlet; iMarker_Inlet++)
    if (Marker_Inlet[iMarker_Inlet] == val_marker) break;
  return Inlet_Ptotal[iMarker_Inlet];
}

void CConfig::SetInlet_Ptotal(su2double val_pressure, string val_marker) {
  unsigned short iMarker_Inlet;
  for (iMarker_Inlet = 0; iMarker_Inlet < nMarker_Inlet; iMarker_Inlet++)
    if (Marker_Inlet[iMarker_Inlet] == val_marker)
      Inlet_Ptotal[iMarker_Inlet] = val_pressure;
}

su2double* CConfig::GetInlet_FlowDir(string val_marker) {
  unsigned short iMarker_Inlet;
  for (iMarker_Inlet = 0; iMarker_Inlet < nMarker_Inlet; iMarker_Inlet++)
    if (Marker_Inlet[iMarker_Inlet] == val_marker) break;
  return Inlet_FlowDir[iMarker_Inlet];
}

su2double CConfig::GetInlet_Temperature(string val_marker) {
  unsigned short iMarker_Supersonic_Inlet;
  for (iMarker_Supersonic_Inlet = 0; iMarker_Supersonic_Inlet < nMarker_Supersonic_Inlet; iMarker_Supersonic_Inlet++)
    if (Marker_Supersonic_Inlet[iMarker_Supersonic_Inlet] == val_marker) break;
  return Inlet_Temperature[iMarker_Supersonic_Inlet];
}

su2double CConfig::GetInlet_Pressure(string val_marker) {
  unsigned short iMarker_Supersonic_Inlet;
  for (iMarker_Supersonic_Inlet = 0; iMarker_Supersonic_Inlet < nMarker_Supersonic_Inlet; iMarker_Supersonic_Inlet++)
    if (Marker_Supersonic_Inlet[iMarker_Supersonic_Inlet] == val_marker) break;
  return Inlet_Pressure[iMarker_Supersonic_Inlet];
}

su2double* CConfig::GetInlet_Velocity(string val_marker) {
  unsigned short iMarker_Supersonic_Inlet;
  for (iMarker_Supersonic_Inlet = 0; iMarker_Supersonic_Inlet < nMarker_Supersonic_Inlet; iMarker_Supersonic_Inlet++)
    if (Marker_Supersonic_Inlet[iMarker_Supersonic_Inlet] == val_marker) break;
  return Inlet_Velocity[iMarker_Supersonic_Inlet];
}

su2double CConfig::GetOutlet_Pressure(string val_marker) {
  unsigned short iMarker_Outlet;
  for (iMarker_Outlet = 0; iMarker_Outlet < nMarker_Outlet; iMarker_Outlet++)
    if (Marker_Outlet[iMarker_Outlet] == val_marker) break;
  return Outlet_Pressure[iMarker_Outlet];
}

void CConfig::SetOutlet_Pressure(su2double val_pressure, string val_marker) {
  unsigned short iMarker_Outlet;
  for (iMarker_Outlet = 0; iMarker_Outlet < nMarker_Outlet; iMarker_Outlet++)
    if (Marker_Outlet[iMarker_Outlet] == val_marker)
      Outlet_Pressure[iMarker_Outlet] = val_pressure;
}

su2double CConfig::GetRiemann_Var1(string val_marker) {
  unsigned short iMarker_Riemann;
  for (iMarker_Riemann = 0; iMarker_Riemann < nMarker_Riemann; iMarker_Riemann++)
    if (Marker_Riemann[iMarker_Riemann] == val_marker) break;
  return Riemann_Var1[iMarker_Riemann];
}

su2double CConfig::GetRiemann_Var2(string val_marker) {
  unsigned short iMarker_Riemann;
  for (iMarker_Riemann = 0; iMarker_Riemann < nMarker_Riemann; iMarker_Riemann++)
    if (Marker_Riemann[iMarker_Riemann] == val_marker) break;
  return Riemann_Var2[iMarker_Riemann];
}

su2double* CConfig::GetRiemann_FlowDir(string val_marker) {
  unsigned short iMarker_Riemann;
  for (iMarker_Riemann = 0; iMarker_Riemann < nMarker_Riemann; iMarker_Riemann++)
    if (Marker_Riemann[iMarker_Riemann] == val_marker) break;
  return Riemann_FlowDir[iMarker_Riemann];
}

unsigned short CConfig::GetKind_Data_Riemann(string val_marker) {
  unsigned short iMarker_Riemann;
  for (iMarker_Riemann = 0; iMarker_Riemann < nMarker_Riemann; iMarker_Riemann++)
    if (Marker_Riemann[iMarker_Riemann] == val_marker) break;
  return Kind_Data_Riemann[iMarker_Riemann];
}


su2double CConfig::GetGiles_Var1(string val_marker) {
  unsigned short iMarker_Giles;
  for (iMarker_Giles = 0; iMarker_Giles < nMarker_Giles; iMarker_Giles++)
    if (Marker_Giles[iMarker_Giles] == val_marker) break;
  return Giles_Var1[iMarker_Giles];
}

void CConfig::SetGiles_Var1(su2double newVar1, string val_marker) {
  unsigned short iMarker_Giles;
  for (iMarker_Giles = 0; iMarker_Giles < nMarker_Giles; iMarker_Giles++)
    if (Marker_Giles[iMarker_Giles] == val_marker) break;
  Giles_Var1[iMarker_Giles] = newVar1;
}

su2double CConfig::GetGiles_Var2(string val_marker) {
  unsigned short iMarker_Giles;
  for (iMarker_Giles = 0; iMarker_Giles < nMarker_Giles; iMarker_Giles++)
    if (Marker_Giles[iMarker_Giles] == val_marker) break;
  return Giles_Var2[iMarker_Giles];
}

su2double CConfig::GetGiles_RelaxFactorAverage(string val_marker) {
  unsigned short iMarker_Giles;
  for (iMarker_Giles = 0; iMarker_Giles < nMarker_Giles; iMarker_Giles++)
    if (Marker_Giles[iMarker_Giles] == val_marker) break;
  return RelaxFactorAverage[iMarker_Giles];
}

su2double CConfig::GetGiles_RelaxFactorFourier(string val_marker) {
  unsigned short iMarker_Giles;
  for (iMarker_Giles = 0; iMarker_Giles < nMarker_Giles; iMarker_Giles++)
    if (Marker_Giles[iMarker_Giles] == val_marker) break;
  return RelaxFactorFourier[iMarker_Giles];
}

su2double* CConfig::GetGiles_FlowDir(string val_marker) {
  unsigned short iMarker_Giles;
  for (iMarker_Giles = 0; iMarker_Giles < nMarker_Giles; iMarker_Giles++)
    if (Marker_Giles[iMarker_Giles] == val_marker) break;
  return Giles_FlowDir[iMarker_Giles];
}

unsigned short CConfig::GetKind_Data_Giles(string val_marker) {
  unsigned short iMarker_Giles;
  for (iMarker_Giles = 0; iMarker_Giles < nMarker_Giles; iMarker_Giles++)
    if (Marker_Giles[iMarker_Giles] == val_marker) break;
  return Kind_Data_Giles[iMarker_Giles];
}


su2double CConfig::GetPressureOut_BC() {
  unsigned short iMarker_BC;
  su2double pres_out = 0.0;
  for (iMarker_BC = 0; iMarker_BC < nMarker_Giles; iMarker_BC++){
    if (Kind_Data_Giles[iMarker_BC] == STATIC_PRESSURE || Kind_Data_Giles[iMarker_BC] == STATIC_PRESSURE_1D || Kind_Data_Giles[iMarker_BC] == RADIAL_EQUILIBRIUM ){
      pres_out = Giles_Var1[iMarker_BC];
    }
  }
  for (iMarker_BC = 0; iMarker_BC < nMarker_Riemann; iMarker_BC++){
    if (Kind_Data_Riemann[iMarker_BC] == STATIC_PRESSURE || Kind_Data_Riemann[iMarker_BC] == RADIAL_EQUILIBRIUM){
      pres_out = Riemann_Var1[iMarker_BC];
    }
  }
  return pres_out/Pressure_Ref;
}


void CConfig::SetPressureOut_BC(su2double val_press) {
  unsigned short iMarker_BC;
  for (iMarker_BC = 0; iMarker_BC < nMarker_Giles; iMarker_BC++){
    if (Kind_Data_Giles[iMarker_BC] == STATIC_PRESSURE || Kind_Data_Giles[iMarker_BC] == STATIC_PRESSURE_1D || Kind_Data_Giles[iMarker_BC] == RADIAL_EQUILIBRIUM ){
      Giles_Var1[iMarker_BC] = val_press*Pressure_Ref;
    }
  }
  for (iMarker_BC = 0; iMarker_BC < nMarker_Riemann; iMarker_BC++){
    if (Kind_Data_Riemann[iMarker_BC] == STATIC_PRESSURE || Kind_Data_Riemann[iMarker_BC] == RADIAL_EQUILIBRIUM){
      Riemann_Var1[iMarker_BC] = val_press*Pressure_Ref;
    }
  }
}

su2double CConfig::GetTotalPressureIn_BC() {
  unsigned short iMarker_BC;
  su2double tot_pres_in = 0.0;
  for (iMarker_BC = 0; iMarker_BC < nMarker_Giles; iMarker_BC++){
    if (Kind_Data_Giles[iMarker_BC] == TOTAL_CONDITIONS_PT || Kind_Data_Giles[iMarker_BC] == TOTAL_CONDITIONS_PT_1D){
      tot_pres_in = Giles_Var1[iMarker_BC];
    }
  }
  for (iMarker_BC = 0; iMarker_BC < nMarker_Riemann; iMarker_BC++){
    if (Kind_Data_Riemann[iMarker_BC] == TOTAL_CONDITIONS_PT ){
      tot_pres_in = Riemann_Var1[iMarker_BC];
    }
  }
  if(nMarker_Inlet == 1 && Kind_Inlet == TOTAL_CONDITIONS){
    tot_pres_in = Inlet_Ptotal[0];
  }
  return tot_pres_in/Pressure_Ref;
}

su2double CConfig::GetTotalTemperatureIn_BC() {
  unsigned short iMarker_BC;
  su2double tot_temp_in = 0.0;
  for (iMarker_BC = 0; iMarker_BC < nMarker_Giles; iMarker_BC++){
    if (Kind_Data_Giles[iMarker_BC] == TOTAL_CONDITIONS_PT || Kind_Data_Giles[iMarker_BC] == TOTAL_CONDITIONS_PT_1D){
      tot_temp_in = Giles_Var2[iMarker_BC];
    }
  }
  for (iMarker_BC = 0; iMarker_BC < nMarker_Riemann; iMarker_BC++){
    if (Kind_Data_Riemann[iMarker_BC] == TOTAL_CONDITIONS_PT ){
      tot_temp_in = Riemann_Var2[iMarker_BC];
    }
  }

  if(nMarker_Inlet == 1 && Kind_Inlet == TOTAL_CONDITIONS){
    tot_temp_in = Inlet_Ttotal[0];
  }
  return tot_temp_in/Temperature_Ref;
}

void CConfig::SetTotalTemperatureIn_BC(su2double val_temp) {
  unsigned short iMarker_BC;
  for (iMarker_BC = 0; iMarker_BC < nMarker_Giles; iMarker_BC++){
    if (Kind_Data_Giles[iMarker_BC] == TOTAL_CONDITIONS_PT || Kind_Data_Giles[iMarker_BC] == TOTAL_CONDITIONS_PT_1D){
      Giles_Var2[iMarker_BC] = val_temp*Temperature_Ref;
    }
  }
  for (iMarker_BC = 0; iMarker_BC < nMarker_Riemann; iMarker_BC++){
    if (Kind_Data_Riemann[iMarker_BC] == TOTAL_CONDITIONS_PT ){
      Riemann_Var2[iMarker_BC] = val_temp*Temperature_Ref;
    }
  }

  if(nMarker_Inlet == 1 && Kind_Inlet == TOTAL_CONDITIONS){
    Inlet_Ttotal[0] = val_temp*Temperature_Ref;
  }
}

su2double CConfig::GetFlowAngleIn_BC() {
  unsigned short iMarker_BC;
  su2double alpha_in = 0.0;
  for (iMarker_BC = 0; iMarker_BC < nMarker_Giles; iMarker_BC++){
    if (Kind_Data_Giles[iMarker_BC] == TOTAL_CONDITIONS_PT || Kind_Data_Giles[iMarker_BC] == TOTAL_CONDITIONS_PT_1D){
      alpha_in = atan(Giles_FlowDir[iMarker_BC][1]/Giles_FlowDir[iMarker_BC][0]);
    }
  }
  for (iMarker_BC = 0; iMarker_BC < nMarker_Riemann; iMarker_BC++){
  	if (Kind_Data_Riemann[iMarker_BC] == TOTAL_CONDITIONS_PT ){
  		alpha_in = atan(Riemann_FlowDir[iMarker_BC][1]/Riemann_FlowDir[iMarker_BC][0]);
  	}
  }

  if(nMarker_Inlet == 1 && Kind_Inlet == TOTAL_CONDITIONS){
  	alpha_in = atan(Inlet_FlowDir[0][1]/Inlet_FlowDir[0][0]);
  }

  return alpha_in;
}

su2double CConfig::GetIncInlet_BC() {

  su2double val_out = 0.0;

  if (nMarker_Inlet > 0) {
    if (Kind_Inc_Inlet[0] == VELOCITY_INLET)
      val_out = Inlet_Ptotal[0]/Velocity_Ref;
    else if (Kind_Inc_Inlet[0] == PRESSURE_INLET)
      val_out = Inlet_Ptotal[0]/Pressure_Ref;
  }

  return val_out;
}

void CConfig::SetIncInlet_BC(su2double val_in) {

  if (nMarker_Inlet > 0) {
    if (Kind_Inc_Inlet[0] == VELOCITY_INLET)
      Inlet_Ptotal[0] = val_in*Velocity_Ref;
    else if (Kind_Inc_Inlet[0] == PRESSURE_INLET)
      Inlet_Ptotal[0] = val_in*Pressure_Ref;
  }
  
}

su2double CConfig::GetIncTemperature_BC() {

  su2double val_out = 0.0;

  if (nMarker_Inlet > 0) {
      val_out = Inlet_Ttotal[0]/Temperature_Ref;
  }

  return val_out;
}

void CConfig::SetIncTemperature_BC(su2double val_temperature) {

  if (nMarker_Inlet > 0) {
      Inlet_Ttotal[0] = val_temperature*Temperature_Ref;
  }
  
}

su2double CConfig::GetIncPressureOut_BC() {

  su2double pressure_out = 0.0;

  if (nMarker_FarField > 0){
    pressure_out = Pressure_FreeStreamND;
  } else if (nMarker_Outlet > 0) {
    pressure_out = Outlet_Pressure[0]/Pressure_Ref;
  }

  return pressure_out;
}

void CConfig::SetIncPressureOut_BC(su2double val_pressure) {

  if (nMarker_FarField > 0){
    Pressure_FreeStreamND = val_pressure;
  } else if (nMarker_Outlet > 0) {
    Outlet_Pressure[0] = val_pressure*Pressure_Ref;
  }

}

su2double CConfig::GetIsothermal_Temperature(string val_marker) {

  unsigned short iMarker_Isothermal = 0;

  if (nMarker_Isothermal > 0) {
    for (iMarker_Isothermal = 0; iMarker_Isothermal < nMarker_Isothermal; iMarker_Isothermal++)
      if (Marker_Isothermal[iMarker_Isothermal] == val_marker) break;
  }

  return Isothermal_Temperature[iMarker_Isothermal];
}

su2double CConfig::GetWall_HeatFlux(string val_marker) {
  unsigned short iMarker_HeatFlux = 0;

  if (nMarker_HeatFlux > 0) {
  for (iMarker_HeatFlux = 0; iMarker_HeatFlux < nMarker_HeatFlux; iMarker_HeatFlux++)
    if (Marker_HeatFlux[iMarker_HeatFlux] == val_marker) break;
  }

  return Heat_Flux[iMarker_HeatFlux];
}

unsigned short CConfig::GetWallFunction_Treatment(string val_marker) {
  unsigned short WallFunction = NO_WALL_FUNCTION;

  for(unsigned short iMarker=0; iMarker<nMarker_WallFunctions; iMarker++) {
    if(Marker_WallFunctions[iMarker] == val_marker) {
      WallFunction = Kind_WallFunctions[iMarker];
      break;
    }
  }

  return WallFunction;
}

unsigned short* CConfig::GetWallFunction_IntInfo(string val_marker) {
  unsigned short *intInfo = NULL;

  for(unsigned short iMarker=0; iMarker<nMarker_WallFunctions; iMarker++) {
    if(Marker_WallFunctions[iMarker] == val_marker) {
      intInfo = IntInfo_WallFunctions[iMarker];
      break;
    }
  }

  return intInfo;
}

su2double* CConfig::GetWallFunction_DoubleInfo(string val_marker) {
  su2double *doubleInfo = NULL;

  for(unsigned short iMarker=0; iMarker<nMarker_WallFunctions; iMarker++) {
    if(Marker_WallFunctions[iMarker] == val_marker) {
      doubleInfo = DoubleInfo_WallFunctions[iMarker];
      break;
    } 
  } 

  return doubleInfo;
}

su2double CConfig::GetEngineInflow_Target(string val_marker) {
  unsigned short iMarker_EngineInflow;
  for (iMarker_EngineInflow = 0; iMarker_EngineInflow < nMarker_EngineInflow; iMarker_EngineInflow++)
    if (Marker_EngineInflow[iMarker_EngineInflow] == val_marker) break;
  return EngineInflow_Target[iMarker_EngineInflow];
}

su2double CConfig::GetInflow_Pressure(string val_marker) {
  unsigned short iMarker_EngineInflow;
  for (iMarker_EngineInflow = 0; iMarker_EngineInflow < nMarker_EngineInflow; iMarker_EngineInflow++)
    if (Marker_EngineInflow[iMarker_EngineInflow] == val_marker) break;
  return Inflow_Pressure[iMarker_EngineInflow];
}

su2double CConfig::GetInflow_MassFlow(string val_marker) {
  unsigned short iMarker_EngineInflow;
  for (iMarker_EngineInflow = 0; iMarker_EngineInflow < nMarker_EngineInflow; iMarker_EngineInflow++)
    if (Marker_EngineInflow[iMarker_EngineInflow] == val_marker) break;
  return Inflow_MassFlow[iMarker_EngineInflow];
}

su2double CConfig::GetInflow_ReverseMassFlow(string val_marker) {
  unsigned short iMarker_EngineInflow;
  for (iMarker_EngineInflow = 0; iMarker_EngineInflow < nMarker_EngineInflow; iMarker_EngineInflow++)
    if (Marker_EngineInflow[iMarker_EngineInflow] == val_marker) break;
  return Inflow_ReverseMassFlow[iMarker_EngineInflow];
}

su2double CConfig::GetInflow_TotalPressure(string val_marker) {
  unsigned short iMarker_EngineInflow;
  for (iMarker_EngineInflow = 0; iMarker_EngineInflow < nMarker_EngineInflow; iMarker_EngineInflow++)
    if (Marker_EngineInflow[iMarker_EngineInflow] == val_marker) break;
  return Inflow_TotalPressure[iMarker_EngineInflow];
}

su2double CConfig::GetInflow_Temperature(string val_marker) {
  unsigned short iMarker_EngineInflow;
  for (iMarker_EngineInflow = 0; iMarker_EngineInflow < nMarker_EngineInflow; iMarker_EngineInflow++)
    if (Marker_EngineInflow[iMarker_EngineInflow] == val_marker) break;
  return Inflow_Temperature[iMarker_EngineInflow];
}

su2double CConfig::GetInflow_TotalTemperature(string val_marker) {
  unsigned short iMarker_EngineInflow;
  for (iMarker_EngineInflow = 0; iMarker_EngineInflow < nMarker_EngineInflow; iMarker_EngineInflow++)
    if (Marker_EngineInflow[iMarker_EngineInflow] == val_marker) break;
  return Inflow_TotalTemperature[iMarker_EngineInflow];
}

su2double CConfig::GetInflow_RamDrag(string val_marker) {
  unsigned short iMarker_EngineInflow;
  for (iMarker_EngineInflow = 0; iMarker_EngineInflow < nMarker_EngineInflow; iMarker_EngineInflow++)
    if (Marker_EngineInflow[iMarker_EngineInflow] == val_marker) break;
  return Inflow_RamDrag[iMarker_EngineInflow];
}

su2double CConfig::GetInflow_Force(string val_marker) {
  unsigned short iMarker_EngineInflow;
  for (iMarker_EngineInflow = 0; iMarker_EngineInflow < nMarker_EngineInflow; iMarker_EngineInflow++)
    if (Marker_EngineInflow[iMarker_EngineInflow] == val_marker) break;
  return Inflow_Force[iMarker_EngineInflow];
}

su2double CConfig::GetInflow_Power(string val_marker) {
  unsigned short iMarker_EngineInflow;
  for (iMarker_EngineInflow = 0; iMarker_EngineInflow < nMarker_EngineInflow; iMarker_EngineInflow++)
    if (Marker_EngineInflow[iMarker_EngineInflow] == val_marker) break;
  return Inflow_Power[iMarker_EngineInflow];
}

su2double CConfig::GetInflow_Mach(string val_marker) {
  unsigned short iMarker_EngineInflow;
  for (iMarker_EngineInflow = 0; iMarker_EngineInflow < nMarker_EngineInflow; iMarker_EngineInflow++)
    if (Marker_EngineInflow[iMarker_EngineInflow] == val_marker) break;
  return Inflow_Mach[iMarker_EngineInflow];
}

su2double CConfig::GetExhaust_Pressure(string val_marker) {
  unsigned short iMarker_EngineExhaust;
  for (iMarker_EngineExhaust = 0; iMarker_EngineExhaust < nMarker_EngineExhaust; iMarker_EngineExhaust++)
    if (Marker_EngineExhaust[iMarker_EngineExhaust] == val_marker) break;
  return Exhaust_Pressure[iMarker_EngineExhaust];
}

su2double CConfig::GetExhaust_Temperature(string val_marker) {
  unsigned short iMarker_EngineExhaust;
  for (iMarker_EngineExhaust = 0; iMarker_EngineExhaust < nMarker_EngineExhaust; iMarker_EngineExhaust++)
    if (Marker_EngineExhaust[iMarker_EngineExhaust] == val_marker) break;
  return Exhaust_Temperature[iMarker_EngineExhaust];
}

su2double CConfig::GetExhaust_MassFlow(string val_marker) {
  unsigned short iMarker_EngineExhaust;
  for (iMarker_EngineExhaust = 0; iMarker_EngineExhaust < nMarker_EngineExhaust; iMarker_EngineExhaust++)
    if (Marker_EngineExhaust[iMarker_EngineExhaust] == val_marker) break;
  return Exhaust_MassFlow[iMarker_EngineExhaust];
}

su2double CConfig::GetExhaust_TotalPressure(string val_marker) {
  unsigned short iMarker_EngineExhaust;
  for (iMarker_EngineExhaust = 0; iMarker_EngineExhaust < nMarker_EngineExhaust; iMarker_EngineExhaust++)
    if (Marker_EngineExhaust[iMarker_EngineExhaust] == val_marker) break;
  return Exhaust_TotalPressure[iMarker_EngineExhaust];
}

su2double CConfig::GetExhaust_TotalTemperature(string val_marker) {
  unsigned short iMarker_EngineExhaust;
  for (iMarker_EngineExhaust = 0; iMarker_EngineExhaust < nMarker_EngineExhaust; iMarker_EngineExhaust++)
    if (Marker_EngineExhaust[iMarker_EngineExhaust] == val_marker) break;
  return Exhaust_TotalTemperature[iMarker_EngineExhaust];
}

su2double CConfig::GetExhaust_GrossThrust(string val_marker) {
  unsigned short iMarker_EngineExhaust;
  for (iMarker_EngineExhaust = 0; iMarker_EngineExhaust < nMarker_EngineExhaust; iMarker_EngineExhaust++)
    if (Marker_EngineExhaust[iMarker_EngineExhaust] == val_marker) break;
  return Exhaust_GrossThrust[iMarker_EngineExhaust];
}

su2double CConfig::GetExhaust_Force(string val_marker) {
  unsigned short iMarker_EngineExhaust;
  for (iMarker_EngineExhaust = 0; iMarker_EngineExhaust < nMarker_EngineExhaust; iMarker_EngineExhaust++)
    if (Marker_EngineExhaust[iMarker_EngineExhaust] == val_marker) break;
  return Exhaust_Force[iMarker_EngineExhaust];
}

su2double CConfig::GetExhaust_Power(string val_marker) {
  unsigned short iMarker_EngineExhaust;
  for (iMarker_EngineExhaust = 0; iMarker_EngineExhaust < nMarker_EngineExhaust; iMarker_EngineExhaust++)
    if (Marker_EngineExhaust[iMarker_EngineExhaust] == val_marker) break;
  return Exhaust_Power[iMarker_EngineExhaust];
}

su2double CConfig::GetActDiskInlet_Pressure(string val_marker) {
  unsigned short iMarker_ActDiskInlet;
  for (iMarker_ActDiskInlet = 0; iMarker_ActDiskInlet < nMarker_ActDiskInlet; iMarker_ActDiskInlet++)
    if (Marker_ActDiskInlet[iMarker_ActDiskInlet] == val_marker) break;
  return ActDiskInlet_Pressure[iMarker_ActDiskInlet];
}

su2double CConfig::GetActDiskInlet_TotalPressure(string val_marker) {
  unsigned short iMarker_ActDiskInlet;
  for (iMarker_ActDiskInlet = 0; iMarker_ActDiskInlet < nMarker_ActDiskInlet; iMarker_ActDiskInlet++)
    if (Marker_ActDiskInlet[iMarker_ActDiskInlet] == val_marker) break;
  return ActDiskInlet_TotalPressure[iMarker_ActDiskInlet];
}

su2double CConfig::GetActDiskInlet_RamDrag(string val_marker) {
  unsigned short iMarker_ActDiskInlet;
  for (iMarker_ActDiskInlet = 0; iMarker_ActDiskInlet < nMarker_ActDiskInlet; iMarker_ActDiskInlet++)
    if (Marker_ActDiskInlet[iMarker_ActDiskInlet] == val_marker) break;
  return ActDiskInlet_RamDrag[iMarker_ActDiskInlet];
}

su2double CConfig::GetActDiskInlet_Force(string val_marker) {
  unsigned short iMarker_ActDiskInlet;
  for (iMarker_ActDiskInlet = 0; iMarker_ActDiskInlet < nMarker_ActDiskInlet; iMarker_ActDiskInlet++)
    if (Marker_ActDiskInlet[iMarker_ActDiskInlet] == val_marker) break;
  return ActDiskInlet_Force[iMarker_ActDiskInlet];
}

su2double CConfig::GetActDiskInlet_Power(string val_marker) {
  unsigned short iMarker_ActDiskInlet;
  for (iMarker_ActDiskInlet = 0; iMarker_ActDiskInlet < nMarker_ActDiskInlet; iMarker_ActDiskInlet++)
    if (Marker_ActDiskInlet[iMarker_ActDiskInlet] == val_marker) break;
  return ActDiskInlet_Power[iMarker_ActDiskInlet];
}

su2double CConfig::GetActDiskOutlet_Pressure(string val_marker) {
  unsigned short iMarker_ActDiskOutlet;
  for (iMarker_ActDiskOutlet = 0; iMarker_ActDiskOutlet < nMarker_ActDiskOutlet; iMarker_ActDiskOutlet++)
    if (Marker_ActDiskOutlet[iMarker_ActDiskOutlet] == val_marker) break;
  return ActDiskOutlet_Pressure[iMarker_ActDiskOutlet];
}

su2double CConfig::GetActDiskOutlet_TotalPressure(string val_marker) {
  unsigned short iMarker_ActDiskOutlet;
  for (iMarker_ActDiskOutlet = 0; iMarker_ActDiskOutlet < nMarker_ActDiskOutlet; iMarker_ActDiskOutlet++)
    if (Marker_ActDiskOutlet[iMarker_ActDiskOutlet] == val_marker) break;
  return ActDiskOutlet_TotalPressure[iMarker_ActDiskOutlet];
}

su2double CConfig::GetActDiskOutlet_GrossThrust(string val_marker) {
  unsigned short iMarker_ActDiskOutlet;
  for (iMarker_ActDiskOutlet = 0; iMarker_ActDiskOutlet < nMarker_ActDiskOutlet; iMarker_ActDiskOutlet++)
    if (Marker_ActDiskOutlet[iMarker_ActDiskOutlet] == val_marker) break;
  return ActDiskOutlet_GrossThrust[iMarker_ActDiskOutlet];
}

su2double CConfig::GetActDiskOutlet_Force(string val_marker) {
  unsigned short iMarker_ActDiskOutlet;
  for (iMarker_ActDiskOutlet = 0; iMarker_ActDiskOutlet < nMarker_ActDiskOutlet; iMarker_ActDiskOutlet++)
    if (Marker_ActDiskOutlet[iMarker_ActDiskOutlet] == val_marker) break;
  return ActDiskOutlet_Force[iMarker_ActDiskOutlet];
}

su2double CConfig::GetActDiskOutlet_Power(string val_marker) {
  unsigned short iMarker_ActDiskOutlet;
  for (iMarker_ActDiskOutlet = 0; iMarker_ActDiskOutlet < nMarker_ActDiskOutlet; iMarker_ActDiskOutlet++)
    if (Marker_ActDiskOutlet[iMarker_ActDiskOutlet] == val_marker) break;
  return ActDiskOutlet_Power[iMarker_ActDiskOutlet];
}

su2double CConfig::GetActDiskInlet_Temperature(string val_marker) {
  unsigned short iMarker_ActDiskInlet;
  for (iMarker_ActDiskInlet = 0; iMarker_ActDiskInlet < nMarker_ActDiskInlet; iMarker_ActDiskInlet++)
    if (Marker_ActDiskInlet[iMarker_ActDiskInlet] == val_marker) break;
  return ActDiskInlet_Temperature[iMarker_ActDiskInlet];
}

su2double CConfig::GetActDiskInlet_TotalTemperature(string val_marker) {
  unsigned short iMarker_ActDiskInlet;
  for (iMarker_ActDiskInlet = 0; iMarker_ActDiskInlet < nMarker_ActDiskInlet; iMarker_ActDiskInlet++)
    if (Marker_ActDiskInlet[iMarker_ActDiskInlet] == val_marker) break;
  return ActDiskInlet_TotalTemperature[iMarker_ActDiskInlet];
}

su2double CConfig::GetActDiskOutlet_Temperature(string val_marker) {
  unsigned short iMarker_ActDiskOutlet;
  for (iMarker_ActDiskOutlet = 0; iMarker_ActDiskOutlet < nMarker_ActDiskOutlet; iMarker_ActDiskOutlet++)
    if (Marker_ActDiskOutlet[iMarker_ActDiskOutlet] == val_marker) break;
  return ActDiskOutlet_Temperature[iMarker_ActDiskOutlet];
}

su2double CConfig::GetActDiskOutlet_TotalTemperature(string val_marker) {
  unsigned short iMarker_ActDiskOutlet;
  for (iMarker_ActDiskOutlet = 0; iMarker_ActDiskOutlet < nMarker_ActDiskOutlet; iMarker_ActDiskOutlet++)
    if (Marker_ActDiskOutlet[iMarker_ActDiskOutlet] == val_marker) break;
  return ActDiskOutlet_TotalTemperature[iMarker_ActDiskOutlet];
}

su2double CConfig::GetActDiskInlet_MassFlow(string val_marker) {
  unsigned short iMarker_ActDiskInlet;
  for (iMarker_ActDiskInlet = 0; iMarker_ActDiskInlet < nMarker_ActDiskInlet; iMarker_ActDiskInlet++)
    if (Marker_ActDiskInlet[iMarker_ActDiskInlet] == val_marker) break;
  return ActDiskInlet_MassFlow[iMarker_ActDiskInlet];
}

su2double CConfig::GetActDiskOutlet_MassFlow(string val_marker) {
  unsigned short iMarker_ActDiskOutlet;
  for (iMarker_ActDiskOutlet = 0; iMarker_ActDiskOutlet < nMarker_ActDiskOutlet; iMarker_ActDiskOutlet++)
    if (Marker_ActDiskOutlet[iMarker_ActDiskOutlet] == val_marker) break;
  return ActDiskOutlet_MassFlow[iMarker_ActDiskOutlet];
}

su2double CConfig::GetDispl_Value(string val_marker) {
  unsigned short iMarker_Displacement;
  for (iMarker_Displacement = 0; iMarker_Displacement < nMarker_Displacement; iMarker_Displacement++)
    if (Marker_Displacement[iMarker_Displacement] == val_marker) break;
  return Displ_Value[iMarker_Displacement];
}

su2double CConfig::GetLoad_Value(string val_marker) {
  unsigned short iMarker_Load;
  for (iMarker_Load = 0; iMarker_Load < nMarker_Load; iMarker_Load++)
    if (Marker_Load[iMarker_Load] == val_marker) break;
  return Load_Value[iMarker_Load];
}

su2double CConfig::GetDamper_Constant(string val_marker) {
  unsigned short iMarker_Damper;
  for (iMarker_Damper = 0; iMarker_Damper < nMarker_Damper; iMarker_Damper++)
    if (Marker_Damper[iMarker_Damper] == val_marker) break;
  return Damper_Constant[iMarker_Damper];
}

su2double CConfig::GetLoad_Dir_Value(string val_marker) {
  unsigned short iMarker_Load_Dir;
  for (iMarker_Load_Dir = 0; iMarker_Load_Dir < nMarker_Load_Dir; iMarker_Load_Dir++)
    if (Marker_Load_Dir[iMarker_Load_Dir] == val_marker) break;
  return Load_Dir_Value[iMarker_Load_Dir];
}

su2double CConfig::GetLoad_Dir_Multiplier(string val_marker) {
  unsigned short iMarker_Load_Dir;
  for (iMarker_Load_Dir = 0; iMarker_Load_Dir < nMarker_Load_Dir; iMarker_Load_Dir++)
    if (Marker_Load_Dir[iMarker_Load_Dir] == val_marker) break;
  return Load_Dir_Multiplier[iMarker_Load_Dir];
}

su2double CConfig::GetDisp_Dir_Value(string val_marker) {
  unsigned short iMarker_Disp_Dir;
  for (iMarker_Disp_Dir = 0; iMarker_Disp_Dir < nMarker_Disp_Dir; iMarker_Disp_Dir++)
    if (Marker_Disp_Dir[iMarker_Disp_Dir] == val_marker) break;
  return Disp_Dir_Value[iMarker_Disp_Dir];
}

su2double CConfig::GetDisp_Dir_Multiplier(string val_marker) {
  unsigned short iMarker_Disp_Dir;
  for (iMarker_Disp_Dir = 0; iMarker_Disp_Dir < nMarker_Disp_Dir; iMarker_Disp_Dir++)
    if (Marker_Disp_Dir[iMarker_Disp_Dir] == val_marker) break;
  return Disp_Dir_Multiplier[iMarker_Disp_Dir];
}

su2double* CConfig::GetLoad_Dir(string val_marker) {
  unsigned short iMarker_Load_Dir;
  for (iMarker_Load_Dir = 0; iMarker_Load_Dir < nMarker_Load_Dir; iMarker_Load_Dir++)
    if (Marker_Load_Dir[iMarker_Load_Dir] == val_marker) break;
  return Load_Dir[iMarker_Load_Dir];
}

su2double* CConfig::GetDisp_Dir(string val_marker) {
  unsigned short iMarker_Disp_Dir;
  for (iMarker_Disp_Dir = 0; iMarker_Disp_Dir < nMarker_Disp_Dir; iMarker_Disp_Dir++)
    if (Marker_Disp_Dir[iMarker_Disp_Dir] == val_marker) break;
  return Disp_Dir[iMarker_Disp_Dir];
}

su2double CConfig::GetLoad_Sine_Amplitude(string val_marker) {
  unsigned short iMarker_Load_Sine;
  for (iMarker_Load_Sine = 0; iMarker_Load_Sine < nMarker_Load_Sine; iMarker_Load_Sine++)
    if (Marker_Load_Sine[iMarker_Load_Sine] == val_marker) break;
  return Load_Sine_Amplitude[iMarker_Load_Sine];
}

su2double CConfig::GetLoad_Sine_Frequency(string val_marker) {
  unsigned short iMarker_Load_Sine;
  for (iMarker_Load_Sine = 0; iMarker_Load_Sine < nMarker_Load_Sine; iMarker_Load_Sine++)
    if (Marker_Load_Sine[iMarker_Load_Sine] == val_marker) break;
  return Load_Sine_Frequency[iMarker_Load_Sine];
}

su2double* CConfig::GetLoad_Sine_Dir(string val_marker) {
  unsigned short iMarker_Load_Sine;
  for (iMarker_Load_Sine = 0; iMarker_Load_Sine < nMarker_Load_Sine; iMarker_Load_Sine++)
    if (Marker_Load_Sine[iMarker_Load_Sine] == val_marker) break;
  return Load_Sine_Dir[iMarker_Load_Sine];
}

su2double CConfig::GetFlowLoad_Value(string val_marker) {
  unsigned short iMarker_FlowLoad;
  for (iMarker_FlowLoad = 0; iMarker_FlowLoad < nMarker_FlowLoad; iMarker_FlowLoad++)
    if (Marker_FlowLoad[iMarker_FlowLoad] == val_marker) break;
  return FlowLoad_Value[iMarker_FlowLoad];
}

void CConfig::SetSpline(vector<su2double> &x, vector<su2double> &y, unsigned long n, su2double yp1, su2double ypn, vector<su2double> &y2) {
  unsigned long i, k;
  su2double p, qn, sig, un, *u;

  u = new su2double [n];

  if (yp1 > 0.99e30)			// The lower boundary condition is set either to be "nat
    y2[0]=u[0]=0.0;			  // -ural"
  else {									// or else to have a specified first derivative.
    y2[0] = -0.5;
    u[0]=(3.0/(x[1]-x[0]))*((y[1]-y[0])/(x[1]-x[0])-yp1);
  }

  for (i=2; i<=n-1; i++) {									//  This is the decomposition loop of the tridiagonal al-
    sig=(x[i-1]-x[i-2])/(x[i]-x[i-2]);		//	gorithm. y2 and u are used for tem-
    p=sig*y2[i-2]+2.0;										//	porary storage of the decomposed
    y2[i-1]=(sig-1.0)/p;										//	factors.
    u[i-1]=(y[i]-y[i-1])/(x[i]-x[i-1]) - (y[i-1]-y[i-2])/(x[i-1]-x[i-2]);
    u[i-1]=(6.0*u[i-1]/(x[i]-x[i-2])-sig*u[i-2])/p;
  }

  if (ypn > 0.99e30)						// The upper boundary condition is set either to be
    qn=un=0.0;									// "natural"
  else {												// or else to have a specified first derivative.
    qn=0.5;
    un=(3.0/(x[n-1]-x[n-2]))*(ypn-(y[n-1]-y[n-2])/(x[n-1]-x[n-2]));
  }
  y2[n-1]=(un-qn*u[n-2])/(qn*y2[n-2]+1.0);
  for (k=n-1; k>=1; k--)					// This is the backsubstitution loop of the tridiagonal
    y2[k-1]=y2[k-1]*y2[k]+u[k-1];	  // algorithm.

  delete[] u;

}

su2double CConfig::GetSpline(vector<su2double>&xa, vector<su2double>&ya, vector<su2double>&y2a, unsigned long n, su2double x) {
  unsigned long klo, khi, k;
  su2double h, b, a, y;

  klo=1;										// We will find the right place in the table by means of
  khi=n;										// bisection. This is optimal if sequential calls to this
  while (khi-klo > 1) {			// routine are at random values of x. If sequential calls
    k=(khi+klo) >> 1;				// are in order, and closely spaced, one would do better
    if (xa[k-1] > x) khi=k;		// to store previous values of klo and khi and test if
    else klo=k;							// they remain appropriate on the next call.
  }								// klo and khi now bracket the input value of x
  h=xa[khi-1]-xa[klo-1];
  if (h == 0.0) cout << "Bad xa input to routine splint" << endl;	// The xa?s must be dis-
  a=(xa[khi-1]-x)/h;																					      // tinct.
  b=(x-xa[klo-1])/h;				// Cubic spline polynomial is now evaluated.
  y=a*ya[klo-1]+b*ya[khi-1]+((a*a*a-a)*y2a[klo-1]+(b*b*b-b)*y2a[khi-1])*(h*h)/6.0;

  return y;
}

void CConfig::Tick(double *val_start_time) {

#ifdef PROFILE
#ifndef HAVE_MPI
  *val_start_time = double(clock())/double(CLOCKS_PER_SEC);
#else
  *val_start_time = MPI_Wtime();
#endif

#endif

}

void CConfig::Tock(double val_start_time, string val_function_name, int val_group_id) {

#ifdef PROFILE

  double val_stop_time = 0.0, val_elapsed_time = 0.0;

#ifndef HAVE_MPI
  val_stop_time = double(clock())/double(CLOCKS_PER_SEC);
#else
  val_stop_time = MPI_Wtime();
#endif

  /*--- Compute the elapsed time for this subroutine ---*/
  val_elapsed_time = val_stop_time - val_start_time;

  /*--- Store the subroutine name and the elapsed time ---*/
  Profile_Function_tp.push_back(val_function_name);
  Profile_Time_tp.push_back(val_elapsed_time);
  Profile_ID_tp.push_back(val_group_id);

#endif

}

void CConfig::SetProfilingCSV(void) {

#ifdef PROFILE

  int rank = MASTER_NODE;
  int size = SINGLE_NODE;
#ifdef HAVE_MPI
  SU2_MPI::Comm_rank(MPI_COMM_WORLD, &rank);
  SU2_MPI::Comm_size(MPI_COMM_WORLD, &size);
#endif

  /*--- Each rank has the same stack trace, so the they have the same
   function calls and ordering in the vectors. We're going to reduce
   the timings from each rank and extract the avg, min, and max timings. ---*/

  /*--- First, create a local mapping, so that we can extract the
   min and max values for each function. ---*/

  for (unsigned int i = 0; i < Profile_Function_tp.size(); i++) {

    /*--- Add the function and initialize if not already stored (the ID
     only needs to be stored the first time).---*/
    if (Profile_Map_tp.find(Profile_Function_tp[i]) == Profile_Map_tp.end()) {

      vector<int> profile; profile.push_back(i);
      Profile_Map_tp.insert(pair<string,vector<int> >(Profile_Function_tp[i],profile));

    } else {

      /*--- This function has already been added, so simply increment the
       number of calls and total time for this function. ---*/

      Profile_Map_tp[Profile_Function_tp[i]].push_back(i);

    }
  }

  /*--- We now have everything gathered by function name, so we can loop over
   each function and store the min/max times. ---*/

  int map_size = 0;
  for (map<string,vector<int> >::iterator it=Profile_Map_tp.begin(); it!=Profile_Map_tp.end(); ++it) {
    map_size++;
  }

  /*--- Allocate and initialize memory ---*/

  double *l_min_red = NULL, *l_max_red = NULL, *l_tot_red = NULL, *l_avg_red = NULL;
  int *n_calls_red = NULL;
  double* l_min = new double[map_size];
  double* l_max = new double[map_size];
  double* l_tot = new double[map_size];
  double* l_avg = new double[map_size];
  int* n_calls  = new int[map_size];
  for (int i = 0; i < map_size; i++)
  {
    l_min[i]   = 1e10;
    l_max[i]   = 0.0;
    l_tot[i]   = 0.0;
    l_avg[i]   = 0.0;
    n_calls[i] = 0;
  }

  /*--- Collect the info for each function from the current rank ---*/

  int func_counter = 0;
  for (map<string,vector<int> >::iterator it=Profile_Map_tp.begin(); it!=Profile_Map_tp.end(); ++it) {

    for (unsigned int i = 0; i < (it->second).size(); i++) {
      n_calls[func_counter]++;
      l_tot[func_counter] += Profile_Time_tp[(it->second)[i]];
      if (Profile_Time_tp[(it->second)[i]] < l_min[func_counter])
        l_min[func_counter] = Profile_Time_tp[(it->second)[i]];
      if (Profile_Time_tp[(it->second)[i]] > l_max[func_counter])
        l_max[func_counter] = Profile_Time_tp[(it->second)[i]];

    }
    l_avg[func_counter] = l_tot[func_counter]/((double)n_calls[func_counter]);
    func_counter++;
  }

  /*--- Now reduce the data ---*/

  if (rank == MASTER_NODE) {
    l_min_red = new double[map_size];
    l_max_red = new double[map_size];
    l_tot_red = new double[map_size];
    l_avg_red = new double[map_size];
    n_calls_red  = new int[map_size];
  }

#ifdef HAVE_MPI
  MPI_Reduce(n_calls, n_calls_red, map_size, MPI_INT, MPI_SUM, MASTER_NODE, MPI_COMM_WORLD);
  MPI_Reduce(l_tot, l_tot_red, map_size, MPI_DOUBLE, MPI_SUM, MASTER_NODE, MPI_COMM_WORLD);
  MPI_Reduce(l_avg, l_avg_red, map_size, MPI_DOUBLE, MPI_SUM, MASTER_NODE, MPI_COMM_WORLD);
  MPI_Reduce(l_min, l_min_red, map_size, MPI_DOUBLE, MPI_MIN, MASTER_NODE, MPI_COMM_WORLD);
  MPI_Reduce(l_max, l_max_red, map_size, MPI_DOUBLE, MPI_MAX, MASTER_NODE, MPI_COMM_WORLD);
#else
  memcpy(n_calls_red, n_calls, map_size*sizeof(int));
  memcpy(l_tot_red,   l_tot,   map_size*sizeof(double));
  memcpy(l_avg_red,   l_avg,   map_size*sizeof(double));
  memcpy(l_min_red,   l_min,   map_size*sizeof(double));
  memcpy(l_max_red,   l_max,   map_size*sizeof(double));
#endif

  /*--- The master rank will write the file ---*/

  if (rank == MASTER_NODE) {

    /*--- Take averages over all ranks on the master ---*/

    for (int i = 0; i < map_size; i++) {
      l_tot_red[i]   = l_tot_red[i]/(double)size;
      l_avg_red[i]   = l_avg_red[i]/(double)size;
      n_calls_red[i] = n_calls_red[i]/size;
    }

    /*--- Now write a CSV file with the processed results ---*/

    char cstr[200];
    ofstream Profile_File;
    strcpy (cstr, "profiling.csv");

    /*--- Prepare and open the file ---*/

    Profile_File.precision(15);
    Profile_File.open(cstr, ios::out);

    /*--- Create the CSV header ---*/

    Profile_File << "\"Function_Name\", \"N_Calls\", \"Avg_Total_Time\", \"Avg_Time\", \"Min_Time\", \"Max_Time\", \"Function_ID\"" << endl;

    /*--- Loop through the map and write the results to the file ---*/

    func_counter = 0;
    for (map<string,vector<int> >::iterator it=Profile_Map_tp.begin(); it!=Profile_Map_tp.end(); ++it) {

      Profile_File << scientific << it->first << ", " << n_calls_red[func_counter] << ", " << l_tot_red[func_counter] << ", " << l_avg_red[func_counter] << ", " << l_min_red[func_counter] << ", " << l_max_red[func_counter] << ", " << (int)Profile_ID_tp[(it->second)[0]] << endl;
      func_counter++;
    }

    Profile_File.close();

  }

  delete [] l_min;
  delete [] l_max;
  delete [] l_avg;
  delete [] l_tot;
  delete [] n_calls;
  if (rank == MASTER_NODE) {
    delete [] l_min_red;
    delete [] l_max_red;
    delete [] l_avg_red;
    delete [] l_tot_red;
    delete [] n_calls_red;
  }

#endif

}

void CConfig::GEMM_Tick(double *val_start_time) {

#ifdef PROFILE

#ifdef HAVE_MKL
  *val_start_time = dsecnd();
#elif HAVE_MPI
  *val_start_time = MPI_Wtime();
#else
  *val_start_time = double(clock())/double(CLOCKS_PER_SEC);
#endif

#endif

}

void CConfig::GEMM_Tock(double val_start_time, int M, int N, int K) {

#ifdef PROFILE

  /* Determine the timing value. The actual function called depends on
     the type of executable. */
  double val_stop_time = 0.0;

#ifdef HAVE_MKL
  val_stop_time = dsecnd();
#elif HAVE_MPI
  val_stop_time = MPI_Wtime();
#else
  val_stop_time = double(clock())/double(CLOCKS_PER_SEC);
#endif

  /* Compute the elapsed time. */
  const double val_elapsed_time = val_stop_time - val_start_time;

  /* Create the CLong3T from the M-N-K values and check if it is already
     stored in the map GEMM_Profile_MNK. */
  CLong3T MNK(M, N, K);
  map<CLong3T, int>::iterator MI = GEMM_Profile_MNK.find(MNK);

  if(MI == GEMM_Profile_MNK.end()) {

    /* Entry is not present yet. Create it. */
    const int ind = GEMM_Profile_MNK.size();
    GEMM_Profile_MNK[MNK] = ind;

    GEMM_Profile_NCalls.push_back(1);
    GEMM_Profile_TotTime.push_back(val_elapsed_time);
    GEMM_Profile_MinTime.push_back(val_elapsed_time);
    GEMM_Profile_MaxTime.push_back(val_elapsed_time);
  }
  else {

    /* Entry is already present. Determine its index in the
       map and update the corresponding vectors. */
    const int ind = MI->second;
    ++GEMM_Profile_NCalls[ind];
    GEMM_Profile_TotTime[ind] += val_elapsed_time;
    GEMM_Profile_MinTime[ind]  = min(GEMM_Profile_MinTime[ind], val_elapsed_time);
    GEMM_Profile_MaxTime[ind]  = max(GEMM_Profile_MaxTime[ind], val_elapsed_time);
  }

#endif

}

void CConfig::GEMMProfilingCSV(void) {

#ifdef PROFILE

  /* Initialize the rank to the master node. */
  int rank = MASTER_NODE;

#ifdef HAVE_MPI
  /* Parallel executable. The profiling data must be sent to the master node.
     First determine the rank and size. */
  int size;
  SU2_MPI::Comm_rank(MPI_COMM_WORLD, &rank);
  SU2_MPI::Comm_size(MPI_COMM_WORLD, &size);

  /* Check for the master node. */
  if(rank == MASTER_NODE) {

    /* Master node. Loop over the other ranks to receive their data. */
    for(int proc=1; proc<size; ++proc) {

      /* Block until a message from this processor arrives. Determine
         the number of entries in the receive buffers. */
      SU2_MPI::Status status;
      SU2_MPI::Probe(proc, 0, MPI_COMM_WORLD, &status);

      int nEntries;
      SU2_MPI::Get_count(&status, MPI_LONG, &nEntries);

      /* Allocate the memory for the receive buffers and receive the
         three messages using blocking receives. */
      vector<long>   recvBufNCalls(nEntries);
      vector<double> recvBufTotTime(nEntries);
      vector<double> recvBufMinTime(nEntries);
      vector<double> recvBufMaxTime(nEntries);
      vector<long>   recvBufMNK(3*nEntries);

      SU2_MPI::Recv(recvBufNCalls.data(), recvBufNCalls.size(),
                    MPI_LONG, proc, 0, MPI_COMM_WORLD, &status);
      SU2_MPI::Recv(recvBufTotTime.data(), recvBufTotTime.size(),
                    MPI_DOUBLE, proc, 1, MPI_COMM_WORLD, &status);
      SU2_MPI::Recv(recvBufMinTime.data(), recvBufMinTime.size(),
                    MPI_DOUBLE, proc, 2, MPI_COMM_WORLD, &status);
      SU2_MPI::Recv(recvBufMaxTime.data(), recvBufMaxTime.size(),
                    MPI_DOUBLE, proc, 3, MPI_COMM_WORLD, &status);
      SU2_MPI::Recv(recvBufMNK.data(), recvBufMNK.size(),
                    MPI_LONG, proc, 4, MPI_COMM_WORLD, &status);

      /* Loop over the number of entries. */
      for(int i=0; i<nEntries; ++i) {

        /* Create the CLong3T from the M-N-K values and check if it is already
           stored in the map GEMM_Profile_MNK. */
        CLong3T MNK(recvBufMNK[3*i], recvBufMNK[3*i+1], recvBufMNK[3*i+2]);
        map<CLong3T, int>::iterator MI = GEMM_Profile_MNK.find(MNK);

        if(MI == GEMM_Profile_MNK.end()) {

          /* Entry is not present yet. Create it. */
          const int ind = GEMM_Profile_MNK.size();
          GEMM_Profile_MNK[MNK] = ind;

          GEMM_Profile_NCalls.push_back(recvBufNCalls[i]);
          GEMM_Profile_TotTime.push_back(recvBufTotTime[i]);
          GEMM_Profile_MinTime.push_back(recvBufMinTime[i]);
          GEMM_Profile_MaxTime.push_back(recvBufMaxTime[i]);
        }
        else {

          /* Entry is already present. Determine its index in the
             map and update the corresponding vectors. */
          const int ind = MI->second;
          GEMM_Profile_NCalls[ind]  += recvBufNCalls[i];
          GEMM_Profile_TotTime[ind] += recvBufTotTime[i];
          GEMM_Profile_MinTime[ind]  = min(GEMM_Profile_MinTime[ind], recvBufMinTime[i]);
          GEMM_Profile_MaxTime[ind]  = max(GEMM_Profile_MaxTime[ind], recvBufMaxTime[i]);
        }
      }
    }
  }
  else {

    /* Not the master node. Create the send buffer for the MNK data. */
    vector<long> sendBufMNK(3*GEMM_Profile_NCalls.size());
    for(map<CLong3T, int>::iterator MI =GEMM_Profile_MNK.begin();
                                    MI!=GEMM_Profile_MNK.end(); ++MI) {

      const int ind = 3*MI->second;
      sendBufMNK[ind]   = MI->first.long0;
      sendBufMNK[ind+1] = MI->first.long1;
      sendBufMNK[ind+2] = MI->first.long2;
    }

    /* Send the data to the master node using blocking sends. */
    SU2_MPI::Send(GEMM_Profile_NCalls.data(), GEMM_Profile_NCalls.size(),
                  MPI_LONG, MASTER_NODE, 0, MPI_COMM_WORLD);
    SU2_MPI::Send(GEMM_Profile_TotTime.data(), GEMM_Profile_TotTime.size(),
                  MPI_DOUBLE, MASTER_NODE, 1, MPI_COMM_WORLD);
    SU2_MPI::Send(GEMM_Profile_MinTime.data(), GEMM_Profile_MinTime.size(),
                  MPI_DOUBLE, MASTER_NODE, 2, MPI_COMM_WORLD);
    SU2_MPI::Send(GEMM_Profile_MaxTime.data(), GEMM_Profile_MaxTime.size(),
                  MPI_DOUBLE, MASTER_NODE, 3, MPI_COMM_WORLD);
    SU2_MPI::Send(sendBufMNK.data(), sendBufMNK.size(),
                  MPI_LONG, MASTER_NODE, 4, MPI_COMM_WORLD);
  }

#endif

  /*--- The master rank will write the file ---*/
  if (rank == MASTER_NODE) {

    /* Store the elements of the map GEMM_Profile_MNK in
       vectors for post processing reasons. */
    const unsigned int nItems = GEMM_Profile_MNK.size();
    vector<long> M(nItems), N(nItems), K(nItems);
    for(map<CLong3T, int>::iterator MI =GEMM_Profile_MNK.begin();
                                    MI!=GEMM_Profile_MNK.end(); ++MI) {

      const int ind = MI->second;
      M[ind] = MI->first.long0;
      N[ind] = MI->first.long1;
      K[ind] = MI->first.long2;
    }

    /* In order to create a nicer output the profiling data is sorted in
       terms of CPU time spent. Create a vector of pairs for carrying
       out this sort. */
    vector<pair<double, unsigned int> > sortedTime;

    for(unsigned int i=0; i<GEMM_Profile_TotTime.size(); ++i)
      sortedTime.push_back(make_pair(GEMM_Profile_TotTime[i], i));

    sort(sortedTime.begin(), sortedTime.end());

    /* Open the profiling file. */
    char cstr[200];
    ofstream Profile_File;
    strcpy (cstr, "gemm_profiling.csv");

    Profile_File.precision(15);
    Profile_File.open(cstr, ios::out);

    /* Create the CSV header */
    Profile_File << "\"Total_Time\", \"N_Calls\", \"Avg_Time\", \"Min_Time\", \"Max_Time\", \"M\", \"N\", \"K\", \"Avg GFLOPs\"" << endl;

    /* Loop through the different items, where the item with the largest total time is
       written first. As sortedTime is sorted in increasing order, the sequence of
       sortedTime must be reversed. */
    for(vector<pair<double, unsigned int> >::reverse_iterator rit =sortedTime.rbegin();
                                                              rit!=sortedTime.rend(); ++rit) {
      /* Determine the original index in the profiling vectors. */
      const unsigned int ind = rit->second;
      const double AvgTime = GEMM_Profile_TotTime[ind]/GEMM_Profile_NCalls[ind];
      const double GFlops   = 2.0e-9*M[ind]*N[ind]*K[ind]/AvgTime;

      /* Write the data. */
      Profile_File << scientific << GEMM_Profile_TotTime[ind] << ", " << GEMM_Profile_NCalls[ind] << ", "
                   << AvgTime << ", " << GEMM_Profile_MinTime[ind] << ", " << GEMM_Profile_MaxTime[ind] << ", "
                   << M[ind] << ", " << N[ind] << ", " << K[ind] << ", " << GFlops << endl;
    }

    /* Close the file. */
    Profile_File.close();
  }

#endif

}

void CConfig::SetFreeStreamTurboNormal(su2double* turboNormal){

  FreeStreamTurboNormal[0] = turboNormal[0];
  FreeStreamTurboNormal[1] = turboNormal[1];
  FreeStreamTurboNormal[2] = 0.0;

}

void CConfig::SetMultizone(CConfig *driver_config, CConfig **config_container){
  
  for (unsigned short iZone = 0; iZone < nZone; iZone++){
    
    if (config_container[iZone]->GetTime_Domain() != GetTime_Domain()){
      SU2_MPI::Error("Option TIME_DOMAIN must be the same in all zones.", CURRENT_FUNCTION);
    }
    if (config_container[iZone]->GetnTime_Iter() != GetnTime_Iter()){
      SU2_MPI::Error("Option TIME_ITER must be the same in all zones.", CURRENT_FUNCTION);
    }
    if (config_container[iZone]->GetnOuter_Iter() != GetnOuter_Iter()){
      SU2_MPI::Error("Option OUTER_ITER must be the same in all zones.", CURRENT_FUNCTION);
    }
    if (config_container[iZone]->GetTime_Step() != GetTime_Step()){
      SU2_MPI::Error("Option TIME_STEP must be the same in all zones.", CURRENT_FUNCTION);
    }
    if (config_container[iZone]->GetMultizone_Problem() != GetMultizone_Problem()){
      SU2_MPI::Error("Option MULTIZONE must be the same in all zones.", CURRENT_FUNCTION);
    }
    if (config_container[iZone]->GetMultizone_Mesh() != GetMultizone_Mesh()){
      SU2_MPI::Error("Option MULTIZONE_MESH must be the same in all zones.", CURRENT_FUNCTION);
    }
  }

  /*--- Set the Restart iter for time dependent problems ---*/
  if (driver_config->GetRestart()){
    Unst_RestartIter = driver_config->GetRestart_Iter();
    Dyn_RestartIter  = driver_config->GetRestart_Iter();
  }

  /*--- Fix the Time Step for all subdomains, for the case of time-dependent problems ---*/
  if (driver_config->GetTime_Domain()){
    Delta_UnstTime = driver_config->GetTime_Step();
    Delta_DynTime  = driver_config->GetTime_Step();

    Time_Domain = true;
  }

  /*------------------------------------------------------------*/
  /*------ Determine the special properties of the problem -----*/
  /*------------------------------------------------------------*/

  bool structural_zone = false;
  bool fluid_zone = false;

  unsigned short iZone = 0;

  /*--- If there is at least a fluid and a structural zone ---*/
  for (iZone = 0; iZone < nZone; iZone++){
    switch (config_container[iZone]->GetKind_Solver()) {
    case EULER: case NAVIER_STOKES: case RANS:
    case INC_EULER: case INC_NAVIER_STOKES: case INC_RANS:    
      fluid_zone = true;
      break;
    case FEM_ELASTICITY:
      structural_zone = true;
      Relaxation = true;
      break;
    }
  }

  /*--- If the problem has FSI properties ---*/
  if (fluid_zone && structural_zone) FSI_Problem = true;

  Multizone_Residual = true;

}
<|MERGE_RESOLUTION|>--- conflicted
+++ resolved
@@ -2915,23 +2915,14 @@
     SU2_MPI::Error("A turbulence model must be specified with KIND_TURB_MODEL if SOLVER= INC_RANS", CURRENT_FUNCTION);
   }
 
-<<<<<<< HEAD
 #ifndef HAVE_TECIO
-  if (VolumeOutputFiles[1] == TECPLOT_BINARY ||
-      VolumeOutputFiles[2] == SURFACE_TECPLOT_BINARY) {
-    SU2_MPI::Error(string("Tecplot binary file requested but SU2 was built without TecIO support.\n") +
-                   string("You probably have to rebuild the code without the --disable-tecio flag during preconfigure.\n") +
-                   string("Or switch to TECPLOT_ASCII output.\n"), CURRENT_FUNCTION);
+  for (unsigned short iVolumeFile = 0; iVolumeFile < nVolumeOutputFiles; iVolumeFile++){
+    if (VolumeOutputFiles[iVolumeFile] == TECPLOT_BINARY ||
+        VolumeOutputFiles[iVolumeFile] == SURFACE_TECPLOT_BINARY) {
+      SU2_MPI::Error(string("Tecplot binary file requested in option OUTPUT_FILES but SU2 was built without TecIO support.\n"), CURRENT_FUNCTION);
+    }
   }
 #endif
-=======
-//#ifndef HAVE_TECIO
-//  if (Output_FileFormat == TECPLOT_BINARY) {
-//    cout << "Tecplot binary file requested but SU2 was built without TecIO support." << "\n";
-//    Output_FileFormat = TECPLOT;
-//  }
-//#endif
->>>>>>> efaf499d
 
   /*--- Set the boolean Wall_Functions equal to true if there is a
    definition for the wall founctions ---*/
