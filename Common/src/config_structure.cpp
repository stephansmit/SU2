/*!
 * \file config_structure.cpp
 * \brief Main file for managing the config file
 * \author F. Palacios, T. Economon, B. Tracey
 * \version 4.0.0 "Cardinal"
 *
 * SU2 Lead Developers: Dr. Francisco Palacios (Francisco.D.Palacios@boeing.com).
 *                      Dr. Thomas D. Economon (economon@stanford.edu).
 *
 * SU2 Developers: Prof. Juan J. Alonso's group at Stanford University.
 *                 Prof. Piero Colonna's group at Delft University of Technology.
 *                 Prof. Nicolas R. Gauger's group at Kaiserslautern University of Technology.
 *                 Prof. Alberto Guardone's group at Polytechnic University of Milan.
 *                 Prof. Rafael Palacios' group at Imperial College London.
 *
 * SU2 is free software; you can redistribute it and/or
 * modify it under the terms of the GNU Lesser General Public
 * License as published by the Free Software Foundation; either
 * version 2.1 of the License, or (at your option) any later version.
 *
 * SU2 is distributed in the hope that it will be useful,
 * but WITHOUT ANY WARRANTY; without even the implied warranty of
 * MERCHANTABILITY or FITNESS FOR A PARTICULAR PURPOSE. See the GNU
 * Lesser General Public License for more details.
 *
 * You should have received a copy of the GNU Lesser General Public
 * License along with SU2. If not, see <http://www.gnu.org/licenses/>.
 */

#include "../include/config_structure.hpp"

CConfig::CConfig(char case_filename[MAX_STRING_SIZE], unsigned short val_software, unsigned short val_iZone, unsigned short val_nZone, unsigned short val_nDim, unsigned short verb_level) {

  int rank = MASTER_NODE;
#ifdef HAVE_MPI
  MPI_Comm_rank(MPI_COMM_WORLD, &rank);
#endif

  /*--- Initialize pointers to Null---*/
  
  SetPointersNull();

  /*--- Reading config options  ---*/
  
  SetConfig_Options(val_iZone, val_nZone);

  /*--- Parsing the config file  ---*/
  
  SetConfig_Parsing(case_filename);

  /*--- Configuration file postprocessing ---*/

  SetPostprocessing(val_software, val_iZone, val_nDim);

  /*--- Configuration file boundaries/markers setting ---*/
  
  SetMarkers(val_software);

  /*--- Configuration file output ---*/

  if ((rank == MASTER_NODE) && (verb_level == VERB_HIGH) && (val_iZone != 1))
    SetOutput(val_software, val_iZone);

}

CConfig::CConfig(char case_filename[MAX_STRING_SIZE], unsigned short val_software) {
  
  /*--- Initialize pointers to Null---*/
  
  SetPointersNull();

  /*--- Reading config options  ---*/
  
  SetConfig_Options(1, 1);

  /*--- Parsing the config file  ---*/
  
  SetConfig_Parsing(case_filename);

  /*--- Configuration file postprocessing ---*/
  
  SetPostprocessing(val_software, 1, 1);
  
}

CConfig::CConfig(char case_filename[MAX_STRING_SIZE], CConfig *config) {
  
  bool runtime_file = false;
  
  /*--- Reading config options  ---*/
  
  SetRunTime_Options();
  
  /*--- Parsing the config file  ---*/
  
  runtime_file = SetRunTime_Parsing(case_filename);
  
  /*--- Update config file ---*/
  
  if (runtime_file) {
    config->SetnExtIter(nExtIter);
  }

}

void CConfig::SetPointersNull(void) {

  /*--- Marker Pointers ---*/

  Marker_Euler=NULL;          Marker_FarField=NULL;         Marker_Custom=NULL;
  Marker_SymWall=NULL;        Marker_Pressure=NULL;         Marker_PerBound=NULL;
  Marker_PerDonor=NULL;       Marker_NearFieldBound=NULL;   Marker_InterfaceBound=NULL;
  Marker_Dirichlet=NULL;      Marker_Dirichlet_Elec=NULL;   Marker_Inlet=NULL;
  Marker_Supersonic_Inlet=NULL;    Marker_Outlet=NULL;      Marker_Out_1D=NULL;
  Marker_Isothermal=NULL;     Marker_HeatFlux=NULL;         Marker_EngineInflow=NULL;
  Marker_EngineBleed=NULL;  Marker_Supersonic_Outlet=NULL;
  Marker_IsothermalCatalytic=NULL; Marker_IsothermalNonCatalytic=NULL;
  Marker_HeatFluxNonCatalytic=NULL; Marker_HeatFluxCatalytic=NULL;
  Marker_EngineExhaust=NULL; Marker_Displacement=NULL;     Marker_Load=NULL;
  Marker_Load_Dir=NULL;   	  Marker_Load_Sine=NULL; 		Marker_Clamped=NULL;
  Marker_FlowLoad=NULL;       Marker_Neumann=NULL;          Marker_Neumann_Elec=NULL;
  Marker_All_TagBound=NULL;        Marker_CfgFile_TagBound=NULL;       Marker_All_KindBC=NULL;
  Marker_CfgFile_KindBC=NULL;    Marker_All_SendRecv=NULL; Marker_All_PerBound=NULL;
  Marker_FSIinterface=NULL;

  /*--- Boundary Condition settings ---*/

  Dirichlet_Value=NULL;       Exhaust_Temperature_Target=NULL;
  Exhaust_Pressure_Target=NULL;         Inlet_Ttotal=NULL;            Inlet_Ptotal=NULL;
  Inlet_FlowDir=NULL;         Inlet_Temperature=NULL;       Inlet_Pressure=NULL;
  Inlet_Velocity=NULL;        Inflow_Mach_Target=NULL;     Inflow_Mach=NULL;
  Inflow_Pressure=NULL;       Bleed_Temperature_Target=NULL;       Bleed_Temperature=NULL;
  Bleed_MassFlow_Target=NULL; Bleed_MassFlow=NULL;          Exhaust_Pressure=NULL; Exhaust_Temperature=NULL;
  Bleed_Pressure=NULL;        Outlet_Pressure=NULL;         Isothermal_Temperature=NULL;
  Heat_Flux=NULL;             Displ_Value=NULL;             Load_Value=NULL;
  FlowLoad_Value=NULL;        Periodic_RotCenter=NULL;      Periodic_RotAngles=NULL;
  Periodic_Translation=NULL;  Periodic_Center=NULL;         Periodic_Rotation=NULL;
  Periodic_Translate=NULL;    Wall_Catalycity=NULL;

  Load_Dir=NULL;	          Load_Dir_Value=NULL;          Load_Dir_Multiplier=NULL;
  Load_Sine_Dir=NULL;	      Load_Sine_Amplitude=NULL;     Load_Sine_Frequency=NULL;

  /*--- Miscellaneous/unsorted ---*/

  Aeroelastic_plunge=NULL;    Aeroelastic_pitch=NULL;
  MassFrac_FreeStream=NULL;
  Velocity_FreeStream=NULL;
  RefOriginMoment=NULL;     RefOriginMoment_X=NULL;  RefOriginMoment_Y=NULL;
  RefOriginMoment_Z=NULL;   CFL_AdaptParam=NULL;            CFL=NULL;
  PlaneTag=NULL;
  Kappa_Flow=NULL;    Kappa_AdjFlow=NULL;  Kappa_TNE2=NULL;
  Kappa_AdjTNE2=NULL;  Kappa_LinFlow=NULL;
  Section_Location=NULL;
  U_FreeStreamND=NULL;

  /*--- Moving mesh pointers ---*/

  Kind_GridMovement = NULL;
  Motion_Origin_X = NULL;     Motion_Origin_Y = NULL;     Motion_Origin_Z = NULL;
  Translation_Rate_X = NULL;  Translation_Rate_Y = NULL;  Translation_Rate_Z = NULL;
  Rotation_Rate_X = NULL;     Rotation_Rate_Y = NULL;     Rotation_Rate_Z = NULL;
  Pitching_Omega_X = NULL;    Pitching_Omega_Y = NULL;    Pitching_Omega_Z = NULL;
  Pitching_Ampl_X = NULL;     Pitching_Ampl_Y = NULL;     Pitching_Ampl_Z = NULL;
  Pitching_Phase_X = NULL;    Pitching_Phase_Y = NULL;    Pitching_Phase_Z = NULL;
  Plunging_Omega_X = NULL;    Plunging_Omega_Y = NULL;    Plunging_Omega_Z = NULL;
  Plunging_Ampl_X = NULL;     Plunging_Ampl_Y = NULL;     Plunging_Ampl_Z = NULL;
  RefOriginMoment_X = NULL;   RefOriginMoment_Y = NULL;   RefOriginMoment_Z = NULL;
  MoveMotion_Origin = NULL;

  /*--- Variable initialization ---*/
  
  ExtIter = 0;
  IntIter = 0;
  
  /*--- Reacting chemistry, collisions, plasma ---*/

  Reactions=NULL;                 Omega00=NULL;               Omega11=NULL;
  Gas_Composition=NULL;           Enthalpy_Formation=NULL;    Blottner=NULL;
  Species_Ref_Temperature=NULL;   Species_Ref_Viscosity=NULL; nElStates=NULL;
  CharElTemp=NULL;                degen=NULL;
  Molar_Mass=NULL;                Particle_Mass=NULL;
  ArrheniusCoefficient=NULL;    ArrheniusEta=NULL;    ArrheniusTheta=NULL;
  CharVibTemp=NULL;             RotationModes=NULL;   Ref_Temperature=NULL;
  Tcf_a=NULL;    Tcf_b=NULL;    Tcb_a=NULL;    Tcb_b=NULL;
  Diss=NULL;
  
}

void CConfig::SetRunTime_Options(void) {
  
  /* DESCRIPTION: Number of external iterations */
  
  addUnsignedLongOption("EXT_ITER", nExtIter, 999999);

}

void CConfig::SetConfig_Options(unsigned short val_iZone, unsigned short val_nZone) {
  
  double default_vec_3d[3];
  double default_vec_4d[4];
  double default_vec_2d[2];
  double default_vec_6d[6];
  
  nZone = val_nZone;
  iZone = val_iZone;


  // This config file is parsed by a number of programs to make it easy to write SU2
  // wrapper scripts (in python, go, etc.) so please do
  // the best you can to follow the established format. It's very hard to parse c++ code
  // and none of us that write the parsers want to write a full c++ interpreter. Please
  // play nice with the existing format so that you don't break the existing scripts.


  /* BEGIN_CONFIG_OPTIONS */

  /*!\par CONFIG_CATEGORY: Problem Definition \ingroup Config */
  /*--- Options related to problem definition and partitioning ---*/

  /*!\brief REGIME_TYPE \n  DESCRIPTION: Regime type \n OPTIONS: see \link Regime_Map \endlink \ingroup Config*/
  addEnumOption("REGIME_TYPE", Kind_Regime, Regime_Map, COMPRESSIBLE);
  
  /* DESCRIPTION: Debug mode */
  addBoolOption("DEBUG_MODE",DebugMode, false);
  
  /*!\brief PHYSICAL_PROBLEM \n DESCRIPTION: Physical governing equations \n Options: see \link Solver_Map \endlink \n Default: NO_SOLVER \ingroup Config*/
  addEnumOption("PHYSICAL_PROBLEM", Kind_Solver, Solver_Map, NO_SOLVER);
  /*!\brief MATH_PROBLEM  \n DESCRIPTION: Mathematical problem \n  Options: DIRECT, ADJOINT \ingroup Config*/
  addMathProblemOption("MATH_PROBLEM" , Adjoint, false , Linearized, false, Restart_Flow, false);
  /*!\brief KIND_TURB_MODEL \n DESCRIPTION: Specify turbulence model \n Options: see \link Turb_Model_Map \endlink \n Default: NO_TURB_MODEL \ingroup Config*/
  addEnumOption("KIND_TURB_MODEL", Kind_Turb_Model, Turb_Model_Map, NO_TURB_MODEL);

  /*!\brief KIND_TRANS_MODEL \n DESCRIPTION: Specify transition model OPTIONS: see \link Trans_Model_Map \endlink \n Default: NO_TRANS_MODEL \ingroup Config*/
  addEnumOption("KIND_TRANS_MODEL", Kind_Trans_Model, Trans_Model_Map, NO_TRANS_MODEL);

  /*\brief AXISYMMETRIC \n DESCRIPTION: Axisymmetric simulation \n DEFAULT: false \ingroup Config */
  addBoolOption("AXISYMMETRIC", Axisymmetric, false);
  /* DESCRIPTION: Add the gravity force */
  addBoolOption("GRAVITY_FORCE", GravityForce, false);
  /* DESCRIPTION: Perform a low fidelity simulation */
  addBoolOption("LOW_FIDELITY_SIMULATION", LowFidelitySim, false);
  /*!\brief RESTART_SOL \n DESCRIPTION: Restart solution from native solution file \n Options: NO, YES \ingroup Config */
  addBoolOption("RESTART_SOL", Restart, false);
  /*!\brief SYSTEM_MEASUREMENTS \n DESCRIPTION: System of measurements \n OPTIONS: see \link Measurements_Map \endlink \n Default: SI \ingroup Config*/
  addEnumOption("SYSTEM_MEASUREMENTS", SystemMeasurements, Measurements_Map, SI);

  /*!\par CONFIG_CATEGORY: FluidModel \ingroup Config*/
  /*!\brief FLUID_MODEL \n DESCRIPTION: Fluid model \n OPTIONS: See \link FluidModel_Map \endlink \n Default: STANDARD_AIR \ingroup Config*/
  addEnumOption("FLUID_MODEL", Kind_FluidModel, FluidModel_Map, STANDARD_AIR);



  /*!\par CONFIG_CATEGORY: Freestream Conditions \ingroup Config*/
  /*--- Options related to freestream specification ---*/

  /*!\brief GAS_CONSTANT \n DESCRIPTION: Specific gas constant (287.058 J/kg*K (air), only for compressible flows) \ingroup Config*/
  addDoubleOption("GAS_CONSTANT", Gas_Constant, 287.058);
  /*!\brief GAMMA_VALUE  \n DESCRIPTION: Ratio of specific heats (1.4 (air), only for compressible flows) \ingroup Config*/
  addDoubleOption("GAMMA_VALUE", Gamma, 1.4);


  /*--- Options related to VAN der WAALS MODEL and PENG ROBINSON ---*/

  /* DESCRIPTION: Critical Temperature, default value for AIR */
  addDoubleOption("CRITICAL_TEMPERATURE", Temperature_Critical, 131.00);
  /* DESCRIPTION: Critical Pressure, default value for MDM */
  addDoubleOption("CRITICAL_PRESSURE", Pressure_Critical, 3588550.0);
  /* DESCRIPTION: Critical Density, default value for MDM */
  addDoubleOption("CRITICAL_DENSITY", Density_Critical, 263.0);

  /*--- Options related to VAN der WAALS MODEL and PENG ROBINSON ---*/
  /* DESCRIPTION: Critical Density, default value for MDM */
   addDoubleOption("ACENTRIC_FACTOR", Acentric_Factor, 0.035);

   /*--- Options related to Viscosity Model ---*/
  /*!\brief VISCOSITY_MODEL \n DESCRIPTION: model of the viscosity \n OPTIONS: See \link ViscosityModel_Map \endlink \n Default: SUTHERLAND \ingroup Config*/
  addEnumOption("VISCOSITY_MODEL", Kind_ViscosityModel, ViscosityModel_Map, SUTHERLAND);

  /*--- Options related to Constant Viscosity Model ---*/

  /* DESCRIPTION: default value for AIR */
  addDoubleOption("MU_CONSTANT", Mu_ConstantND , 1.716E-5);

  /*--- Options related to Sutherland Viscosity Model ---*/

  /* DESCRIPTION: Sutherland Viscosity Ref default value for AIR SI */
  addDoubleOption("MU_REF", Mu_RefND, 1.716E-5);
  /* DESCRIPTION: Sutherland Temperature Ref, default value for AIR SI */
  addDoubleOption("MU_T_REF", Mu_Temperature_RefND, 273.15);
  /* DESCRIPTION: Sutherland constant, default value for AIR SI */
  addDoubleOption("SUTHERLAND_CONSTANT", Mu_SND, 110.4);

  /*--- Options related to Thermal Conductivity Model ---*/

  addEnumOption("CONDUCTIVITY_MODEL", Kind_ConductivityModel, ConductivityModel_Map, CONSTANT_PRANDTL);

 /*--- Options related to Constant Thermal Conductivity Model ---*/

 /* DESCRIPTION: default value for AIR */
  addDoubleOption("KT_CONSTANT", Kt_ConstantND , 0.0257);

  /*!\brief REYNOLDS_NUMBER \n DESCRIPTION: Reynolds number (non-dimensional, based on the free-stream values). Needed for viscous solvers. For incompressible solvers the Reynolds length will always be 1.0 \n DEFAULT: 0.0 \ingroup Config */
  addDoubleOption("REYNOLDS_NUMBER", Reynolds, 0.0);
  /*!\brief REYNOLDS_LENGTH \n DESCRIPTION: Reynolds length (1 m by default). Used for compressible solver: incompressible solver will use 1.0. \ingroup Config */
  addDoubleOption("REYNOLDS_LENGTH", Length_Reynolds, 1.0);
  /*!\brief PRANDTL_LAM \n DESCRIPTION: Laminar Prandtl number (0.72 (air), only for compressible flows) \n DEFAULT: 0.72 \ingroup Config*/
  addDoubleOption("PRANDTL_LAM", Prandtl_Lam, 0.72);
  /*!\brief PRANDTL_TURB \n DESCRIPTION: Turbulent Prandtl number (0.9 (air), only for compressible flows) \n DEFAULT 0.90 \ingroup Config*/
  addDoubleOption("PRANDTL_TURB", Prandtl_Turb, 0.90);
  /*!\brief BULK_MODULUS \n DESCRIPTION: Value of the Bulk Modulus  \n DEFAULT 1.42E5 \ingroup Config*/
  addDoubleOption("BULK_MODULUS", Bulk_Modulus, 1.42E5);
  /* DESCRIPTION: Artifical compressibility factor  */
  addDoubleOption("ARTCOMP_FACTOR", ArtComp_Factor, 1.0);
  /*!\brief MACH_NUMBER  \n DESCRIPTION:  Mach number (non-dimensional, based on the free-stream values). 0.0 by default \ingroup Config*/
  addDoubleOption("MACH_NUMBER", Mach, 0.0);
  /*!\brief INIT_OPTION \n DESCRIPTION: Init option to choose between Reynolds or thermodynamics quantities for initializing the solution \n OPTIONS: see \link InitOption_Map \endlink \n DEFAULT REYNOLDS \ingroup Config*/
  addEnumOption("INIT_OPTION", Kind_InitOption, InitOption_Map, REYNOLDS);
  /* DESCRIPTION: Free-stream option to choose between density and temperature for initializing the solution */
  addEnumOption("FREESTREAM_OPTION", Kind_FreeStreamOption, FreeStreamOption_Map, TEMPERATURE_FS);
  /*!\brief FREESTREAM_PRESSURE\n DESCRIPTION: Free-stream pressure (101325.0 N/m^2 by default) \ingroup Config*/
  addDoubleOption("FREESTREAM_PRESSURE", Pressure_FreeStream, 101325.0);
  /*!\brief FREESTREAM_DENSITY\n DESCRIPTION: Free-stream density (1.2886 Kg/m^3 (air), 998.2 Kg/m^3 (water)) \n DEFAULT -1.0 (calculated from others) \ingroup Config*/
  addDoubleOption("FREESTREAM_DENSITY", Density_FreeStream, -1.0);
  /*!\brief FREESTREAM_TEMPERATURE\n DESCRIPTION: Free-stream temperature (288.15 K by default) \ingroup Config*/
  addDoubleOption("FREESTREAM_TEMPERATURE", Temperature_FreeStream, 288.15);
  /*!\brief FREESTREAM_TEMPERATURE_VE\n DESCRIPTION: Free-stream vibrational-electronic temperature (288.15 K by default) \ingroup Config*/
  addDoubleOption("FREESTREAM_TEMPERATURE_VE", Temperature_ve_FreeStream, 288.15);
  default_vec_3d[0] = 1.0; default_vec_3d[1] = 0.0; default_vec_3d[2] = 0.0;
  /*!\brief FREESTREAM_VELOCITY\n DESCRIPTION: Free-stream velocity (m/s) */
  addDoubleArrayOption("FREESTREAM_VELOCITY", 3, Velocity_FreeStream, default_vec_3d);
  /* DESCRIPTION: Free-stream viscosity (1.853E-5 Ns/m^2 (air), 0.798E-3 Ns/m^2 (water)) */
  addDoubleOption("FREESTREAM_VISCOSITY", Viscosity_FreeStream, -1.0);
  /* DESCRIPTION:  */
  addDoubleOption("FREESTREAM_INTERMITTENCY", Intermittency_FreeStream, 1.0);
  /* DESCRIPTION:  */
  addDoubleOption("FREESTREAM_TURBULENCEINTENSITY", TurbulenceIntensity_FreeStream, 0.05);
  /* DESCRIPTION:  */
  addDoubleOption("FREESTREAM_NU_FACTOR", NuFactor_FreeStream, 3.0);
  /* DESCRIPTION:  */
  addDoubleOption("ENGINE_NU_FACTOR", NuFactor_Engine, 30.0);
  /* DESCRIPTION:  */
  addDoubleOption("FREESTREAM_TURB2LAMVISCRATIO", Turb2LamViscRatio_FreeStream, 10.0);
  /* DESCRIPTION: Side-slip angle (degrees, only for compressible flows) */
  addDoubleOption("SIDESLIP_ANGLE", AoS, 0.0);
  /*!\brief AOA  \n DESCRIPTION: Angle of attack (degrees, only for compressible flows) \ingroup Config*/
  addDoubleOption("AOA", AoA, 0.0);
  /* DESCRIPTION: Activate fixed CL mode (specify a CL instead of AoA). */
  addBoolOption("FIXED_CL_MODE", Fixed_CL_Mode, false);
  /* DESCRIPTION: Specify a fixed coefficient of lift instead of AoA (only for compressible flows) */
  addDoubleOption("TARGET_CL", Target_CL, 0.0);
  /* DESCRIPTION: Damping factor for fixed CL mode. */
  addDoubleOption("DAMP_FIXED_CL", Damp_Fixed_CL, 0.2);
  /* DESCRIPTION: Iterations to re-evaluate the angle of attack. */
  addUnsignedLongOption("ITER_FIXED_CL", Iter_Fixed_CL, 100);


  /*!\par CONFIG_CATEGORY: Reference Conditions \ingroup Config*/
  /*--- Options related to reference values for nondimensionalization ---*/

  Length_Ref = 1.0; //<---- NOTE: this should be given an option or set as a const

  /*!\brief REF_ORIGIN_MOMENT_X\n DESCRIPTION: X Reference origin for moment computation \ingroup Config*/
  addDoubleListOption("REF_ORIGIN_MOMENT_X", nRefOriginMoment_X, RefOriginMoment_X);
  /*!\brief REF_ORIGIN_MOMENT_Y\n DESCRIPTION: Y Reference origin for moment computation \ingroup Config*/
  addDoubleListOption("REF_ORIGIN_MOMENT_Y", nRefOriginMoment_Y, RefOriginMoment_Y);
  /*!\brief REF_ORIGIN_MOMENT_Z\n DESCRIPTION: Z Reference origin for moment computation \ingroup Config*/
  addDoubleListOption("REF_ORIGIN_MOMENT_Z", nRefOriginMoment_Z, RefOriginMoment_Z);
  /*!\brief REF_AREA\n DESCRIPTION: Reference area for force coefficients (0 implies automatic calculation) \ingroup Config*/
  addDoubleOption("REF_AREA", RefAreaCoeff, 1.0);
  /*!\brief REF_LENGTH_MOMENT\n DESCRIPTION: Reference length for pitching, rolling, and yawing non-dimensional moment \ingroup Config*/
  addDoubleOption("REF_LENGTH_MOMENT", RefLengthMoment, 1.0);
  /*!\brief REF_ELEM_LENGTH\n DESCRIPTION: Reference element length for computing the slope limiter epsilon \ingroup Config*/
  addDoubleOption("REF_ELEM_LENGTH", RefElemLength, 0.1);
  /*!\brief REF_SHARP_EDGES\n DESCRIPTION: Reference coefficient for detecting sharp edges \ingroup Config*/
  addDoubleOption("REF_SHARP_EDGES", RefSharpEdges, 3.0);
	/*!\brief REF_VELOCITY\n DESCRIPTION: Reference velocity (incompressible only)  \ingroup Config*/
  addDoubleOption("REF_VELOCITY", Velocity_Ref, -1.0);
	/* !\brief REF_VISCOSITY  \n DESCRIPTION: Reference viscosity (incompressible only)  \ingroup Config*/
  addDoubleOption("REF_VISCOSITY", Viscosity_Ref, -1.0);
  /* DESCRIPTION: Type of mesh motion */
  addEnumOption("REF_DIMENSIONALIZATION", Ref_NonDim, NonDim_Map, DIMENSIONAL);

  /*!\par CONFIG_CATEGORY: Boundary Markers \ingroup Config*/
  /*--- Options related to various boundary markers ---*/

  /*!\brief MARKER_PLOTTING\n DESCRIPTION: Marker(s) of the surface in the surface flow solution file  \ingroup Config*/
  addStringListOption("MARKER_PLOTTING", nMarker_Plotting, Marker_Plotting);
  /*!\brief MARKER_MONITORING\n DESCRIPTION: Marker(s) of the surface where evaluate the non-dimensional coefficients \ingroup Config*/
  addStringListOption("MARKER_MONITORING", nMarker_Monitoring, Marker_Monitoring);
  /*!\brief MARKER_DESIGNING\n DESCRIPTION: Marker(s) of the surface where objective function (design problem) will be evaluated \ingroup Config*/
  addStringListOption("MARKER_DESIGNING", nMarker_Designing, Marker_Designing);
  /*!\brief GEO_MARKER\n DESCRIPTION: Marker(s) of the surface where evaluate the geometrical functions \ingroup Config*/
  addStringListOption("GEO_MARKER", nMarker_GeoEval, Marker_GeoEval);
  /*!\brief MARKER_EULER\n DESCRIPTION: Euler wall boundary marker(s) \ingroup Config*/
  addStringListOption("MARKER_EULER", nMarker_Euler, Marker_Euler);
  /*!\brief MARKER_FAR\n DESCRIPTION: Far-field boundary marker(s) \ingroup Config*/
  addStringListOption("MARKER_FAR", nMarker_FarField, Marker_FarField);
  /*!\brief MARKER_SYM\n DESCRIPTION: Symmetry boundary condition \ingroup Config*/
  addStringListOption("MARKER_SYM", nMarker_SymWall, Marker_SymWall);
  /*!\brief MARKER_PRESSURE\n DESCRIPTION: Symmetry boundary condition \ingroup Config*/
  addStringListOption("MARKER_PRESSURE", nMarker_Pressure, Marker_Pressure);
  /*!\brief MARKER_NEARFIELD\n DESCRIPTION: Near-Field boundary condition \ingroup Config*/
  addStringListOption("MARKER_NEARFIELD", nMarker_NearFieldBound, Marker_NearFieldBound);
  /*!\brief MARKER_INTERFACE\n DESCRIPTION: Zone interface boundary marker(s) \ingroup Config*/
  addStringListOption("MARKER_INTERFACE", nMarker_InterfaceBound, Marker_InterfaceBound);
  /*!\brief MARKER_FSI_INTERFACE \n DESCRIPTION: FSI interface boundary marker(s) \ingroup Config*/
  addStringListOption("MARKER_FSI_INTERFACE", nMarker_FSIinterface, Marker_FSIinterface);
  /*!\brief MARKER_DIRICHLET  \n DESCRIPTION: Dirichlet boundary marker(s) \ingroup Config*/
  addStringListOption("MARKER_DIRICHLET", nMarker_Dirichlet, Marker_Dirichlet);
  /* DESCRIPTION: Neumann boundary marker(s) */
  addStringListOption("MARKER_NEUMANN", nMarker_Neumann, Marker_Neumann);
  /* DESCRIPTION: poisson dirichlet boundary marker(s) */
  addStringDoubleListOption("ELEC_DIRICHLET", nMarker_Dirichlet_Elec, Marker_Dirichlet_Elec, Dirichlet_Value );
  /* DESCRIPTION: poisson neumann boundary marker(s) */
  addStringListOption("ELEC_NEUMANN", nMarker_Neumann_Elec, Marker_Neumann_Elec);
  /* DESCRIPTION: Custom boundary marker(s) */
  addStringListOption("MARKER_CUSTOM", nMarker_Custom, Marker_Custom);
  /* DESCRIPTION: Periodic boundary marker(s) for use with SU2_MSH
   Format: ( periodic marker, donor marker, rotation_center_x, rotation_center_y,
   rotation_center_z, rotation_angle_x-axis, rotation_angle_y-axis,
   rotation_angle_z-axis, translation_x, translation_y, translation_z, ... ) */
  addPeriodicOption("MARKER_PERIODIC", nMarker_PerBound, Marker_PerBound, Marker_PerDonor,
                    Periodic_RotCenter, Periodic_RotAngles, Periodic_Translation);

  /*!\brief MARKER_ACTDISK\n DESCRIPTION: Periodic boundary marker(s) for use with SU2_MSH
   Format: ( periodic marker, donor marker, rotation_center_x, rotation_center_y,
   rotation_center_z, rotation_angle_x-axis, rotation_angle_y-axis,
   rotation_angle_z-axis, translation_x, translation_y, translation_z, ... ) \ingroup Config*/
  addActuatorDiskOption("MARKER_ACTDISK", nMarker_ActDisk_Inlet, nMarker_ActDisk_Outlet,
                        Marker_ActDisk_Inlet, Marker_ActDisk_Outlet,
                        ActDisk_Origin, ActDisk_RootRadius, ActDisk_TipRadius,
                        ActDisk_PressJump, ActDisk_TempJump, ActDisk_Omega, ActDisk_Distribution);

  /*!\brief INLET_TYPE  \n DESCRIPTION: Inlet boundary type \n OPTIONS: see \link Inlet_Map \endlink \n Default: TOTAL_CONDITIONS \ingroup Config*/
  addEnumOption("INLET_TYPE", Kind_Inlet, Inlet_Map, TOTAL_CONDITIONS);

  /*!\brief MARKER_INLET  \n DESCRIPTION: Inlet boundary marker(s) with the following formats,
   Total Conditions: (inlet marker, total temp, total pressure, flow_direction_x,
   flow_direction_y, flow_direction_z, ... ) where flow_direction is
   a unit vector.
   Mass Flow: (inlet marker, density, velocity magnitude, flow_direction_x,
   flow_direction_y, flow_direction_z, ... ) where flow_direction is
   a unit vector. \ingroup Config*/
  addInletOption("MARKER_INLET", nMarker_Inlet, Marker_Inlet, Inlet_Ttotal, Inlet_Ptotal, Inlet_FlowDir);

  /* DESCRIPTION: Riemann boundary marker(s) with the following formats, a unit vector. */
  addRiemannOption("MARKER_RIEMANN", nMarker_Riemann, Marker_Riemann, Kind_Data_Riemann, Riemann_Map, Riemann_Var1, Riemann_Var2, Riemann_FlowDir);
  /*!\brief MARKER_SUPERSONIC_INLET  \n DESCRIPTION: Supersonic inlet boundary marker(s) \n   Format: (inlet marker, temperature, static pressure, velocity_x,   velocity_y, velocity_z, ... ), i.e. primitive variables specified. \ingroup Config*/
  addInletOption("MARKER_SUPERSONIC_INLET", nMarker_Supersonic_Inlet, Marker_Supersonic_Inlet,
                 Inlet_Temperature, Inlet_Pressure, Inlet_Velocity);
  /*!\brief MARKER_SUPERSONIC_OUTLET \n DESCRIPTION: Supersonic outlet boundary marker(s) \ingroup Config*/
  addStringListOption("MARKER_SUPERSONIC_OUTLET", nMarker_Supersonic_Outlet, Marker_Supersonic_Outlet);
  /*!\brief MARKER_OUTLET  \n DESCRIPTION: Outlet boundary marker(s)\n
   Format: ( outlet marker, back pressure (static), ... ) \ingroup Config*/
  addStringDoubleListOption("MARKER_OUTLET", nMarker_Outlet, Marker_Outlet, Outlet_Pressure);
  /*!\brief MARKER_ISOTHERMAL DESCRIPTION: Isothermal wall boundary marker(s)\n
   * Format: ( isothermal marker, wall temperature (static), ... ) \ingroup Config  */
  addStringDoubleListOption("MARKER_ISOTHERMAL", nMarker_Isothermal, Marker_Isothermal, Isothermal_Temperature);
  /*!\brief MARKER_ISOTHERMAL_NONCATALYTIC  \n DESCRIPTION: Isothermal wall boundary marker(s)\n
   Format: ( isothermal marker, wall temperature (static), ... ) \ingroup Config */
  addStringDoubleListOption("MARKER_ISOTHERMAL_NONCATALYTIC", nMarker_IsothermalNonCatalytic, Marker_IsothermalNonCatalytic, Isothermal_Temperature);
  /*!\brief MARKER_ISOTHERMAL_CATALYTIC  \n DESCRIPTION: Isothermal wall boundary marker(s)
   Format: ( isothermal marker, wall temperature (static), ... ) \ingroup Config */
  addStringDoubleListOption("MARKER_ISOTHERMAL_CATALYTIC", nMarker_IsothermalCatalytic, Marker_IsothermalCatalytic, Isothermal_Temperature);
  /*!\brief MARKER_HEATFLUX  \n DESCRIPTION: Specified heat flux wall boundary marker(s)
   Format: ( Heat flux marker, wall heat flux (static), ... ) \ingroup Config*/
  addStringDoubleListOption("MARKER_HEATFLUX", nMarker_HeatFlux, Marker_HeatFlux, Heat_Flux);
  /*!\brief MARKER_HEATFLUX_NONCATALYTIC \n DESCRIPTION: Specified heat flux wall boundary marker(s)
   Format: ( Heat flux marker, wall heat flux (static), ... ) \ingroup Config*/
  addStringDoubleListOption("MARKER_HEATFLUX_NONCATALYTIC", nMarker_HeatFluxNonCatalytic, Marker_HeatFluxNonCatalytic, Heat_Flux);
  /*!\brief MARKER_HEATFLUX_CATALYTIC \n DESCRIPTION: Specified heat flux wall boundary marker(s)
   Format: ( Heat flux marker, wall heat flux (static), ... ) \ingroup Config*/
  addStringDoubleListOption("MARKER_HEATFLUX_CATALYTIC", nMarker_HeatFluxCatalytic, Marker_HeatFluxCatalytic, Heat_Flux);
  /*!\brief MARKER_ENGINE_INFLOW  \n DESCRIPTION: Engine inflow boundary marker(s)
   Format: ( nacelle inflow marker, fan face Mach, ... ) \ingroup Config*/
  addStringDoubleListOption("MARKER_ENGINE_INFLOW", nMarker_EngineInflow, Marker_EngineInflow, Inflow_Mach_Target);
  /*!\brief MARKER_ENGINE_BLEED  \n DESCRIPTION: Engine bleed boundary marker(s)
   Format: ( nacelle inflow marker, flux, ... ) \ingroup Config*/
  addBleedOption("MARKER_ENGINE_BLEED", nMarker_EngineBleed, Marker_EngineBleed, Bleed_MassFlow_Target, Bleed_Temperature_Target);
  /* DESCRIPTION: Engine subsonic intake region */
  addBoolOption("SUBSONIC_ENGINE", Engine_Intake, false);
  default_vec_6d[0] = -1E15; default_vec_6d[1] = -1E15; default_vec_6d[2] = -1E15;
  default_vec_6d[3] =  1E15; default_vec_6d[4] =  1E15; default_vec_6d[5] =  1E15;
  /* DESCRIPTION: Coordinates of the box to impose a subsonic nacellle (Xmin, Ymin, Zmin, Xmax, Ymax, Zmax) */
  addDoubleArrayOption("SUBSONIC_ENGINE_BOX", 6, Subsonic_Engine_Box, default_vec_6d);
  /* DESCRIPTION: Engine exhaust boundary marker(s)
   Format: (nacelle exhaust marker, total nozzle temp, total nozzle pressure, ... )*/
  addExhaustOption("MARKER_ENGINE_EXHAUST", nMarker_EngineExhaust, Marker_EngineExhaust, Exhaust_Temperature_Target, Exhaust_Pressure_Target);
  /* DESCRIPTION: Clamped boundary marker(s) */
  addStringListOption("MARKER_CLAMPED", nMarker_Clamped, Marker_Clamped);
  /* DESCRIPTION: Displacement boundary marker(s) */
  addStringDoubleListOption("MARKER_NORMAL_DISPL", nMarker_Displacement, Marker_Displacement, Displ_Value);
  /* DESCRIPTION: Load boundary marker(s) */
  addStringDoubleListOption("MARKER_NORMAL_LOAD", nMarker_Load, Marker_Load, Load_Value);
  /* DESCRIPTION: Load boundary marker(s)
   Format: (inlet marker, load, multiplier, dir_x, dir_y, dir_z, ... ), i.e. primitive variables specified. */
  addInletOption("MARKER_LOAD", nMarker_Load_Dir, Marker_Load_Dir, Load_Dir_Value, Load_Dir_Multiplier, Load_Dir);
  /* DESCRIPTION: Sine load boundary marker(s)
   Format: (inlet marker, load, multiplier, dir_x, dir_y, dir_z, ... ), i.e. primitive variables specified. */
  addInletOption("MARKER_SINE_LOAD", nMarker_Load_Sine, Marker_Load_Sine, Load_Sine_Amplitude, Load_Sine_Frequency, Load_Sine_Dir);

  /* DESCRIPTION: Flow load boundary marker(s) */
  addStringDoubleListOption("MARKER_FLOWLOAD", nMarker_FlowLoad, Marker_FlowLoad, FlowLoad_Value);
  /* DESCRIPTION: Damping factor for engine inlet condition */
  addDoubleOption("DAMP_ENGINE_INFLOW", Damp_Engine_Inflow, 0.95);
  /* DESCRIPTION: Damping factor for engine bleed condition */
  addDoubleOption("DAMP_ENGINE_BLEED", Damp_Engine_Bleed, 0.95);
  /* DESCRIPTION: Damping factor for engine exhaust condition */
  addDoubleOption("DAMP_ENGINE_EXHAUST", Damp_Engine_Exhaust, 0.95);
  /*!\brief MARKER_OUT_1D \n DESCRIPTION: Outlet boundary marker(s) over which to calculate 1-D flow properties
   Format: ( outlet marker) \ingroup Config*/
  addStringListOption("MARKER_OUT_1D", nMarker_Out_1D, Marker_Out_1D);


  /*!\par CONFIG_CATEGORY: Time-marching \ingroup Config*/
  /*--- Options related to time-marching ---*/

  /* DESCRIPTION: Unsteady simulation  */
  addEnumOption("UNSTEADY_SIMULATION", Unsteady_Simulation, Unsteady_Map, STEADY);
  /* DESCRIPTION:  Courant-Friedrichs-Lewy condition of the finest grid */
  addDoubleOption("CFL_NUMBER", CFLFineGrid, 1.25);
  /* DESCRIPTION:  Max time step in local time stepping simulations */
  addDoubleOption("MAX_DELTA_TIME", Max_DeltaTime, 1000000);
  /* DESCRIPTION: Activate The adaptive CFL number. */
  addBoolOption("CFL_ADAPT", CFL_Adapt, false);
  /* !\brief CFL_ADAPT_PARAM
   * DESCRIPTION: Parameters of the adaptive CFL number (factor down, factor up, CFL limit (min and max) )
   * Factor down generally >1.0, factor up generally < 1.0 to cause the CFL to increase when residual is decreasing,
   * and decrease when the residual is increasing or stalled. \ingroup Config*/
  default_vec_4d[0] = 0.0; default_vec_4d[1] = 0.0; default_vec_4d[2] = 1.0; default_vec_4d[3] = 100.0;
  addDoubleArrayOption("CFL_ADAPT_PARAM", 4, CFL_AdaptParam, default_vec_4d);
  /* DESCRIPTION: Reduction factor of the CFL coefficient in the adjoint problem */
  addDoubleOption("CFL_REDUCTION_ADJFLOW", CFLRedCoeff_AdjFlow, 0.8);
  /* DESCRIPTION: Reduction factor of the CFL coefficient in the level set problem */
  addDoubleOption("CFL_REDUCTION_TURB", CFLRedCoeff_Turb, 1.0);
  /* DESCRIPTION: Reduction factor of the CFL coefficient in the turbulent adjoint problem */
  addDoubleOption("CFL_REDUCTION_ADJTURB", CFLRedCoeff_AdjTurb, 1.0);
  /* DESCRIPTION: Number of total iterations */
  addUnsignedLongOption("EXT_ITER", nExtIter, 999999);
  // these options share nRKStep as their size, which is not a good idea in general
  /* DESCRIPTION: Runge-Kutta alpha coefficients */
  addDoubleListOption("RK_ALPHA_COEFF", nRKStep, RK_Alpha_Step);
  /* DESCRIPTION: Time Step for dual time stepping simulations (s) */
  addDoubleOption("UNST_TIMESTEP", Delta_UnstTime, 0.0);
  /* DESCRIPTION: Total Physical Time for dual time stepping simulations (s) */
  addDoubleOption("UNST_TIME", Total_UnstTime, 1.0);
  /* DESCRIPTION: Unsteady Courant-Friedrichs-Lewy number of the finest grid */
  addDoubleOption("UNST_CFL_NUMBER", Unst_CFL, 0.0);
  /* DESCRIPTION: Number of internal iterations (dual time method) */
  addUnsignedLongOption("UNST_INT_ITER", Unst_nIntIter, 100);
  /* DESCRIPTION: Integer number of periodic time instances for Time Spectral */
  addUnsignedShortOption("TIME_INSTANCES", nTimeInstances, 1);
  /* DESCRIPTION: Iteration number to begin unsteady restarts (dual time method) */
  addLongOption("UNST_RESTART_ITER", Unst_RestartIter, 0);
  /* DESCRIPTION: Starting direct solver iteration for the unsteady adjoint */
  addLongOption("UNST_ADJOINT_ITER", Unst_AdjointIter, 0);
  /* DESCRIPTION: Time discretization */
  addEnumOption("TIME_DISCRE_FLOW", Kind_TimeIntScheme_Flow, Time_Int_Map, EULER_IMPLICIT);
  /* DESCRIPTION: Time discretization */
  addEnumOption("TIME_DISCRE_TNE2", Kind_TimeIntScheme_TNE2, Time_Int_Map, EULER_IMPLICIT);
  /* DESCRIPTION: Time discretization */
  addEnumOption("TIME_DISCRE_ADJTNE2", Kind_TimeIntScheme_AdjTNE2, Time_Int_Map, EULER_IMPLICIT);
  /* DESCRIPTION: Time discretization */
  addEnumOption("TIME_DISCRE_ADJLEVELSET", Kind_TimeIntScheme_AdjLevelSet, Time_Int_Map, EULER_IMPLICIT);
  /* DESCRIPTION: Time discretization */
  addEnumOption("TIME_DISCRE_ADJFLOW", Kind_TimeIntScheme_AdjFlow, Time_Int_Map, EULER_IMPLICIT);
  /* DESCRIPTION: Time discretization */
  addEnumOption("TIME_DISCRE_LIN", Kind_TimeIntScheme_LinFlow, Time_Int_Map, EULER_IMPLICIT);
  /* DESCRIPTION: Time discretization */
  addEnumOption("TIME_DISCRE_TURB", Kind_TimeIntScheme_Turb, Time_Int_Map, EULER_IMPLICIT);
  /* DESCRIPTION: Time discretization */
  addEnumOption("TIME_DISCRE_ADJTURB", Kind_TimeIntScheme_AdjTurb, Time_Int_Map, EULER_IMPLICIT);
  /* DESCRIPTION: Time discretization */
  addEnumOption("TIME_DISCRE_WAVE", Kind_TimeIntScheme_Wave, Time_Int_Map, EULER_IMPLICIT);
  /* DESCRIPTION: Time discretization */
  addEnumOption("TIME_DISCRE_FEA", Kind_TimeIntScheme_FEA, Time_Int_Map_FEA, NEWMARK_IMPLICIT);
  /* DESCRIPTION: Time discretization */
  addEnumOption("TIME_DISCRE_HEAT", Kind_TimeIntScheme_Heat, Time_Int_Map, EULER_IMPLICIT);
  /* DESCRIPTION: Time discretization */
  addEnumOption("TIME_DISCRE_POISSON", Kind_TimeIntScheme_Poisson, Time_Int_Map, EULER_IMPLICIT);

  /*!\par CONFIG_CATEGORY: Linear solver definition \ingroup Config*/
  /*--- Options related to the linear solvers ---*/

  /*!\brief LINEAR_SOLVER
   *  \n DESCRIPTION: Linear solver for the implicit, mesh deformation, or discrete adjoint systems \n OPTIONS: see \link Linear_Solver_Map \endlink \n Default: FGMRES \ingroup Config*/
  addEnumOption("LINEAR_SOLVER", Kind_Linear_Solver, Linear_Solver_Map, FGMRES);
  /*!\brief LINEAR_SOLVER_PREC
   *  \n DESCRIPTION: Preconditioner for the Krylov linear solvers \n OPTIONS: see \link Linear_Solver_Prec_Map \endlink \n Default: LU_SGS \ingroup Config*/
  addEnumOption("LINEAR_SOLVER_PREC", Kind_Linear_Solver_Prec, Linear_Solver_Prec_Map, LU_SGS);
  /* DESCRIPTION: Minimum error threshold for the linear solver for the implicit formulation */
  addDoubleOption("LINEAR_SOLVER_ERROR", Linear_Solver_Error, 1E-5);
  /* DESCRIPTION: Maximum number of iterations of the linear solver for the implicit formulation */
  addUnsignedLongOption("LINEAR_SOLVER_ITER", Linear_Solver_Iter, 10);
  /* DESCRIPTION: Maximum number of iterations of the linear solver for the implicit formulation */
  addUnsignedLongOption("LINEAR_SOLVER_RESTART_FREQUENCY", Linear_Solver_Restart_Frequency, 10);
  /* DESCRIPTION: Relaxation of the flow equations solver for the implicit formulation */
  addDoubleOption("RELAXATION_FACTOR_FLOW", Relaxation_Factor_Flow, 1.0);
  /* DESCRIPTION: Relaxation of the turb equations solver for the implicit formulation */
  addDoubleOption("RELAXATION_FACTOR_TURB", Relaxation_Factor_Turb, 1.0);
  /* DESCRIPTION: Relaxation of the adjoint flow equations solver for the implicit formulation */
  addDoubleOption("RELAXATION_FACTOR_ADJFLOW", Relaxation_Factor_AdjFlow, 1.0);
  /* DESCRIPTION: Roe coefficient */
  addDoubleOption("ROE_KAPPA", Roe_Kappa, 0.5);
  /* DESCRIPTION: Roe-Turkel preconditioning for low Mach number flows */
  addBoolOption("ROE_TURKEL_PREC", Low_Mach_Precon, false);
  /* DESCRIPTION: Time Step for dual time stepping simulations (s) */
  addDoubleOption("MIN_ROE_TURKEL_PREC", Min_Beta_RoeTurkel, 0.01);
  /* DESCRIPTION: Time Step for dual time stepping simulations (s) */
  addDoubleOption("MAX_ROE_TURKEL_PREC", Max_Beta_RoeTurkel, 0.2);
  /* DESCRIPTION: Linear solver for the turbulent adjoint systems */
  addEnumOption("ADJTURB_LIN_SOLVER", Kind_AdjTurb_Linear_Solver, Linear_Solver_Map, FGMRES);
  /* DESCRIPTION: Preconditioner for the turbulent adjoint Krylov linear solvers */
  addEnumOption("ADJTURB_LIN_PREC", Kind_AdjTurb_Linear_Prec, Linear_Solver_Prec_Map, LU_SGS);
  /* DESCRIPTION: Minimum error threshold for the turbulent adjoint linear solver for the implicit formulation */
  addDoubleOption("ADJTURB_LIN_ERROR", AdjTurb_Linear_Error, 1E-5);
  /* DESCRIPTION: Maximum number of iterations of the turbulent adjoint linear solver for the implicit formulation */
  addUnsignedShortOption("ADJTURB_LIN_ITER", AdjTurb_Linear_Iter, 10);
  /* DESCRIPTION: Entropy fix factor */
  addDoubleOption("ENTROPY_FIX_COEFF", EntropyFix_Coeff, 0.001);
  
  /*!\par CONFIG_CATEGORY: Convergence\ingroup Config*/
  /*--- Options related to convergence ---*/
  
  /*!\brief CONV_CRITERIA
   *  \n DESCRIPTION: Convergence criteria \n OPTIONS: see \link Converge_Crit_Map \endlink \n Default: RESIDUAL \ingroup Config*/
  addEnumOption("CONV_CRITERIA", ConvCriteria, Converge_Crit_Map, RESIDUAL);
  /* DESCRIPTION: Residual reduction (order of magnitude with respect to the initial value) */
  addDoubleOption("RESIDUAL_REDUCTION", OrderMagResidual, 3.0);
  /* DESCRIPTION: Min value of the residual (log10 of the residual) */
  addDoubleOption("RESIDUAL_MINVAL", MinLogResidual, -8.0);
  /* DESCRIPTION: Residual reduction (order of magnitude with respect to the initial value) */
  addDoubleOption("RESIDUAL_REDUCTION_FSI", OrderMagResidualFSI, 3.0);
  /* DESCRIPTION: Min value of the residual (log10 of the residual) */
  addDoubleOption("RESIDUAL_MINVAL_FSI", MinLogResidualFSI, -5.0);
  /* DESCRIPTION: Flow functional for the Residual criteria */
  addEnumOption("RESIDUAL_FUNC_FLOW", Residual_Func_Flow, Residual_Map, RHO_RESIDUAL);
  /* DESCRIPTION: Iteration number to begin convergence monitoring */
  addUnsignedLongOption("STARTCONV_ITER", StartConv_Iter, 5);
  /* DESCRIPTION: Number of elements to apply the criteria */
  addUnsignedShortOption("CAUCHY_ELEMS", Cauchy_Elems, 100);
  /* DESCRIPTION: Epsilon to control the series convergence */
  addDoubleOption("CAUCHY_EPS", Cauchy_Eps, 1E-10);
  /*!\brief CAUCHY_FUNC_FLOW
   *  \n DESCRIPTION: Flow functional for the Cauchy criteria \n OPTIONS: see \link Objective_Map \endlink \n Default: DRAG_COEFFICIENT \ingroup Config*/
  addEnumOption("CAUCHY_FUNC_FLOW", Cauchy_Func_Flow, Objective_Map, DRAG_COEFFICIENT);
  /* DESCRIPTION: Adjoint functional for the Cauchy criteria */
  addEnumOption("CAUCHY_FUNC_ADJFLOW", Cauchy_Func_AdjFlow, Sens_Map, SENS_GEOMETRY);
  /* DESCRIPTION: Linearized functional for the Cauchy criteria */
  addEnumOption("CAUCHY_FUNC_LIN", Cauchy_Func_LinFlow, Linear_Obj_Map, DELTA_DRAG_COEFFICIENT);

  /*!\par CONFIG_CATEGORY: Multi-grid \ingroup Config*/
  /*--- Options related to Multi-grid ---*/

  /* DESCRIPTION: Start up iterations using the fine grid only */
  addUnsignedShortOption("START_UP_ITER", nStartUpIter, 0);
  /* DESCRIPTION: Multi-grid Levels */
  addUnsignedShortOption("MGLEVEL", nMGLevels, 0);
  /* DESCRIPTION: Multi-grid cycle */
  addEnumOption("MGCYCLE", MGCycle, MG_Cycle_Map, V_CYCLE);
  /* DESCRIPTION: Multi-grid pre-smoothing level */
  addUShortListOption("MG_PRE_SMOOTH", nMG_PreSmooth, MG_PreSmooth);
  /* DESCRIPTION: Multi-grid post-smoothing level */
  addUShortListOption("MG_POST_SMOOTH", nMG_PostSmooth, MG_PostSmooth);
  /* DESCRIPTION: Jacobi implicit smoothing of the correction */
  addUShortListOption("MG_CORRECTION_SMOOTH", nMG_CorrecSmooth, MG_CorrecSmooth);
  /* DESCRIPTION: Damping factor for the residual restriction */
  addDoubleOption("MG_DAMP_RESTRICTION", Damp_Res_Restric, 0.75);
  /* DESCRIPTION: Damping factor for the correction prolongation */
  addDoubleOption("MG_DAMP_PROLONGATION", Damp_Correc_Prolong, 0.75);

  /*!\par CONFIG_CATEGORY: Spatial Discretization \ingroup Config*/
  /*--- Options related to the spatial discretization ---*/

  /*!\brief NUM_METHOD_GRAD
   *  \n DESCRIPTION: Numerical method for spatial gradients \n OPTIONS: See \link Gradient_Map \endlink. \n DEFAULT: WEIGHTED_LEAST_SQUARES. \ingroup Config*/
  addEnumOption("NUM_METHOD_GRAD", Kind_Gradient_Method, Gradient_Map, WEIGHTED_LEAST_SQUARES);
  /*!\brief LIMITER_COEFF
   *  \n DESCRIPTION: Coefficient for the limiter. Default value 0.5. Larger values decrease the extent of limiting, values approaching zero cause lower-order approximation to the solution. \ingroup Config */
  addDoubleOption("LIMITER_COEFF", LimiterCoeff, 0.5);
  /*!\brief LIMITER_ITER
   *  \n DESCRIPTION: Freeze the value of the limiter after a number of iterations. Default value 999999. \ingroup Config*/
  addUnsignedLongOption("LIMITER_ITER", LimiterIter, 999999);
  /*!\brief SHARP_EDGES_COEFF
   *  \n DESCRIPTION: Coefficient for detecting the limit of the sharp edges. Default value 3.0.  Use with sharp edges limiter. \ingroup Config*/
  addDoubleOption("SHARP_EDGES_COEFF", SharpEdgesCoeff, 3.0);

  /*!\brief CONV_NUM_METHOD_FLOW
   *  \n DESCRIPTION: Convective numerical method \n OPTIONS: See \link Upwind_Map \endlink , \link Centered_Map \endlink. \ingroup Config*/
  addConvectOption("CONV_NUM_METHOD_FLOW", Kind_ConvNumScheme_Flow, Kind_Centered_Flow, Kind_Upwind_Flow);
  /*!\brief SPATIAL_ORDER_FLOW
   *  \n DESCRIPTION: Spatial numerical order integration \n OPTIONS: See \link SpatialOrder_Map \endlink \n Default: SECOND_ORDER \ingroup Config*/
  addEnumOption("SPATIAL_ORDER_FLOW", SpatialOrder_Flow, SpatialOrder_Map, SECOND_ORDER);
  /*!\brief SLOPE_LIMITER_FLOW
   * DESCRIPTION: Slope limiter for the direct solution. \n OPTIONS: See \link Limiter_Map \endlink \n Default VENKATAKRISHNAN \ingroup Config*/
  addEnumOption("SLOPE_LIMITER_FLOW", Kind_SlopeLimit_Flow, Limiter_Map, VENKATAKRISHNAN);
  default_vec_3d[0] = 0.15; default_vec_3d[1] = 0.5; default_vec_3d[2] = 0.02;
  /* DESCRIPTION: 1st, 2nd and 4th order artificial dissipation coefficients */
  addDoubleArrayOption("AD_COEFF_FLOW", 3, Kappa_Flow, default_vec_3d);

  /*!\brief CONV_NUM_METHOD_ADJFLOW
   *  \n DESCRIPTION: Convective numerical method for the adjoint solver.
   *  \n OPTIONS:  See \link Upwind_Map \endlink , \link Centered_Map \endlink. Note: not all methods are guaranteed to be implemented for the adjoint solver. \ingroup Config */
  addConvectOption("CONV_NUM_METHOD_ADJFLOW", Kind_ConvNumScheme_AdjFlow, Kind_Centered_AdjFlow, Kind_Upwind_AdjFlow);
  /*!\brief SPATIAL_ORDER_ADJFLOW
   *  \n DESCRIPTION: Spatial numerical order integration \n OPTIONS: See \link SpatialOrder_Map \endlink \n Default: SECOND_ORDER \ingroup Config*/
  addEnumOption("SPATIAL_ORDER_ADJFLOW", SpatialOrder_AdjFlow, SpatialOrder_Map, SECOND_ORDER);
  /*!\brief SLOPE_LIMITER_ADJFLOW
     * DESCRIPTION: Slope limiter for the adjoint solution. \n OPTIONS: See \link Limiter_Map \endlink \n Default VENKATAKRISHNAN \ingroup Config*/
  addEnumOption("SLOPE_LIMITER_ADJFLOW", Kind_SlopeLimit_AdjFlow, Limiter_Map, VENKATAKRISHNAN);
  default_vec_3d[0] = 0.15; default_vec_3d[1] = 0.5; default_vec_3d[2] = 0.02;
  /*!\brief AD_COEFF_ADJFLOW
   *  \n DESCRIPTION: 1st, 2nd and 4th order artificial dissipation coefficients for the adjoint solver.
   *  \n FORMAT and default values: AD_COEFF_ADJFLOW = (0.15, 0.5, 0.02) \ingroup Config*/
  addDoubleArrayOption("AD_COEFF_ADJFLOW", 3, Kappa_AdjFlow, default_vec_3d);

  /*!\brief SPATIAL_ORDER_TURB
   *  \n DESCRIPTION: Spatial numerical order integration.\n OPTIONS: See \link SpatialOrder_Map \endlink \n Default: FIRST_ORDER \ingroup Config*/
  addEnumOption("SPATIAL_ORDER_TURB", SpatialOrder_Turb, SpatialOrder_Map, FIRST_ORDER);
  /*!\brief SLOPE_LIMITER_TURB
   *  \n DESCRIPTION: Slope limiter  \n OPTIONS: See \link Limiter_Map \endlink \n Default VENKATAKRISHNAN \ingroup Config*/
  addEnumOption("SLOPE_LIMITER_TURB", Kind_SlopeLimit_Turb, Limiter_Map, VENKATAKRISHNAN);
  /*!\brief CONV_NUM_METHOD_TURB
   *  \n DESCRIPTION: Convective numerical method \ingroup Config*/
  addConvectOption("CONV_NUM_METHOD_TURB", Kind_ConvNumScheme_Turb, Kind_Centered_Turb, Kind_Upwind_Turb);
  
  /*!\brief SPATIAL_ORDER_ADJTURB
   *  \n DESCRIPTION: Spatial numerical order integration \n OPTIONS: See \link SpatialOrder_Map \endlink \n Default: FIRST_ORDER \ingroup Config*/
  addEnumOption("SPATIAL_ORDER_ADJTURB", SpatialOrder_AdjTurb, SpatialOrder_Map, FIRST_ORDER);
  /*!\brief SLOPE_LIMITER_ADJTURB
   *  \n DESCRIPTION: Slope limiter \n OPTIONS: See \link Limiter_Map \endlink \n Default VENKATAKRISHNAN \ingroup Config */
  addEnumOption("SLOPE_LIMITER_ADJTURB", Kind_SlopeLimit_AdjTurb, Limiter_Map, VENKATAKRISHNAN);
  /*!\brief CONV_NUM_METHOD_ADJTURB\n DESCRIPTION: Convective numerical method for the adjoint/turbulent problem \ingroup Config*/
  addConvectOption("CONV_NUM_METHOD_ADJTURB", Kind_ConvNumScheme_AdjTurb, Kind_Centered_AdjTurb, Kind_Upwind_AdjTurb);

  /* DESCRIPTION: Convective numerical method */
  addConvectOption("CONV_NUM_METHOD_LIN", Kind_ConvNumScheme_LinFlow, Kind_Centered_LinFlow, Kind_Upwind_LinFlow);
  default_vec_2d[0] = 0.15; default_vec_2d[1] = 0.02;
  /* DESCRIPTION: 1st, 2nd and 4th order artificial dissipation coefficients */
  addDoubleArrayOption("AD_COEFF_LIN", 2, Kappa_LinFlow, default_vec_2d);

  /*!\brief SPATIAL_ORDER_ADJLEVELSET
   *  \n DESCRIPTION: Spatial numerical order integration \n OPTIONS: See \link SpatialOrder_Map \endlink \n Default: 2ND_ORDER \ingroup Config*/
  addEnumOption("SPATIAL_ORDER_ADJLEVELSET", SpatialOrder_AdjLevelSet, SpatialOrder_Map, SECOND_ORDER);
  /*!\brief SLOPE_LIMITER_ADJLEVELTSET
   *  \n DESCRIPTION: Slope limiter\n OPTIONS: See \link Limiter_Map \endlink \n Default VENKATAKRISHNAN \ingroup Config */
  addEnumOption("SLOPE_LIMITER_ADJLEVELSET", Kind_SlopeLimit_AdjLevelSet, Limiter_Map, VENKATAKRISHNAN);
  /*!\brief CONV_NUM_METHOD_ADJLEVELSET
   *  \n DESCRIPTION: Convective numerical method for the adjoint levelset problem. \ingroup Config*/
  addConvectOption("CONV_NUM_METHOD_ADJLEVELSET", Kind_ConvNumScheme_AdjLevelSet, Kind_Centered_AdjLevelSet, Kind_Upwind_AdjLevelSet);

  /*!\brief CONV_NUM_METHOD_TNE2
   *  \n DESCRIPTION: Convective numerical method for the TNE2 problem \ingroup Config*/
  addConvectOption("CONV_NUM_METHOD_TNE2", Kind_ConvNumScheme_TNE2, Kind_Centered_TNE2, Kind_Upwind_TNE2);
  /*!\brief SPATIAL_ORDER_TNE2
   *  \n DESCRIPTION: Spatial numerical order integration \n OPTIONS: See \link SpatialOrder_Map \endlink \n Default: SECOND_ORDER \ingroup Config*/
  addEnumOption("SPATIAL_ORDER_TNE2", SpatialOrder_TNE2, SpatialOrder_Map, SECOND_ORDER);
  /*!\brief SLOPE_LIMITER_TNE2
   *  \n DESCRIPTION: Slope limiter for the TNE2 problem
   *  \n OPTIONS: see \link Limiter_Map \endlink. DEFAULT: VENKATAKRISHNAN \ingroup Config  */
  addEnumOption("SLOPE_LIMITER_TNE2", Kind_SlopeLimit_TNE2, Limiter_Map, VENKATAKRISHNAN);
  default_vec_3d[0] = 0.15; default_vec_3d[1] = 0.5; default_vec_3d[2] = 0.02;
  /*!\brief AD_COEFF_TNE2 \n DESCRIPTION: 1st, 2nd and 4th order artificial dissipation coefficients */
  addDoubleArrayOption("AD_COEFF_TNE2", 3, Kappa_TNE2, default_vec_3d);

  /* DESCRIPTION: Convective numerical method */
  addConvectOption("CONV_NUM_METHOD_ADJTNE2", Kind_ConvNumScheme_AdjTNE2, Kind_Centered_AdjTNE2, Kind_Upwind_AdjTNE2);
  /*!\brief SPATIAL_ORDER_ADJTNE2
   *  \n DESCRIPTION: Spatial numerical order integration \n OPTIONS: See \link SpatialOrder_Map \endlink \n Default: SECOND_ORDER \ingroup Config*/
  addEnumOption("SPATIAL_ORDER_ADJTNE2", SpatialOrder_AdjTNE2, SpatialOrder_Map, SECOND_ORDER);
  /* DESCRIPTION: Slope limiter */
  addEnumOption("SLOPE_LIMITER_ADJTNE2", Kind_SlopeLimit_AdjTNE2, Limiter_Map, VENKATAKRISHNAN);
  default_vec_3d[0] = 0.15; default_vec_3d[1] = 0.5; default_vec_3d[2] = 0.02;
  /*!\brief AD_COEFF_ADJTNE2
   *  \n DESCRIPTION: 1st, 2nd and 4th order artificial dissipation coefficients
   *  \n FORMAT and default values: AD_COEFF_ADJFLOW = (0.15, 0.5, 0.02) \ingroup Config*/
  addDoubleArrayOption("AD_COEFF_ADJTNE2", 3, Kappa_AdjTNE2, default_vec_3d);

  /* DESCRIPTION: Viscous limiter mean flow equations */
  addBoolOption("VISCOUS_LIMITER_FLOW", Viscous_Limiter_Flow, false);
  /* DESCRIPTION: Viscous limiter turbulent equations */
  addBoolOption("VISCOUS_LIMITER_TURB", Viscous_Limiter_Turb, false);
  
  /*!\par CONFIG_CATEGORY: Adjoint and Gradient \ingroup Config*/
  /*--- Options related to the adjoint and gradient ---*/

  /* DESCRIPTION: Limit value for the adjoint variable */
  addDoubleOption("LIMIT_ADJFLOW", AdjointLimit, 1E6);
  /* DESCRIPTION: Multigrid with the adjoint problem */
  addBoolOption("MG_ADJFLOW", MG_AdjointFlow, true);
  /*!\brief OBJECTIVE_FUNCTION
   *  \n DESCRIPTION: Adjoint problem boundary condition \n OPTIONS: see \link Objective_Map \endlink \n Default: DRAG_COEFFICIENT \ingroup Config*/
  addEnumOption("OBJECTIVE_FUNCTION", Kind_ObjFunc, Objective_Map, DRAG_COEFFICIENT);

  default_vec_2d[0] = 0.0; default_vec_2d[1] = 1.0;
  /* DESCRIPTION: Definition of the airfoil section */
  addDoubleArrayOption("GEO_LOCATION_SECTIONS", 2, Section_Location, default_vec_2d);
  /* DESCRIPTION: Identify the axis of the section */
  addEnumOption("GEO_ORIENTATION_SECTIONS", Axis_Orientation, Axis_Orientation_Map, Y_AXIS);
  /* DESCRIPTION: Percentage of new elements (% of the original number of elements) */
  addUnsignedShortOption("GEO_NUMBER_SECTIONS", nSections, 5);
  /* DESCRIPTION: Number of section cuts to make when calculating internal volume */
  addUnsignedShortOption("GEO_VOLUME_SECTIONS", nVolSections, 101);
  /* DESCRIPTION: Output sectional forces for specified markers. */
  addBoolOption("GEO_PLOT_SECTIONS", Plot_Section_Forces, false);
  /* DESCRIPTION: Mode of the GDC code (analysis, or gradient) */
  addEnumOption("GEO_MODE", GeometryMode, GeometryMode_Map, FUNCTION);

  /* DESCRIPTION: Drag weight in sonic boom Objective Function (from 0.0 to 1.0) */
  addDoubleOption("DRAG_IN_SONICBOOM", WeightCd, 0.0);
  /* DESCRIPTION: Sensitivity smoothing  */
  addEnumOption("SENS_SMOOTHING", Kind_SensSmooth, Sens_Smoothing_Map, NO_SMOOTH);
  /* DESCRIPTION: Adjoint frozen viscosity */
  addBoolOption("FROZEN_VISC", Frozen_Visc, true);
   /* DESCRIPTION:  */
  addDoubleOption("FIX_AZIMUTHAL_LINE", FixAzimuthalLine, 90.0);
  /*!\brief SENS_REMOVE_SHARP
   * DESCRIPTION: Remove sharp edges from the sensitivity evaluation  \n Format: SENS_REMOVE_SHARP = YES \n Default: NO \ingroup Config*/
  addBoolOption("SENS_REMOVE_SHARP", Sens_Remove_Sharp, false);
  /* DESCRIPTION: P-norm for heat-flux based objective functions. */
	addDoubleOption("PNORM_HEATFLUX", pnorm_heat, 1.0);

  /*!\par CONFIG_CATEGORY: Input/output files and formats \ingroup Config */
  /*--- Options related to input/output files and formats ---*/

  /*!\brief OUTPUT_FORMAT \n DESCRIPTION: I/O format for output plots. \n OPTIONS: see \link Output_Map \endlink \n Default: TECPLOT \ingroup Config */
  addEnumOption("OUTPUT_FORMAT", Output_FileFormat, Output_Map, TECPLOT);
  /*!\brief MESH_FORMAT \n DESCRIPTION: Mesh input file format \n OPTIONS: see \link Input_Map \endlink \n Default: SU2 \ingroup Config*/
  addEnumOption("MESH_FORMAT", Mesh_FileFormat, Input_Map, SU2);
  /* DESCRIPTION:  Mesh input file */
  addStringOption("MESH_FILENAME", Mesh_FileName, string("mesh.su2"));
  /*!\brief MESH_OUT_FILENAME \n DESCRIPTION: Mesh output file name. Used when converting, scaling, or deforming a mesh. \n Default: mesh_out.su2 \ingroup Config*/
  addStringOption("MESH_OUT_FILENAME", Mesh_Out_FileName, string("mesh_out.su2"));

  /*!\brief CONV_FILENAME \n DESCRIPTION: Output file convergence history (w/o extension) \n Default: history \ingroup Config*/
  addStringOption("CONV_FILENAME", Conv_FileName, string("history"));
  /*!\brief BREAKDOWN_FILENAME \n DESCRIPTION: Output file forces breakdown \ingroup Config*/
  addStringOption("BREAKDOWN_FILENAME", Breakdown_FileName, string("forces_breakdown.dat"));
  /*!\brief CONV_FILENAME \n DESCRIPTION: Output file convergence history (w/o extension) \n Default: history \ingroup Config*/
  addStringOption("CONV_FILENAME_FSI", Conv_FileName_FSI, string("historyFSI.csv"));
  /* DESCRIPTION: Viscous limiter turbulent equations */
  addBoolOption("WRITE_CONV_FILENAME_FSI", Write_Conv_FSI, false);
  /*!\brief SOLUTION_FLOW_FILENAME \n DESCRIPTION: Restart flow input file (the file output under the filename set by RESTART_FLOW_FILENAME) \n Default: solution_flow.dat \ingroup Config */
  addStringOption("SOLUTION_FLOW_FILENAME", Solution_FlowFileName, string("solution_flow.dat"));
  /*!\brief SOLUTION_LIN_FILENAME  \n DESCRIPTION: Restart linear flow input file \ingroup Config*/
  addStringOption("SOLUTION_LIN_FILENAME", Solution_LinFileName, string("solution_lin.dat"));
  /*!\brief SOLUTION_ADJ_FILENAME\n DESCRIPTION: Restart adjoint input file. Objective function abbreviation is expected. \ingroup Config*/
  addStringOption("SOLUTION_ADJ_FILENAME", Solution_AdjFileName, string("solution_adj.dat"));
  /*!\brief RESTART_FLOW_FILENAME \n DESCRIPTION: Output file restart flow \ingroup Config*/
  addStringOption("RESTART_FLOW_FILENAME", Restart_FlowFileName, string("restart_flow.dat"));
  /*!\brief RESTART_LIN_FILENAME \n DESCRIPTION: Output file linear flow \ingroup Config*/
  addStringOption("RESTART_LIN_FILENAME",Restart_LinFileName, string("restart_lin.dat"));
  /*!\brief RESTART_ADJ_FILENAME  \n DESCRIPTION: Output file restart adjoint. Objective function abbreviation will be appended. \ingroup Config*/
  addStringOption("RESTART_ADJ_FILENAME", Restart_AdjFileName, string("restart_adj.dat"));
  /*!\brief RESTART_WAVE_FILENAME \n DESCRIPTION: Output file restart wave \ingroup Config*/
  addStringOption("RESTART_WAVE_FILENAME", Restart_WaveFileName, string("restart_wave.dat"));
  /*!\brief VOLUME_FLOW_FILENAME  \n DESCRIPTION: Output file flow (w/o extension) variables \ingroup Config */
  addStringOption("VOLUME_FLOW_FILENAME", Flow_FileName, string("flow"));
  /*!\brief VOLUME_STRUCTURE_FILENAME
   * \n  DESCRIPTION: Output file structure (w/o extension) variables \ingroup Config*/
  addStringOption("VOLUME_STRUCTURE_FILENAME", Structure_FileName, string("structure"));
  /*!\brief SURFACE_STRUCTURE_FILENAME
   *  \n DESCRIPTION: Output file structure (w/o extension) variables \ingroup Config*/
  addStringOption("SURFACE_STRUCTURE_FILENAME", SurfStructure_FileName, string("surface_structure"));
  /*!\brief SURFACE_WAVE_FILENAME
   *  \n DESCRIPTION: Output file structure (w/o extension) variables \ingroup Config*/
  addStringOption("SURFACE_WAVE_FILENAME", SurfWave_FileName, string("surface_wave"));
  /*!\brief SURFACE_HEAT_FILENAME
   *  \n DESCRIPTION: Output file structure (w/o extension) variables \ingroup Config */
  addStringOption("SURFACE_HEAT_FILENAME", SurfHeat_FileName, string("surface_heat"));
  /*!\brief VOLUME_WAVE_FILENAME
   *  \n DESCRIPTION: Output file wave (w/o extension) variables  \ingroup Config*/
  addStringOption("VOLUME_WAVE_FILENAME", Wave_FileName, string("wave"));
  /*!\brief VOLUME_HEAT_FILENAME
   *  \n DESCRIPTION: Output file wave (w/o extension) variables  \ingroup Config*/
  addStringOption("VOLUME_HEAT_FILENAME", Heat_FileName, string("heat"));
  /*!\brief VOLUME_ADJWAVE_FILENAME
   *  \n DESCRIPTION: Output file adj. wave (w/o extension) variables  \ingroup Config*/
  addStringOption("VOLUME_ADJWAVE_FILENAME", AdjWave_FileName, string("adjoint_wave"));
  /*!\brief VOLUME_ADJ_FILENAME
   *  \n DESCRIPTION: Output file adjoint (w/o extension) variables  \ingroup Config*/
  addStringOption("VOLUME_ADJ_FILENAME", Adj_FileName, string("adjoint"));
  /*!\brief VOLUME_LIN_FILENAME
   *  \n DESCRIPTION: Output file linear (w/o extension) variables  \ingroup Config*/
  addStringOption("VOLUME_LIN_FILENAME", Lin_FileName, string("linearized"));
  /*!\brief GRAD_OBJFUNC_FILENAME
   *  \n DESCRIPTION: Output objective function gradient  \ingroup Config*/
  addStringOption("GRAD_OBJFUNC_FILENAME", ObjFunc_Grad_FileName, string("of_grad.dat"));
  /*!\brief VALUE_OBJFUNC_FILENAME
   *  \n DESCRIPTION: Output objective function  \ingroup Config*/
  addStringOption("VALUE_OBJFUNC_FILENAME", ObjFunc_Value_FileName, string("of_func.dat"));
  /*!\brief SURFACE_FLOW_FILENAME
   *  \n DESCRIPTION: Output file surface flow coefficient (w/o extension)  \ingroup Config*/
  addStringOption("SURFACE_FLOW_FILENAME", SurfFlowCoeff_FileName, string("surface_flow"));
  /*!\brief SURFACE_ADJ_FILENAME
   *  \n DESCRIPTION: Output file surface adjoint coefficient (w/o extension)  \ingroup Config*/
  addStringOption("SURFACE_ADJ_FILENAME", SurfAdjCoeff_FileName, string("surface_adjoint"));
  /*!\brief SURFACE_LIN_FILENAME
   *  \n DESCRIPTION: Output file surface linear coefficient (w/o extension)  \ingroup Config*/
  addStringOption("SURFACE_LIN_FILENAME", SurfLinCoeff_FileName, string("surface_linear"));
  /*!\brief WRT_SOL_FREQ
   *  \n DESCRIPTION: Writing solution file frequency  \ingroup Config*/
  addUnsignedLongOption("WRT_SOL_FREQ", Wrt_Sol_Freq, 1000);
  /*!\brief WRT_SOL_FREQ_DUALTIME
   *  \n DESCRIPTION: Writing solution file frequency for dual time  \ingroup Config*/
  addUnsignedLongOption("WRT_SOL_FREQ_DUALTIME", Wrt_Sol_Freq_DualTime, 1);
  /*!\brief WRT_CON_FREQ
   *  \n DESCRIPTION: Writing convergence history frequency  \ingroup Config*/
  addUnsignedLongOption("WRT_CON_FREQ",  Wrt_Con_Freq, 1);
  /*!\brief WRT_CON_FREQ_DUALTIME
   *  \n DESCRIPTION: Writing convergence history frequency for the dual time  \ingroup Config*/
  addUnsignedLongOption("WRT_CON_FREQ_DUALTIME",  Wrt_Con_Freq_DualTime, 10);
  /*!\brief LOW_MEMORY_OUTPUT
   *  \n DESCRIPTION: Output less information for lower memory use.  \ingroup Config*/
  addBoolOption("LOW_MEMORY_OUTPUT", Low_MemoryOutput, false);
  /*!\brief WRT_VOL_SOL
   *  \n DESCRIPTION: Write a volume solution file  \ingroup Config*/
  addBoolOption("WRT_VOL_SOL", Wrt_Vol_Sol, true);
  /*!\brief WRT_SRF_SOL
   *  \n DESCRIPTION: Write a surface solution file  \ingroup Config*/
  addBoolOption("WRT_SRF_SOL", Wrt_Srf_Sol, true);
  /*!\brief WRT_CSV_SOL
   *  \n DESCRIPTION: Write a surface CSV solution file  \ingroup Config*/
  addBoolOption("WRT_CSV_SOL", Wrt_Csv_Sol, true);
  /*!\brief WRT_RESIDUALS
   *  \n DESCRIPTION: Output residual info to solution/restart file  \ingroup Config*/
  addBoolOption("WRT_RESIDUALS", Wrt_Residuals, false);
  /*!\brief WRT_LIMITERS
   *  \n DESCRIPTION: Output limiter value information to solution/restart file  \ingroup Config*/
  addBoolOption("WRT_LIMITERS", Wrt_Limiters, false);
  /*!\brief WRT_SHARPEDGES
   *  \n DESCRIPTION: Output sharp edge limiter information to solution/restart file  \ingroup Config*/
  addBoolOption("WRT_SHARPEDGES", Wrt_SharpEdges, false);
  /* DESCRIPTION: Output the rind layers in the solution files  \ingroup Config*/
  addBoolOption("WRT_HALO", Wrt_Halo, false);
  /*!\brief ONE_D_OUTPUT
   *  \n DESCRIPTION: Output averaged outlet flow values on specified exit marker. \n Use with MARKER_OUT_1D. \ingroup Config*/
  addBoolOption("ONE_D_OUTPUT", Wrt_1D_Output, false);
  /*!\brief CONSOLE_OUTPUT_VERBOSITY
   *  \n DESCRIPTION: Verbosity level for console output  \ingroup Config*/
  addEnumOption("CONSOLE_OUTPUT_VERBOSITY", Console_Output_Verb, Verb_Map, VERB_HIGH);


  /*!\par CONFIG_CATEGORY: Dynamic mesh definition \ingroup Config*/
  /*--- Options related to dynamic meshes ---*/

  /* DESCRIPTION: Mesh motion for unsteady simulations */
  addBoolOption("GRID_MOVEMENT", Grid_Movement, false);
  /* DESCRIPTION: Type of mesh motion */
  addEnumListOption("GRID_MOVEMENT_KIND", nGridMovement, Kind_GridMovement, GridMovement_Map);
  /* DESCRIPTION: Marker(s) of moving surfaces (MOVING_WALL or DEFORMING grid motion). */
  addStringListOption("MARKER_MOVING", nMarker_Moving, Marker_Moving);
  /* DESCRIPTION: Mach number (non-dimensional, based on the mesh velocity and freestream vals.) */
  addDoubleOption("MACH_MOTION", Mach_Motion, 0.0);
  /* DESCRIPTION: Coordinates of the rigid motion origin */
  addDoubleListOption("MOTION_ORIGIN_X", nMotion_Origin_X, Motion_Origin_X);
  /* DESCRIPTION: Coordinates of the rigid motion origin */
  addDoubleListOption("MOTION_ORIGIN_Y", nMotion_Origin_Y, Motion_Origin_Y);
  /* DESCRIPTION: Coordinates of the rigid motion origin */
  addDoubleListOption("MOTION_ORIGIN_Z", nMotion_Origin_Z, Motion_Origin_Z);
  /* DESCRIPTION: Translational velocity vector (m/s) in the x, y, & z directions (RIGID_MOTION only) */
  addDoubleListOption("TRANSLATION_RATE_X", nTranslation_Rate_X, Translation_Rate_X);
  /* DESCRIPTION: Translational velocity vector (m/s) in the x, y, & z directions (RIGID_MOTION only) */
  addDoubleListOption("TRANSLATION_RATE_Y", nTranslation_Rate_Y, Translation_Rate_Y);
  /* DESCRIPTION: Translational velocity vector (m/s) in the x, y, & z directions (RIGID_MOTION only) */
  addDoubleListOption("TRANSLATION_RATE_Z", nTranslation_Rate_Z, Translation_Rate_Z);
  /* DESCRIPTION: Angular velocity vector (rad/s) about x, y, & z axes (RIGID_MOTION only) */
  addDoubleListOption("ROTATION_RATE_X", nRotation_Rate_X, Rotation_Rate_X);
  /* DESCRIPTION: Angular velocity vector (rad/s) about x, y, & z axes (RIGID_MOTION only) */
  addDoubleListOption("ROTATION_RATE_Y", nRotation_Rate_Y, Rotation_Rate_Y);
  /* DESCRIPTION: Angular velocity vector (rad/s) about x, y, & z axes (RIGID_MOTION only) */
  addDoubleListOption("ROTATION_RATE_Z", nRotation_Rate_Z, Rotation_Rate_Z);
  /* DESCRIPTION: Pitching angular freq. (rad/s) about x, y, & z axes (RIGID_MOTION only) */
  addDoubleListOption("PITCHING_OMEGA_X", nPitching_Omega_X, Pitching_Omega_X);
  /* DESCRIPTION: Pitching angular freq. (rad/s) about x, y, & z axes (RIGID_MOTION only) */
  addDoubleListOption("PITCHING_OMEGA_Y", nPitching_Omega_Y, Pitching_Omega_Y);
  /* DESCRIPTION: Pitching angular freq. (rad/s) about x, y, & z axes (RIGID_MOTION only) */
  addDoubleListOption("PITCHING_OMEGA_Z", nPitching_Omega_Z, Pitching_Omega_Z);
  /* DESCRIPTION: Pitching amplitude (degrees) about x, y, & z axes (RIGID_MOTION only) */
  addDoubleListOption("PITCHING_AMPL_X", nPitching_Ampl_X, Pitching_Ampl_X);
  /* DESCRIPTION: Pitching amplitude (degrees) about x, y, & z axes (RIGID_MOTION only) */
  addDoubleListOption("PITCHING_AMPL_Y", nPitching_Ampl_Y, Pitching_Ampl_Y);
  /* DESCRIPTION: Pitching amplitude (degrees) about x, y, & z axes (RIGID_MOTION only) */
  addDoubleListOption("PITCHING_AMPL_Z", nPitching_Ampl_Z, Pitching_Ampl_Z);
  /* DESCRIPTION: Pitching phase offset (degrees) about x, y, & z axes (RIGID_MOTION only) */
  addDoubleListOption("PITCHING_PHASE_X", nPitching_Phase_X, Pitching_Phase_X);
  /* DESCRIPTION: Pitching phase offset (degrees) about x, y, & z axes (RIGID_MOTION only) */
  addDoubleListOption("PITCHING_PHASE_Y", nPitching_Phase_Y, Pitching_Phase_Y);
  /* DESCRIPTION: Pitching phase offset (degrees) about x, y, & z axes (RIGID_MOTION only) */
  addDoubleListOption("PITCHING_PHASE_Z", nPitching_Phase_Z, Pitching_Phase_Z);
  /* DESCRIPTION: Plunging angular freq. (rad/s) in x, y, & z directions (RIGID_MOTION only) */
  addDoubleListOption("PLUNGING_OMEGA_X", nPlunging_Omega_X, Plunging_Omega_X);
  /* DESCRIPTION: Plunging angular freq. (rad/s) in x, y, & z directions (RIGID_MOTION only) */
  addDoubleListOption("PLUNGING_OMEGA_Y", nPlunging_Omega_Y, Plunging_Omega_Y);
  /* DESCRIPTION: Plunging angular freq. (rad/s) in x, y, & z directions (RIGID_MOTION only) */
  addDoubleListOption("PLUNGING_OMEGA_Z", nPlunging_Omega_Z, Plunging_Omega_Z);
  /* DESCRIPTION: Plunging amplitude (m) in x, y, & z directions (RIGID_MOTION only) */
  addDoubleListOption("PLUNGING_AMPL_X", nPlunging_Ampl_X, Plunging_Ampl_X);
  /* DESCRIPTION: Plunging amplitude (m) in x, y, & z directions (RIGID_MOTION only) */
  addDoubleListOption("PLUNGING_AMPL_Y", nPlunging_Ampl_Y, Plunging_Ampl_Y);
  /* DESCRIPTION: Plunging amplitude (m) in x, y, & z directions (RIGID_MOTION only) */
  addDoubleListOption("PLUNGING_AMPL_Z", nPlunging_Ampl_Z, Plunging_Ampl_Z);
  /* DESCRIPTION: Value to move motion origins (1 or 0) */
  addUShortListOption("MOVE_MOTION_ORIGIN", nMoveMotion_Origin, MoveMotion_Origin);
  /* DESCRIPTION:  */
  addStringOption("MOTION_FILENAME", Motion_Filename, string("mesh_motion.dat"));
  /* DESCRIPTION: Uncoupled Aeroelastic Frequency Plunge. */
  addDoubleOption("FREQ_PLUNGE_AEROELASTIC", FreqPlungeAeroelastic, 100);
  /* DESCRIPTION: Uncoupled Aeroelastic Frequency Pitch. */
  addDoubleOption("FREQ_PITCH_AEROELASTIC", FreqPitchAeroelastic, 100);

  /*!\par CONFIG_CATEGORY: Grid adaptation \ingroup Config*/
  /*--- Options related to grid adaptation ---*/

  /* DESCRIPTION: Kind of grid adaptation */
  addEnumOption("KIND_ADAPT", Kind_Adaptation, Adapt_Map, NO_ADAPT);
  /* DESCRIPTION: Percentage of new elements (% of the original number of elements) */
  addDoubleOption("NEW_ELEMS", New_Elem_Adapt, -1.0);
  /* DESCRIPTION: Scale factor for the dual volume */
  addDoubleOption("DUALVOL_POWER", DualVol_Power, 0.5);
  /* DESCRIPTION: Use analytical definition for surfaces */
  addEnumOption("ANALYTICAL_SURFDEF", Analytical_Surface, Geo_Analytic_Map, NO_GEO_ANALYTIC);
  /* DESCRIPTION: Before each computation, implicitly smooth the nodal coordinates */
  addBoolOption("SMOOTH_GEOMETRY", SmoothNumGrid, false);
  /* DESCRIPTION: Adapt the boundary elements */
  addBoolOption("ADAPT_BOUNDARY", AdaptBoundary, true);

  /*!\par CONFIG_CATEGORY: Wind Gust \ingroup Config*/
  /*--- Options related to wind gust simulations ---*/

  /* DESCRIPTION: Apply a wind gust */
  addBoolOption("WIND_GUST", Wind_Gust, false);
  /* DESCRIPTION: Type of gust */
  addEnumOption("GUST_TYPE", Gust_Type, Gust_Type_Map, NO_GUST);
  /* DESCRIPTION: Gust wavelenght (meters) */
  addDoubleOption("GUST_WAVELENGTH", Gust_WaveLength, 0.0);
  /* DESCRIPTION: Number of gust periods */
  addDoubleOption("GUST_PERIODS", Gust_Periods, 1.0);
  /* DESCRIPTION: Gust amplitude (m/s) */
  addDoubleOption("GUST_AMPL", Gust_Ampl, 0.0);
  /* DESCRIPTION: Time at which to begin the gust (sec) */
  addDoubleOption("GUST_BEGIN_TIME", Gust_Begin_Time, 0.0);
  /* DESCRIPTION: Location at which the gust begins (meters) */
  addDoubleOption("GUST_BEGIN_LOC", Gust_Begin_Loc, 0.0);
  /* DESCRIPTION: Direction of the gust X or Y dir */
  addEnumOption("GUST_DIR", Gust_Dir, Gust_Dir_Map, Y_DIR);


  /*!\par CONFIG_CATEGORY: Equivalent Area \ingroup Config*/
  /*--- Options related to the equivalent area ---*/

  /* DESCRIPTION: Evaluate equivalent area on the Near-Field  */
  addBoolOption("EQUIV_AREA", EquivArea, false);
  default_vec_3d[0] = 0.0; default_vec_3d[1] = 1.0; default_vec_3d[2] = 1.0;
  /* DESCRIPTION: Integration limits of the equivalent area ( xmin, xmax, Dist_NearField ) */
  addDoubleArrayOption("EA_INT_LIMIT", 3, EA_IntLimit, default_vec_3d);
  /* DESCRIPTION: Equivalent area scaling factor */
  addDoubleOption("EA_SCALE_FACTOR", EA_ScaleFactor, 1.0);

	/*!\par CONFIG_CATEGORY: Reacting Flow \ingroup Config*/
  /*--- Options related to the reacting gas mixtures ---*/

	/* DESCRIPTION: Specify chemical model for multi-species simulations */
	addEnumOption("GAS_MODEL", Kind_GasModel, GasModel_Map, ARGON);
	/* DESCRIPTION:  */
	addDoubleListOption("GAS_COMPOSITION", nTemp, Gas_Composition);

	/*!\par CONFIG_CATEGORY: Free surface simulation \ingroup Config*/
	/*--- Options related to free surface simulation ---*/

	/* DESCRIPTION: Ratio of density for two phase problems */
  addDoubleOption("RATIO_DENSITY", RatioDensity, 0.1);
	/* DESCRIPTION: Ratio of viscosity for two phase problems */
  addDoubleOption("RATIO_VISCOSITY", RatioViscosity, 0.1);
	/* DESCRIPTION: Location of the freesurface (y or z coordinate) */
  addDoubleOption("FREESURFACE_ZERO", FreeSurface_Zero, 0.0);
	/* DESCRIPTION: Free surface depth surface (x or y coordinate) */
  addDoubleOption("FREESURFACE_DEPTH", FreeSurface_Depth, 1.0);
	/* DESCRIPTION: Thickness of the interface in a free surface problem */
  addDoubleOption("FREESURFACE_THICKNESS", FreeSurface_Thickness, 0.1);
	/* DESCRIPTION: Free surface damping coefficient */
  addDoubleOption("FREESURFACE_DAMPING_COEFF", FreeSurface_Damping_Coeff, 0.0);
	/* DESCRIPTION: Free surface damping length (times the baseline wave) */
  addDoubleOption("FREESURFACE_DAMPING_LENGTH", FreeSurface_Damping_Length, 1.0);
	/* DESCRIPTION: Location of the free surface outlet surface (x or y coordinate) */
  addDoubleOption("FREESURFACE_OUTLET", FreeSurface_Outlet, 0.0);

	// these options share nDV as their size in the option references; not a good idea
	/*!\par CONFIG_CATEGORY: Grid deformation \ingroup Config*/
  /*--- Options related to the grid deformation ---*/

	/* DESCRIPTION: Kind of deformation */
	addEnumListOption("DV_KIND", nDV, Design_Variable, Param_Map);
	/* DESCRIPTION: Marker of the surface to which we are going apply the shape deformation */
  addStringListOption("DV_MARKER", nMarker_DV, Marker_DV);
	/* DESCRIPTION: New value of the shape deformation */
	addDoubleListOption("DV_VALUE", nDV, DV_Value);
	/* DESCRIPTION: Parameters of the shape deformation
   - FFD_CONTROL_POINT_2D ( FFDBox ID, i_Ind, j_Ind, x_Disp, y_Disp )
   - FFD_RADIUS_2D ( FFDBox ID )
   - FFD_CAMBER_2D ( FFDBox ID, i_Ind )
   - FFD_THICKNESS_2D ( FFDBox ID, i_Ind )
   - HICKS_HENNE ( Lower Surface (0)/Upper Surface (1)/Only one Surface (2), x_Loc )
   - COSINE_BUMP ( Lower Surface (0)/Upper Surface (1)/Only one Surface (2), x_Loc, Thickness )
   - FOURIER ( Lower Surface (0)/Upper Surface (1)/Only one Surface (2), index, cos(0)/sin(1) )
   - NACA_4DIGITS ( 1st digit, 2nd digit, 3rd and 4th digit )
   - PARABOLIC ( Center, Thickness )
   - DISPLACEMENT ( x_Disp, y_Disp, z_Disp )
   - ROTATION ( x_Orig, y_Orig, z_Orig, x_End, y_End, z_End )
   - OBSTACLE ( Center, Bump size )
   - SPHERICAL ( ControlPoint_Index, Theta_Disp, R_Disp )
   - FFD_CONTROL_POINT ( FFDBox ID, i_Ind, j_Ind, k_Ind, x_Disp, y_Disp, z_Disp )
   - FFD_DIHEDRAL_ANGLE ( FFDBox ID, x_Orig, y_Orig, z_Orig, x_End, y_End, z_End )
   - FFD_TWIST_ANGLE ( FFDBox ID, x_Orig, y_Orig, z_Orig, x_End, y_End, z_End )
   - FFD_ROTATION ( FFDBox ID, x_Orig, y_Orig, z_Orig, x_End, y_End, z_End )
   - FFD_CONTROL_SURFACE ( FFDBox ID, x_Orig, y_Orig, z_Orig, x_End, y_End, z_End )
   - FFD_CAMBER ( FFDBox ID, i_Ind, j_Ind )
   - FFD_THICKNESS ( FFDBox ID, i_Ind, j_Ind ) */
	addDVParamOption("DV_PARAM", nDV, ParamDV, FFDTag, Design_Variable);
	/* DESCRIPTION: Hold the grid fixed in a region */
  addBoolOption("HOLD_GRID_FIXED", Hold_GridFixed, false);
	default_vec_6d[0] = -1E15; default_vec_6d[1] = -1E15; default_vec_6d[2] = -1E15;
	default_vec_6d[3] =  1E15; default_vec_6d[4] =  1E15; default_vec_6d[5] =  1E15;
	/* DESCRIPTION: Coordinates of the box where the grid will be deformed (Xmin, Ymin, Zmin, Xmax, Ymax, Zmax) */
	addDoubleArrayOption("HOLD_GRID_FIXED_COORD", 6, Hold_GridFixed_Coord, default_vec_6d);
	/* DESCRIPTION: Visualize the deformation */
  addBoolOption("VISUALIZE_DEFORMATION", Visualize_Deformation, false);
  /* DESCRIPTION: Print the residuals during mesh deformation to the console */
  addBoolOption("DEFORM_CONSOLE_OUTPUT", Deform_Output, false);
  /* DESCRIPTION: Number of nonlinear deformation iterations (surface deformation increments) */
  addUnsignedLongOption("DEFORM_NONLINEAR_ITER", GridDef_Nonlinear_Iter, 2);
  /* DESCRIPTION: Number of smoothing iterations for FEA mesh deformation */
  addUnsignedLongOption("DEFORM_LINEAR_ITER", GridDef_Linear_Iter, 500);
  /* DESCRIPTION: Factor to multiply smallest volume for deform tolerance (0.001 default) */
  addDoubleOption("DEFORM_TOL_FACTOR", Deform_Tol_Factor, 0.001);
  /* DESCRIPTION: Type of element stiffness imposed for FEA mesh deformation (INVERSE_VOLUME, WALL_DISTANCE, CONSTANT_STIFFNESS) */
  addEnumOption("DEFORM_STIFFNESS_TYPE", Deform_Stiffness_Type, Deform_Stiffness_Map, INVERSE_VOLUME);
  /* DESCRIPTION: Poisson's ratio for constant stiffness FEA method of grid deformation*/
  addDoubleOption("DEFORM_ELASTICITY_MODULUS", Deform_ElasticityMod, 2E11);
  /* DESCRIPTION: Young's modulus and Poisson's ratio for constant stiffness FEA method of grid deformation*/
  addDoubleOption("DEFORM_POISSONS_RATIO", Deform_PoissonRatio, 0.3);
  /*  DESCRIPTION: Linear solver for the mesh deformation\n OPTIONS: see \link Linear_Solver_Map \endlink \n Default: FGMRES \ingroup Config*/
  addEnumOption("DEFORM_LINEAR_SOLVER", Deform_Linear_Solver, Linear_Solver_Map, FGMRES);

  /*!\par CONFIG_CATEGORY: Rotorcraft problem \ingroup Config*/
  /*--- option related to rotorcraft problems ---*/

  /* DESCRIPTION: MISSING --- */
  addDoubleOption("CYCLIC_PITCH", Cyclic_Pitch, 0.0);
  /* DESCRIPTION: MISSING --- */
  addDoubleOption("COLLECTIVE_PITCH", Collective_Pitch, 0.0);


  /*!\par CONFIG_CATEGORY: FEA solver \ingroup Config*/
  /*--- Options related to the FEA solver ---*/

  /* DESCRIPTION: Modulus of elasticity */
  addDoubleOption("ELASTICITY_MODULUS", ElasticyMod, 2E11);
  /* DESCRIPTION: Poisson ratio */
  addDoubleOption("POISSON_RATIO", PoissonRatio, 0.30);
  /* DESCRIPTION: Material density */
  addDoubleOption("MATERIAL_DENSITY", MaterialDensity, 7854);
  /* DESCRIPTION: Formulation for bidimensional elasticity solver */
  addEnumOption("FORMULATION_ELASTICITY_2D", Kind_2DElasForm, ElasForm_2D, PLANE_STRESS);
  /*  DESCRIPTION: Apply dead loads
  *  Options: NO, YES \ingroup Config */
  addBoolOption("DEAD_LOAD", DeadLoad, false);
  /* DESCRIPTION: Dynamic or static structural analysis */
  addEnumOption("DYNAMIC_ANALYSYS", Dynamic_Analysis, Dynamic_Map, STATIC);
  /* DESCRIPTION: Time Step for dynamic analysis (s) */
  addDoubleOption("DYN_TIMESTEP", Delta_DynTime, 0.0);
  /* DESCRIPTION: Total Physical Time for dual time stepping simulations (s) */
  addDoubleOption("DYN_TIME", Total_DynTime, 1.0);
  /* DESCRIPTION: Parameter alpha for Newmark scheme (s) */
  addDoubleOption("NEWMARK_ALPHA", Newmark_alpha, 0.25);
  /* DESCRIPTION: Parameter delta for Newmark scheme (s) */
  addDoubleOption("NEWMARK_DELTA", Newmark_delta, 0.5);
  /* DESCRIPTION: Apply the load slowly or suddenly */
  addBoolOption("SIGMOID_LOADING", Gradual_Load, false);
  /* DESCRIPTION: Apply the load as a ramp */
  addBoolOption("RAMP_LOADING", Ramp_Load, false);
  /* DESCRIPTION: Time while the load is to be increased linearly */
  addDoubleOption("RAMP_TIME", Ramp_Time, 1.0);

  /* DESCRIPTION: Time while the structure is static */
  addDoubleOption("STATIC_TIME", Static_Time, 1.0);

  /* DESCRIPTION: Order of the predictor */
  addUnsignedShortOption("PREDICTOR_ORDER", Pred_Order, 0);


  /* CONFIG_CATEGORY: FSI solver */
  /*--- Options related to the FSI solver ---*/

  /*!\par PHYSICAL_PROBLEM_FLUID_FSI
   *  DESCRIPTION: Physical governing equations \n
   *  Options: NONE (default),EULER, NAVIER_STOKES, RANS,
   *  \ingroup Config*/
  addEnumOption("FSI_FLUID_PROBLEM", Kind_Solver_Fluid_FSI, FSI_Fluid_Solver_Map, NO_SOLVER_FFSI);

  /*!\par PHYSICAL_PROBLEM_STRUCTURAL_FSI
   *  DESCRIPTION: Physical governing equations \n
   *  Options: NONE (default), LINEAR_ELASTICITY, NONLINEAR_ELASTICITY
   *  \ingroup Config*/
  addEnumOption("FSI_STRUCTURAL_PROBLEM", Kind_Solver_Struc_FSI, FSI_Struc_Solver_Map, NO_SOLVER_SFSI);

  /* DESCRIPTION: Preconditioner for the Krylov linear solvers */
  addEnumOption("FSI_LINEAR_SOLVER_PREC_STRUC", Kind_Linear_Solver_Prec_FSI_Struc, Linear_Solver_Prec_Map, ILU);

  /* DESCRIPTION: Maximum number of iterations of the linear solver for the implicit formulation */
  addUnsignedLongOption("FSI_LINEAR_SOLVER_ITER_STRUC", Linear_Solver_Iter_FSI_Struc, 500);

  /*  DESCRIPTION: Apply dead loads
  *  Options: NO, YES \ingroup Config */
  addBoolOption("MATCHING_MESH", MatchingMesh, true);

<<<<<<< HEAD
=======
  /*!\par KIND_INTERPOLATION \n
   * DESCRIPTION: Type of interpolation to use for multi-zone problems. \n OPTIONS: see \link Interpolator_Map \endlink
   * Sets Kind_Interpolation \ingroup Config
   */
  addEnumOption("KIND_INTERPOLATION", Kind_Interpolation, Interpolator_Map, NEAREST_NEIGHBOR);
>>>>>>> b4be60aa

  /* DESCRIPTION: Maximum number of FSI iterations */
  addUnsignedShortOption("FSI_ITER", nIterFSI, 1);
  /* DESCRIPTION: Aitken's static relaxation factor */
  addDoubleOption("STAT_RELAX_PARAMETER", AitkenStatRelax, 0.4);
  /* DESCRIPTION: Aitken's dynamic maximum relaxation factor for the first iteration */
  addDoubleOption("AITKEN_DYN_MAX_INITIAL", AitkenDynMaxInit, 0.4);
  /* DESCRIPTION: Type of gust */
  addEnumOption("BGS_RELAXATION", Kind_BGS_RelaxMethod, AitkenForm_Map, NO_RELAXATION);


  /*!\par CONFIG_CATEGORY: Wave solver \ingroup Config*/
  /*--- options related to the wave solver ---*/

  /* DESCRIPTION: Constant wave speed */
  addDoubleOption("WAVE_SPEED", Wave_Speed, 331.79);

  /*!\par CONFIG_CATEGORY: Heat solver \ingroup Config*/
  /*--- options related to the heat solver ---*/

  /* DESCRIPTION: Thermal diffusivity constant */
  addDoubleOption("THERMAL_DIFFUSIVITY", Thermal_Diffusivity, 1.172E-5);

  /*!\par CONFIG_CATEGORY: Visualize Control Volumes \ingroup Config*/
  /*--- options related to visualizing control volumes ---*/

  /* DESCRIPTION: Node number for the CV to be visualized */
  addLongOption("VISUALIZE_CV", Visualize_CV, -1);

  /*!\par CONFIG_CATEGORY: Inverse design problem \ingroup Config*/
  /*--- options related to inverse design problem ---*/

  /* DESCRIPTION: Evaluate inverse design on the surface  */
  addBoolOption("INV_DESIGN_CP", InvDesign_Cp, false);

  /* DESCRIPTION: Evaluate inverse design on the surface  */
  addBoolOption("INV_DESIGN_HEATFLUX", InvDesign_HeatFlux, false);

  /*!\par CONFIG_CATEGORY: Unsupported options \ingroup Config*/
  /*--- Options that are experimental and not intended for general use ---*/

  /* DESCRIPTION: Write extra output */
  addBoolOption("EXTRA_OUTPUT", ExtraOutput, false);

  /* DESCRIPTION: Location of the turb model itself */
  addStringOption("ML_TURB_MODEL_FILE", ML_Turb_Model_File, string("model.json"));

  /* DESCRIPTION: what kind of input/output feature map is there */
  addStringOption("ML_TURB_MODEL_FEATURESET", ML_Turb_Model_FeatureSet, string("none"));

  /* DESCRIPTION: Extra values for ML Turb model */
  addStringListOption("ML_TURB_MODEL_EXTRA", nML_Turb_Model_Extra, ML_Turb_Model_Extra);

  /*--- options related to the FFD problem ---*/
  /*!\par CONFIG_CATEGORY:FFD point inversion \ingroup Config*/

  /* DESCRIPTION: Number of total iterations in the FFD point inversion */
  addUnsignedShortOption("FFD_ITERATIONS", nFFD_Iter, 500);

  /* DESCRIPTION: Free surface damping coefficient */
	addDoubleOption("FFD_TOLERANCE", FFD_Tol, 1E-10);

  /* DESCRIPTION: Definition of the FFD boxes */
  addFFDDefOption("FFD_DEFINITION", nFFDBox, CoordFFDBox, TagFFDBox);
  
  /* DESCRIPTION: Definition of the FFD boxes */
  addFFDDegreeOption("FFD_DEGREE", nFFDBox, DegreeFFDBox);
  
  /* DESCRIPTION: Surface continuity at the intersection with the FFD */
  addEnumOption("FFD_CONTINUITY", FFD_Continuity, Continuity_Map, DERIVATIVE_2ND);

  /*--- options that are used in the python optimization scripts. These have no effect on the c++ toolsuite ---*/
  /*!\par CONFIG_CATEGORY:Python Options\ingroup Config*/

  /* DESCRIPTION: Gradient method */
  addPythonOption("GRADIENT_METHOD");

  /* DESCRIPTION: Geometrical Parameter */
  addPythonOption("GEO_PARAM");

  /* DESCRIPTION: Setup for design variables */
  addPythonOption("DEFINITION_DV");

  /* DESCRIPTION: Maximum number of iterations */
  addPythonOption("OPT_ITERATIONS");
  
  /* DESCRIPTION: Requested accuracy */
  addPythonOption("OPT_ACCURACY");
  
  /* DESCRIPTION: Setup for design variables */
  addPythonOption("BOUND_DV");
  
  /* DESCRIPTION: Current value of the design variables */
  addPythonOption("DV_VALUE_NEW");

  /* DESCRIPTION: Previous value of the design variables */
  addPythonOption("DV_VALUE_OLD");

  /* DESCRIPTION: Number of partitions of the mesh */
  addPythonOption("NUMBER_PART");

  /* DESCRIPTION: Optimization objective function with optional scaling factor*/
  addPythonOption("OPT_OBJECTIVE");

  /* DESCRIPTION: Optimization constraint functions with optional scaling factor */
  addPythonOption("OPT_CONSTRAINT");

  /* DESCRIPTION: Finite different step for gradient estimation */
  addPythonOption("FIN_DIFF_STEP");

  /* DESCRIPTION: Verbosity of the python scripts to Stdout */
  addPythonOption("CONSOLE");

  /* DESCRIPTION: Flag specifying if the mesh was decomposed */
  addPythonOption("DECOMPOSED");

  /* DESCRIPTION: Activate ParMETIS mode for testing */
  addBoolOption("PARMETIS", ParMETIS, false);
  
  /* END_CONFIG_OPTIONS */

}

void CConfig::SetConfig_Parsing(char case_filename[MAX_STRING_SIZE]) {
  string text_line, option_name;
  ifstream case_file;
  vector<string> option_value;
  int rank = MASTER_NODE;
  
#ifdef HAVE_MPI
  MPI_Comm_rank(MPI_COMM_WORLD, &rank);
#endif
  
  /*--- Read the configuration file ---*/
  
  case_file.open(case_filename, ios::in);

  if (case_file.fail()) {
    if (rank == MASTER_NODE) cout << endl << "The configuration file (.cfg) is missing!!" << endl << endl;
    exit(EXIT_FAILURE);
  }

  string errorString;

  int  err_count = 0;  // How many errors have we found in the config file
  int max_err_count = 30; // Maximum number of errors to print before stopping

  map<string, bool> included_options;

  /*--- Parse the configuration file and set the options ---*/
  
  while (getline (case_file, text_line)) {
    
    if (err_count >= max_err_count) {
      errorString.append("too many errors. Stopping parse");

      cout << errorString << endl;
      throw(1);
    }
    
    if (TokenizeString(text_line, option_name, option_value)) {
      
      /*--- See if it's a python option ---*/

      if (option_map.find(option_name) == option_map.end()) {
          string newString;
          newString.append(option_name);
          newString.append(": invalid option name");
          newString.append(". Check current SU2 options in config_template.cfg.");
          newString.append("\n");
          errorString.append(newString);
          err_count++;
        continue;
      }

      /*--- Option exists, check if the option has already been in the config file ---*/
      
      if (included_options.find(option_name) != included_options.end()) {
        string newString;
        newString.append(option_name);
        newString.append(": option appears twice");
        newString.append("\n");
        errorString.append(newString);
        err_count++;
        continue;
      }


      /*--- New found option. Add it to the map, and delete from all options ---*/
      
      included_options.insert(pair<string, bool>(option_name, true));
      all_options.erase(option_name);

      /*--- Set the value and check error ---*/
      
      string out = option_map[option_name]->SetValue(option_value);
      if (out.compare("") != 0) {
        errorString.append(out);
        errorString.append("\n");
        err_count++;
      }
    }
  }

  /*--- See if there were any errors parsing the config file ---*/
      
  if (errorString.size() != 0) {
    if (rank == MASTER_NODE) cout << errorString << endl;
    exit(EXIT_FAILURE);
  }

  /*--- Set the default values for all of the options that weren't set ---*/
      
  for (map<string, bool>::iterator iter = all_options.begin(); iter != all_options.end(); ++iter) {
    option_map[iter->first]->SetDefault();
  }

  case_file.close();
  
}

bool CConfig::SetRunTime_Parsing(char case_filename[MAX_STRING_SIZE]) {
  string text_line, option_name;
  ifstream case_file;
  vector<string> option_value;
  int rank = MASTER_NODE;
  
#ifdef HAVE_MPI
  MPI_Comm_rank(MPI_COMM_WORLD, &rank);
#endif
  
  /*--- Read the configuration file ---*/
  
  case_file.open(case_filename, ios::in);
  
  if (case_file.fail()) { return false; }
  
  string errorString;
  
  int err_count = 0;  // How many errors have we found in the config file
  int max_err_count = 30; // Maximum number of errors to print before stopping
  
  map<string, bool> included_options;
  
  /*--- Parse the configuration file and set the options ---*/
  
  while (getline (case_file, text_line)) {
    
    if (err_count >= max_err_count) {
      errorString.append("too many errors. Stopping parse");
      
      cout << errorString << endl;
      throw(1);
    }
    
    if (TokenizeString(text_line, option_name, option_value)) {
      
      if (option_map.find(option_name) == option_map.end()) {
        
        /*--- See if it's a python option ---*/
        
        string newString;
        newString.append(option_name);
        newString.append(": invalid option name");
        newString.append("\n");
        errorString.append(newString);
        err_count++;
        continue;
      }
      
      /*--- Option exists, check if the option has already been in the config file ---*/
      
      if (included_options.find(option_name) != included_options.end()) {
        string newString;
        newString.append(option_name);
        newString.append(": option appears twice");
        newString.append("\n");
        errorString.append(newString);
        err_count++;
        continue;
      }
      
      /*--- New found option. Add it to the map, and delete from all options ---*/
      
      included_options.insert(pair<string, bool>(option_name, true));
      all_options.erase(option_name);
      
      /*--- Set the value and check error ---*/
      
      string out = option_map[option_name]->SetValue(option_value);
      if (out.compare("") != 0) {
        errorString.append(out);
        errorString.append("\n");
        err_count++;
      }
      
    }
  }
  
  /*--- See if there were any errors parsing the runtime file ---*/
  
  if (errorString.size() != 0) {
    if (rank == MASTER_NODE) cout << errorString << endl;
    exit(EXIT_FAILURE);
  }
  
  case_file.close();
  
  return true;
  
}

void CConfig::SetPostprocessing(unsigned short val_software, unsigned short val_izone, unsigned short val_nDim) {
  
  unsigned short iZone, iCFL, iDim;
  bool ideal_gas       = (Kind_FluidModel == STANDARD_AIR || Kind_FluidModel == IDEAL_GAS );
  bool standard_air       = (Kind_FluidModel == STANDARD_AIR);
  
#ifdef HAVE_MPI
  int size = SINGLE_NODE;
  MPI_Comm_size(MPI_COMM_WORLD, &size);
#endif
  
#ifndef HAVE_TECIO
  if (Output_FileFormat == TECPLOT_BINARY) {
    cout << "Tecplot binary file requested but SU2 was built without TecIO support." << "\n";
    Output_FileFormat = TECPLOT;
  }
#endif
  
  /*--- Store the SU2 module that we are executing. ---*/
  
  Kind_SU2 = val_software;
  
  /*--- Make sure that 1D outputs are written when objective function requires ---*/
  
  if (Kind_ObjFunc== AVG_OUTLET_PRESSURE || Kind_ObjFunc == AVG_TOTAL_PRESSURE) {
    Wrt_1D_Output = YES;
    Marker_Out_1D = Marker_Monitoring;
    nMarker_Out_1D = nMarker_Monitoring;
  }
  
  /*--- Low memory only for ASCII Tecplot ---*/

  if (Output_FileFormat != TECPLOT) Low_MemoryOutput = NO;
  
  /*--- Deactivate the multigrid in the adjoint problem ---*/
  
  if ((Adjoint && !MG_AdjointFlow) ||
      (Unsteady_Simulation == TIME_STEPPING)) { nMGLevels = 0; }

  /*--- If Fluid Structure Interaction, set the solver for each zone.
   *--- ZONE_0 is the zone of the fluid.
   *--- All the other zones are structure.
   *--- This will allow us to define multiple physics structural problems */

  if (Kind_Solver == FLUID_STRUCTURE_INTERACTION){
	  if (val_izone==0) {	Kind_Solver = Kind_Solver_Fluid_FSI; 		FSI_Problem = true;}

	  else {			 	Kind_Solver = Kind_Solver_Struc_FSI;	  	FSI_Problem = true;
	  	  	  	  	  	  	Kind_Linear_Solver_Prec = Kind_Linear_Solver_Prec_FSI_Struc;
	  	  	  	  	  	  	Linear_Solver_Iter = Linear_Solver_Iter_FSI_Struc;}
  }
  else{ FSI_Problem = false; }

  
  /*--- Initialize non-physical points/reconstructions to zero ---*/
  
  Nonphys_Points   = 0;
  Nonphys_Reconstr = 0;
  
  /*--- Don't do any deformation if there is no Design variable information ---*/
  
  if (Design_Variable == NULL) {
    Design_Variable = new unsigned short [1];
    nDV = 1; Design_Variable[0] = NONE;
  }
  
  /*--- Identification of free-surface problem, this problems are always 
   unsteady and incompressible. ---*/
  
  if (Kind_Regime == FREESURFACE) {
    if (Unsteady_Simulation != DT_STEPPING_2ND) Unsteady_Simulation = DT_STEPPING_1ST;
  }
  
  if (Kind_Solver == POISSON_EQUATION) {
    Unsteady_Simulation = STEADY;
  }
  
  /*--- Set the number of external iterations to 1 for the steady state problem ---*/

  if ((Kind_Solver == HEAT_EQUATION) ||
      (Kind_Solver == WAVE_EQUATION) || (Kind_Solver == POISSON_EQUATION)) {
    nMGLevels = 0;
    if (Unsteady_Simulation == STEADY) nExtIter = 1;
    else Unst_nIntIter = 2;
  }
  
  if (Kind_Solver == LINEAR_ELASTICITY) {
    nMGLevels = 0;
    if (Dynamic_Analysis == STATIC) 
	nExtIter = 1;
  }

  if (Kind_Solver == FEM_ELASTICITY) {
    nMGLevels = 0;
    if (Dynamic_Analysis == STATIC)
	nExtIter = 1;
  }

  /*--- Decide whether we should be writing unsteady solution files. ---*/
  
  if (Unsteady_Simulation == STEADY ||
      Unsteady_Simulation == TIME_STEPPING ||
      Unsteady_Simulation == TIME_SPECTRAL  ||
      Kind_Regime == FREESURFACE) { Wrt_Unsteady = false; }
  else { Wrt_Unsteady = true; }

  if ((Kind_Solver == LINEAR_ELASTICITY) || (Kind_Solver == FEM_ELASTICITY)) {

	  if (Dynamic_Analysis == STATIC) { Wrt_Dynamic = false; }
	  else { Wrt_Dynamic = true; }

  }

  
  
  /*--- Check for Measurement System ---*/
  
  if (SystemMeasurements == US && !standard_air) {
    cout << "Only STANDARD_AIR fluid model can be used with US Measurement System" << endl;
    exit(EXIT_FAILURE);
  }
  
  /*--- Check for Convective scheme available for NICF ---*/
  
  if (!ideal_gas) {
    if (Kind_ConvNumScheme_Flow != SPACE_UPWIND) {
      cout << "Only ROE Upwind scheme can be used for Not Ideal Compressible Fluids" << endl;
      exit(EXIT_FAILURE);
    }
    else {
      if (Kind_Upwind_Flow != ROE) {
        cout << "Only ROE Upwind scheme can be used for Not Ideal Compressible Fluids" << endl;
        exit(EXIT_FAILURE);
      }
    }
  }
  
  /*--- Check for Boundary condition available for NICF ---*/
  
  if (!ideal_gas) {
    if (nMarker_Inlet != 0) {
      cout << "Riemann Boundary conditions must be used for inlet and outlet with Not Ideal Compressible Fluids " << endl;
      exit(EXIT_FAILURE);
    }
    if (nMarker_Outlet != 0) {
      cout << "Riemann Boundary conditions must be used outlet with Not Ideal Compressible Fluids " << endl;
      exit(EXIT_FAILURE);
    }
    
    if (nMarker_FarField != 0) {
      cout << "Far Field BC is not generalized for Not Ideal Compressible Fluids " << endl;
      exit(EXIT_FAILURE);
    }
    
  }
  
  /*--- Check for Boundary condition available for NICF ---*/
  
  if (ideal_gas) {
    if (SystemMeasurements == US && standard_air) {
      if (Kind_ViscosityModel != SUTHERLAND) {
        cout << "Only SUTHERLAND viscosity model can be used with US Measurement  " << endl;
        exit(EXIT_FAILURE);
      }
    }
    if (Kind_ConductivityModel != CONSTANT_PRANDTL ) {
      cout << "Only CONSTANT_PRANDTL thermal conductivity model can be used with STANDARD_AIR and IDEAL_GAS" << endl;
      exit(EXIT_FAILURE);
    }
    
  }
  
  /*--- Set grid movement kind to NO_MOVEMENT if not specified, which means
   that we also set the Grid_Movement flag to false. We initialize to the
   number of zones here, because we are guaranteed to at least have one. ---*/
  
  if (Kind_GridMovement == NULL) {
    Kind_GridMovement = new unsigned short[nZone];
    for (unsigned short iZone = 0; iZone < nZone; iZone++ )
      Kind_GridMovement[iZone] = NO_MOVEMENT;
    if (Grid_Movement == true) {
      cout << "GRID_MOVEMENT = YES but no type provided in GRID_MOVEMENT_KIND!!" << endl;
      exit(EXIT_FAILURE);
    }
  }
  
  /*--- If we're solving a purely steady problem with no prescribed grid
   movement (both rotating frame and moving walls can be steady), make sure that
   there is no grid motion ---*/
  
  if ((Kind_SU2 == SU2_CFD || Kind_SU2 == SU2_SOL) &&
      (Unsteady_Simulation == STEADY) &&
      ((Kind_GridMovement[ZONE_0] != MOVING_WALL) &&
       (Kind_GridMovement[ZONE_0] != ROTATING_FRAME)))
    Grid_Movement = false;
  
  /*--- If it is not specified, set the mesh motion mach number
   equal to the freestream value. ---*/
  
  if (Grid_Movement && Mach_Motion == 0.0)
    Mach_Motion = Mach;
  
  /*--- Set the boolean flag if we are in a rotating frame (source term). ---*/
  
  if (Grid_Movement && Kind_GridMovement[ZONE_0] == ROTATING_FRAME)
    Rotating_Frame = true;
  else
    Rotating_Frame = false;
  
  /*--- Check the number of moving markers against the number of grid movement
   types provided (should be equal, except that rigid motion and rotating frame
   do not depend on surface specification). ---*/
  
  if (Grid_Movement && (Kind_GridMovement[ZONE_0] != RIGID_MOTION) &&
      (Kind_GridMovement[ZONE_0] != ROTATING_FRAME) &&
      (nGridMovement != nMarker_Moving)) {
    cout << "Number of GRID_MOVEMENT_KIND must match number of MARKER_MOVING!!" << endl;
    exit(EXIT_FAILURE);
  }
  
  /*--- Make sure that there aren't more than one rigid motion or
   rotating frame specified in GRID_MOVEMENT_KIND. ---*/
  
  if (Grid_Movement && (Kind_GridMovement[ZONE_0] == RIGID_MOTION) &&
      (nGridMovement > 1)) {
    cout << "Can not support more than one type of rigid motion in GRID_MOVEMENT_KIND!!" << endl;
    exit(EXIT_FAILURE);
  }
  if (Grid_Movement && (Kind_GridMovement[ZONE_0] == ROTATING_FRAME) &&
      (nGridMovement > 1)) {
    cout << "Can not support more than one rotating frame in GRID_MOVEMENT_KIND!!" << endl;
    exit(EXIT_FAILURE);
  }
  
  /*--- In case the grid movement parameters have not been declared in the
   config file, set them equal to zero for safety. Also check to make sure
   that for each option, a value has been declared for each moving marker. ---*/
  
  unsigned short nMoving;
  if (nGridMovement > nZone) nMoving = nGridMovement;
  else nMoving = nZone;
  
  /*--- Motion Origin: ---*/
  
  if (Motion_Origin_X == NULL) {
    Motion_Origin_X = new double[nMoving];
    for (iZone = 0; iZone < nMoving; iZone++ )
      Motion_Origin_X[iZone] = 0.0;
  } else {
    if (Grid_Movement && (nMotion_Origin_X != nGridMovement)) {
      cout << "Length of MOTION_ORIGIN_X must match GRID_MOVEMENT_KIND!!" << endl;
      exit(EXIT_FAILURE);
    }
  }
  
  if (Motion_Origin_Y == NULL) {
    Motion_Origin_Y = new double[nMoving];
    for (iZone = 0; iZone < nMoving; iZone++ )
      Motion_Origin_Y[iZone] = 0.0;
  } else {
    if (Grid_Movement && (nMotion_Origin_Y != nGridMovement)) {
      cout << "Length of MOTION_ORIGIN_Y must match GRID_MOVEMENT_KIND!!" << endl;
      exit(EXIT_FAILURE);
    }
  }
  
  if (Motion_Origin_Z == NULL) {
    Motion_Origin_Z = new double[nMoving];
    for (iZone = 0; iZone < nMoving; iZone++ )
      Motion_Origin_Z[iZone] = 0.0;
  } else {
    if (Grid_Movement && (nMotion_Origin_Z != nGridMovement)) {
      cout << "Length of MOTION_ORIGIN_Z must match GRID_MOVEMENT_KIND!!" << endl;
      exit(EXIT_FAILURE);
    }
  }
  
  if (MoveMotion_Origin == NULL) {
    MoveMotion_Origin = new unsigned short[nMoving];
    for (iZone = 0; iZone < nMoving; iZone++ )
      MoveMotion_Origin[iZone] = 0;
  } else {
    if (Grid_Movement && (nMoveMotion_Origin != nGridMovement)) {
      cout << "Length of MOVE_MOTION_ORIGIN must match GRID_MOVEMENT_KIND!!" << endl;
      exit(EXIT_FAILURE);
    }
  }
  
  /*--- Translation: ---*/
  
  if (Translation_Rate_X == NULL) {
    Translation_Rate_X = new double[nMoving];
    for (iZone = 0; iZone < nMoving; iZone++ )
      Translation_Rate_X[iZone] = 0.0;
  } else {
    if (Grid_Movement && (nTranslation_Rate_X != nGridMovement)) {
      cout << "Length of TRANSLATION_RATE_X must match GRID_MOVEMENT_KIND!!" << endl;
      exit(EXIT_FAILURE);
    }
  }
  
  if (Translation_Rate_Y == NULL) {
    Translation_Rate_Y = new double[nMoving];
    for (iZone = 0; iZone < nMoving; iZone++ )
      Translation_Rate_Y[iZone] = 0.0;
  } else {
    if (Grid_Movement && (nTranslation_Rate_Y != nGridMovement)) {
      cout << "Length of TRANSLATION_RATE_Y must match GRID_MOVEMENT_KIND!!" << endl;
      exit(EXIT_FAILURE);
    }
  }
  
  if (Translation_Rate_Z == NULL) {
    Translation_Rate_Z = new double[nMoving];
    for (iZone = 0; iZone < nMoving; iZone++ )
      Translation_Rate_Z[iZone] = 0.0;
  } else {
    if (Grid_Movement && (nTranslation_Rate_Z != nGridMovement)) {
      cout << "Length of TRANSLATION_RATE_Z must match GRID_MOVEMENT_KIND!!" << endl;
      exit(EXIT_FAILURE);
    }
  }
  
  /*--- Rotation: ---*/
  
  if (Rotation_Rate_X == NULL) {
    Rotation_Rate_X = new double[nMoving];
    for (iZone = 0; iZone < nMoving; iZone++ )
      Rotation_Rate_X[iZone] = 0.0;
  } else {
    if (Grid_Movement && (nRotation_Rate_X != nGridMovement)) {
      cout << "Length of ROTATION_RATE_X must match GRID_MOVEMENT_KIND!!" << endl;
      exit(EXIT_FAILURE);
    }
  }
  
  if (Rotation_Rate_Y == NULL) {
    Rotation_Rate_Y = new double[nMoving];
    for (iZone = 0; iZone < nMoving; iZone++ )
      Rotation_Rate_Y[iZone] = 0.0;
  } else {
    if (Grid_Movement && (nRotation_Rate_Y != nGridMovement)) {
      cout << "Length of ROTATION_RATE_Y must match GRID_MOVEMENT_KIND!!" << endl;
      exit(EXIT_FAILURE);
    }
  }
  
  if (Rotation_Rate_Z == NULL) {
    Rotation_Rate_Z = new double[nMoving];
    for (iZone = 0; iZone < nMoving; iZone++ )
      Rotation_Rate_Z[iZone] = 0.0;
  } else {
    if (Grid_Movement && (nRotation_Rate_Z != nGridMovement)) {
      cout << "Length of ROTATION_RATE_Z must match GRID_MOVEMENT_KIND!!" << endl;
      exit(EXIT_FAILURE);
    }
  }
  
  /*--- Pitching: ---*/
  
  if (Pitching_Omega_X == NULL) {
    Pitching_Omega_X = new double[nMoving];
    for (iZone = 0; iZone < nMoving; iZone++ )
      Pitching_Omega_X[iZone] = 0.0;
  } else {
    if (Grid_Movement && (nPitching_Omega_X != nGridMovement)) {
      cout << "Length of PITCHING_OMEGA_X must match GRID_MOVEMENT_KIND!!" << endl;
      exit(EXIT_FAILURE);
    }
  }
  
  if (Pitching_Omega_Y == NULL) {
    Pitching_Omega_Y = new double[nMoving];
    for (iZone = 0; iZone < nMoving; iZone++ )
      Pitching_Omega_Y[iZone] = 0.0;
  } else {
    if (Grid_Movement && (nPitching_Omega_Y != nGridMovement)) {
      cout << "Length of PITCHING_OMEGA_Y must match GRID_MOVEMENT_KIND!!" << endl;
      exit(EXIT_FAILURE);
    }
  }
  
  if (Pitching_Omega_Z == NULL) {
    Pitching_Omega_Z = new double[nMoving];
    for (iZone = 0; iZone < nMoving; iZone++ )
      Pitching_Omega_Z[iZone] = 0.0;
  } else {
    if (Grid_Movement && (nPitching_Omega_Z != nGridMovement)) {
      cout << "Length of PITCHING_OMEGA_Z must match GRID_MOVEMENT_KIND!!" << endl;
      exit(EXIT_FAILURE);
    }
  }
  
  /*--- Pitching Amplitude: ---*/
  
  if (Pitching_Ampl_X == NULL) {
    Pitching_Ampl_X = new double[nMoving];
    for (iZone = 0; iZone < nMoving; iZone++ )
      Pitching_Ampl_X[iZone] = 0.0;
  } else {
    if (Grid_Movement && (nPitching_Ampl_X != nGridMovement)) {
      cout << "Length of PITCHING_AMPL_X must match GRID_MOVEMENT_KIND!!" << endl;
      exit(EXIT_FAILURE);
    }
  }
  
  if (Pitching_Ampl_Y == NULL) {
    Pitching_Ampl_Y = new double[nMoving];
    for (iZone = 0; iZone < nMoving; iZone++ )
      Pitching_Ampl_Y[iZone] = 0.0;
  } else {
    if (Grid_Movement && (nPitching_Ampl_Y != nGridMovement)) {
      cout << "Length of PITCHING_AMPL_Y must match GRID_MOVEMENT_KIND!!" << endl;
      exit(EXIT_FAILURE);
    }
  }
  
  if (Pitching_Ampl_Z == NULL) {
    Pitching_Ampl_Z = new double[nMoving];
    for (iZone = 0; iZone < nMoving; iZone++ )
      Pitching_Ampl_Z[iZone] = 0.0;
  } else {
    if (Grid_Movement && (nPitching_Ampl_Z != nGridMovement)) {
      cout << "Length of PITCHING_AMPL_Z must match GRID_MOVEMENT_KIND!!" << endl;
      exit(EXIT_FAILURE);
    }
  }
  
  /*--- Pitching Phase: ---*/
  
  if (Pitching_Phase_X == NULL) {
    Pitching_Phase_X = new double[nMoving];
    for (iZone = 0; iZone < nMoving; iZone++ )
      Pitching_Phase_X[iZone] = 0.0;
  } else {
    if (Grid_Movement && (nPitching_Phase_X != nGridMovement)) {
      cout << "Length of PITCHING_PHASE_X must match GRID_MOVEMENT_KIND!!" << endl;
      exit(EXIT_FAILURE);
    }
  }
  
  if (Pitching_Phase_Y == NULL) {
    Pitching_Phase_Y = new double[nMoving];
    for (iZone = 0; iZone < nMoving; iZone++ )
      Pitching_Phase_Y[iZone] = 0.0;
  } else {
    if (Grid_Movement && (nPitching_Phase_Y != nGridMovement)) {
      cout << "Length of PITCHING_PHASE_Y must match GRID_MOVEMENT_KIND!!" << endl;
      exit(EXIT_FAILURE);
    }
  }
  
  if (Pitching_Phase_Z == NULL) {
    Pitching_Phase_Z = new double[nMoving];
    for (iZone = 0; iZone < nMoving; iZone++ )
      Pitching_Phase_Z[iZone] = 0.0;
  } else {
    if (Grid_Movement && (nPitching_Phase_Z != nGridMovement)) {
      cout << "Length of PITCHING_PHASE_Z must match GRID_MOVEMENT_KIND!!" << endl;
      exit(EXIT_FAILURE);
    }
  }
  
  /*--- Plunging: ---*/
  
  if (Plunging_Omega_X == NULL) {
    Plunging_Omega_X = new double[nMoving];
    for (iZone = 0; iZone < nMoving; iZone++ )
      Plunging_Omega_X[iZone] = 0.0;
  } else {
    if (Grid_Movement && (nPlunging_Omega_X != nGridMovement)) {
      cout << "Length of PLUNGING_OMEGA_X must match GRID_MOVEMENT_KIND!!" << endl;
      exit(EXIT_FAILURE);
    }
  }
  
  if (Plunging_Omega_Y == NULL) {
    Plunging_Omega_Y = new double[nMoving];
    for (iZone = 0; iZone < nMoving; iZone++ )
      Plunging_Omega_Y[iZone] = 0.0;
  } else {
    if (Grid_Movement && (nPlunging_Omega_Y != nGridMovement)) {
      cout << "Length of PLUNGING_OMEGA_Y must match GRID_MOVEMENT_KIND!!" << endl;
      exit(EXIT_FAILURE);
    }
  }
  
  if (Plunging_Omega_Z == NULL) {
    Plunging_Omega_Z = new double[nMoving];
    for (iZone = 0; iZone < nMoving; iZone++ )
      Plunging_Omega_Z[iZone] = 0.0;
  } else {
    if (Grid_Movement && (nPlunging_Omega_Z != nGridMovement)) {
      cout << "Length of PLUNGING_OMEGA_Z must match GRID_MOVEMENT_KIND!!" << endl;
      exit(EXIT_FAILURE);
    }
  }
  
  /*--- Plunging Amplitude: ---*/
  
  if (Plunging_Ampl_X == NULL) {
    Plunging_Ampl_X = new double[nMoving];
    for (iZone = 0; iZone < nMoving; iZone++ )
      Plunging_Ampl_X[iZone] = 0.0;
  } else {
    if (Grid_Movement && (nPlunging_Ampl_X != nGridMovement)) {
      cout << "Length of PLUNGING_AMPL_X must match GRID_MOVEMENT_KIND!!" << endl;
      exit(EXIT_FAILURE);
    }
  }
  
  if (Plunging_Ampl_Y == NULL) {
    Plunging_Ampl_Y = new double[nMoving];
    for (iZone = 0; iZone < nMoving; iZone++ )
      Plunging_Ampl_Y[iZone] = 0.0;
  } else {
    if (Grid_Movement && (nPlunging_Ampl_Y != nGridMovement)) {
      cout << "Length of PLUNGING_AMPL_Y must match GRID_MOVEMENT_KIND!!" << endl;
      exit(EXIT_FAILURE);
    }
  }
  
  if (Plunging_Ampl_Z == NULL) {
    Plunging_Ampl_Z = new double[nMoving];
    for (iZone = 0; iZone < nMoving; iZone++ )
      Plunging_Ampl_Z[iZone] = 0.0;
  } else {
    if (Grid_Movement && (nPlunging_Ampl_Z != nGridMovement)) {
      cout << "Length of PLUNGING_AMPL_Z must match GRID_MOVEMENT_KIND!!" << endl;
      exit(EXIT_FAILURE);
    }
  }
  
  /*--- Use the various rigid-motion input frequencies to determine the period to be used with time-spectral cases.
   There are THREE types of motion to consider, namely: rotation, pitching, and plunging.
   The largest period of motion is the one to be used for time-spectral calculations. ---*/
  
  if (Unsteady_Simulation == TIME_SPECTRAL) {
    
    unsigned short N_MOTION_TYPES = 3;
    double *periods;
    periods = new double[N_MOTION_TYPES];
    
    /*--- rotation: ---*/
    
    double Omega_mag_rot = sqrt(pow(Rotation_Rate_X[ZONE_0],2)+pow(Rotation_Rate_Y[ZONE_0],2)+pow(Rotation_Rate_Z[ZONE_0],2));
    if (Omega_mag_rot > 0)
      periods[0] = 2*PI_NUMBER/Omega_mag_rot;
    else
      periods[0] = 0.0;
    
    /*--- pitching: ---*/
    
    double Omega_mag_pitch = sqrt(pow(Pitching_Omega_X[ZONE_0],2)+pow(Pitching_Omega_Y[ZONE_0],2)+pow(Pitching_Omega_Z[ZONE_0],2));
    if (Omega_mag_pitch > 0)
      periods[1] = 2*PI_NUMBER/Omega_mag_pitch;
    else
      periods[1] = 0.0;
    
    /*--- plunging: ---*/
    
    double Omega_mag_plunge = sqrt(pow(Plunging_Omega_X[ZONE_0],2)+pow(Plunging_Omega_Y[ZONE_0],2)+pow(Plunging_Omega_Z[ZONE_0],2));
    if (Omega_mag_plunge > 0)
      periods[2] = 2*PI_NUMBER/Omega_mag_plunge;
    else
      periods[2] = 0.0;
    
    /*--- determine which period is largest ---*/
    
    unsigned short iVar;
    TimeSpectral_Period = 0.0;
    for (iVar = 0; iVar < N_MOTION_TYPES; iVar++) {
      if (periods[iVar] > TimeSpectral_Period)
        TimeSpectral_Period = periods[iVar];
    }
    
    delete periods;
    
  }
  
  /*--- Initialize the RefOriginMoment Pointer ---*/
  
  RefOriginMoment = NULL;
  RefOriginMoment = new double[3];
  RefOriginMoment[0] = 0.0; RefOriginMoment[1] = 0.0; RefOriginMoment[2] = 0.0;
  
  /*--- In case the moment origin coordinates have not been declared in the
   config file, set them equal to zero for safety. Also check to make sure
   that for each marker, a value has been declared for the moment origin.
   Unless only one value was specified, then set this value for all the markers
   being monitored. ---*/
  
  unsigned short iMarker;
  
  if ((nRefOriginMoment_X != nRefOriginMoment_Y) || (nRefOriginMoment_X != nRefOriginMoment_Z) ) {
    cout << "ERROR: Length of REF_ORIGIN_MOMENT_X, REF_ORIGIN_MOMENT_Y and REF_ORIGIN_MOMENT_Z must be the same!!" << endl;
    exit(EXIT_FAILURE);
  }
  
  if (RefOriginMoment_X == NULL) {
    RefOriginMoment_X = new double[nMarker_Monitoring];
    for (iMarker = 0; iMarker < nMarker_Monitoring; iMarker++ )
      RefOriginMoment_X[iMarker] = 0.0;
  } else {
    if (nRefOriginMoment_X == 1) {
      
      double aux_RefOriginMoment_X = RefOriginMoment_X[0];
      delete [] RefOriginMoment_X;
      RefOriginMoment_X = new double[nMarker_Monitoring];
      nRefOriginMoment_X = nMarker_Monitoring;
      
      for (iMarker = 0; iMarker < nMarker_Monitoring; iMarker++ )
        RefOriginMoment_X[iMarker] = aux_RefOriginMoment_X;
    }
    else if (nRefOriginMoment_X != nMarker_Monitoring) {
      cout << "ERROR: Length of REF_ORIGIN_MOMENT_X must match number of Monitoring Markers!!" << endl;
      exit(EXIT_FAILURE);
    }
  }
  
  if (RefOriginMoment_Y == NULL) {
    RefOriginMoment_Y = new double[nMarker_Monitoring];
    for (iMarker = 0; iMarker < nMarker_Monitoring; iMarker++ )
      RefOriginMoment_Y[iMarker] = 0.0;
  } else {
    if (nRefOriginMoment_Y == 1) {
      
      double aux_RefOriginMoment_Y = RefOriginMoment_Y[0];
      delete [] RefOriginMoment_Y;
      RefOriginMoment_Y = new double[nMarker_Monitoring];
      nRefOriginMoment_Y = nMarker_Monitoring;
      
      for (iMarker = 0; iMarker < nMarker_Monitoring; iMarker++ )
        RefOriginMoment_Y[iMarker] = aux_RefOriginMoment_Y;
    }
    else if (nRefOriginMoment_Y != nMarker_Monitoring) {
      cout << "ERROR: Length of REF_ORIGIN_MOMENT_Y must match number of Monitoring Markers!!" << endl;
      exit(EXIT_FAILURE);
    }
  }
  
  if (RefOriginMoment_Z == NULL) {
    RefOriginMoment_Z = new double[nMarker_Monitoring];
    for (iMarker = 0; iMarker < nMarker_Monitoring; iMarker++ )
      RefOriginMoment_Z[iMarker] = 0.0;
  } else {
    if (nRefOriginMoment_Z == 1) {
      
      double aux_RefOriginMoment_Z = RefOriginMoment_Z[0];
      delete [] RefOriginMoment_Z;
      RefOriginMoment_Z = new double[nMarker_Monitoring];
      nRefOriginMoment_Z = nMarker_Monitoring;
      
      for (iMarker = 0; iMarker < nMarker_Monitoring; iMarker++ )
        RefOriginMoment_Z[iMarker] = aux_RefOriginMoment_Z;
    }
    else if (nRefOriginMoment_Z != nMarker_Monitoring) {
      cout << "ERROR: Length of REF_ORIGIN_MOMENT_Z must match number of Monitoring Markers!!" << endl;
      exit(EXIT_FAILURE);
    }
  }
  
  /*--- Set the boolean flag if we are carrying out an aeroelastic simulation. ---*/
  
  if (Grid_Movement && (Kind_GridMovement[ZONE_0] == AEROELASTIC || Kind_GridMovement[ZONE_0] == AEROELASTIC_RIGID_MOTION)) Aeroelastic_Simulation = true;
  else Aeroelastic_Simulation = false;
  
  /*--- Initializing the size for the solutions of the Aeroelastic problem. ---*/
  
  
  if (Grid_Movement && Aeroelastic_Simulation) {
    Aeroelastic_np1.resize(nMarker_Monitoring);
    Aeroelastic_n.resize(nMarker_Monitoring);
    Aeroelastic_n1.resize(nMarker_Monitoring);
    for (iMarker = 0; iMarker < nMarker_Monitoring; iMarker++) {
      Aeroelastic_np1[iMarker].resize(2);
      Aeroelastic_n[iMarker].resize(2);
      Aeroelastic_n1[iMarker].resize(2);
      for (int i =0; i<2; i++) {
        Aeroelastic_np1[iMarker][i].resize(2);
        Aeroelastic_n[iMarker][i].resize(2);
        Aeroelastic_n1[iMarker][i].resize(2);
        for (int j=0; j<2; j++) {
          Aeroelastic_np1[iMarker][i][j] = 0.0;
          Aeroelastic_n[iMarker][i][j] = 0.0;
          Aeroelastic_n1[iMarker][i][j] = 0.0;
        }
      }
    }
  }
  
  /*--- Allocate memory for the plunge and pitch and initialized them to zero ---*/
  
  if (Grid_Movement && Aeroelastic_Simulation) {
    Aeroelastic_pitch = new double[nMarker_Monitoring];
    Aeroelastic_plunge = new double[nMarker_Monitoring];
    for (iMarker = 0; iMarker < nMarker_Monitoring; iMarker++ ) {
      Aeroelastic_pitch[iMarker] = 0.0;
      Aeroelastic_plunge[iMarker] = 0.0;
    }
  }

  /*--- Fluid-Structure Interaction problems ---*/

  if (FSI_Problem) {
	  Kind_GridMovement[val_izone] = FLUID_STRUCTURE;
	  Grid_Movement = true;
  }
  
  if (MGCycle == FULLMG_CYCLE) FinestMesh = nMGLevels;
  else FinestMesh = MESH_0;
  
  if ((Kind_Solver == NAVIER_STOKES) &&
      (Kind_Turb_Model != NONE))
    Kind_Solver = RANS;
  
  if (Kind_Regime == FREESURFACE) GravityForce = true;
  
  Kappa_1st_Flow = Kappa_Flow[0];
  Kappa_2nd_Flow = Kappa_Flow[1];
  Kappa_4th_Flow = Kappa_Flow[2];
  Kappa_1st_AdjFlow = Kappa_AdjFlow[0];
  Kappa_2nd_AdjFlow = Kappa_AdjFlow[1];
  Kappa_4th_AdjFlow = Kappa_AdjFlow[2];
  Kappa_1st_LinFlow = Kappa_AdjFlow[0];
  Kappa_4th_LinFlow = Kappa_AdjFlow[1];
  
  /*--- Make the MG_PreSmooth, MG_PostSmooth, and MG_CorrecSmooth
   arrays consistent with nMGLevels ---*/
  
  unsigned short * tmp_smooth = new unsigned short[nMGLevels+1];
  
  if ((nMG_PreSmooth != nMGLevels+1) && (nMG_PreSmooth != 0)) {
    if (nMG_PreSmooth > nMGLevels+1) {
      
      /*--- Truncate by removing unnecessary elements at the end ---*/
      
      for (unsigned int i = 0; i <= nMGLevels; i++)
        tmp_smooth[i] = MG_PreSmooth[i];
      delete [] MG_PreSmooth;
    } else {
      
      /*--- Add additional elements equal to last element ---*/
      
      for (unsigned int i = 0; i < nMG_PreSmooth; i++)
        tmp_smooth[i] = MG_PreSmooth[i];
      for (unsigned int i = nMG_PreSmooth; i <= nMGLevels; i++)
        tmp_smooth[i] = MG_PreSmooth[nMG_PreSmooth-1];
      delete [] MG_PreSmooth;
    }
    
    nMG_PreSmooth = nMGLevels+1;
    MG_PreSmooth = new unsigned short[nMG_PreSmooth];
    for (unsigned int i = 0; i < nMG_PreSmooth; i++)
      MG_PreSmooth[i] = tmp_smooth[i];
  }
  if ((nMGLevels != 0) && (nMG_PreSmooth == 0)) {
    delete [] MG_PreSmooth;
    nMG_PreSmooth = nMGLevels+1;
    MG_PreSmooth = new unsigned short[nMG_PreSmooth];
    for (unsigned int i = 0; i < nMG_PreSmooth; i++)
      MG_PreSmooth[i] = i+1;
  }
  
  if ((nMG_PostSmooth != nMGLevels+1) && (nMG_PostSmooth != 0)) {
    if (nMG_PostSmooth > nMGLevels+1) {
      
      /*--- Truncate by removing unnecessary elements at the end ---*/
      
      for (unsigned int i = 0; i <= nMGLevels; i++)
        tmp_smooth[i] = MG_PostSmooth[i];
      delete [] MG_PostSmooth;
    } else {
      
      /*--- Add additional elements equal to last element ---*/
       
      for (unsigned int i = 0; i < nMG_PostSmooth; i++)
        tmp_smooth[i] = MG_PostSmooth[i];
      for (unsigned int i = nMG_PostSmooth; i <= nMGLevels; i++)
        tmp_smooth[i] = MG_PostSmooth[nMG_PostSmooth-1];
      delete [] MG_PostSmooth;
      
    }
    
    nMG_PostSmooth = nMGLevels+1;
    MG_PostSmooth = new unsigned short[nMG_PostSmooth];
    for (unsigned int i = 0; i < nMG_PostSmooth; i++)
      MG_PostSmooth[i] = tmp_smooth[i];
    
  }
  
  if ((nMGLevels != 0) && (nMG_PostSmooth == 0)) {
    delete [] MG_PostSmooth;
    nMG_PostSmooth = nMGLevels+1;
    MG_PostSmooth = new unsigned short[nMG_PostSmooth];
    for (unsigned int i = 0; i < nMG_PostSmooth; i++)
      MG_PostSmooth[i] = 0;
  }
  
  if ((nMG_CorrecSmooth != nMGLevels+1) && (nMG_CorrecSmooth != 0)) {
    if (nMG_CorrecSmooth > nMGLevels+1) {
      
      /*--- Truncate by removing unnecessary elements at the end ---*/
      
      for (unsigned int i = 0; i <= nMGLevels; i++)
        tmp_smooth[i] = MG_CorrecSmooth[i];
      delete [] MG_CorrecSmooth;
    } else {
      
      /*--- Add additional elements equal to last element ---*/
      
      for (unsigned int i = 0; i < nMG_CorrecSmooth; i++)
        tmp_smooth[i] = MG_CorrecSmooth[i];
      for (unsigned int i = nMG_CorrecSmooth; i <= nMGLevels; i++)
        tmp_smooth[i] = MG_CorrecSmooth[nMG_CorrecSmooth-1];
      delete [] MG_CorrecSmooth;
    }
    nMG_CorrecSmooth = nMGLevels+1;
    MG_CorrecSmooth = new unsigned short[nMG_CorrecSmooth];
    for (unsigned int i = 0; i < nMG_CorrecSmooth; i++)
      MG_CorrecSmooth[i] = tmp_smooth[i];
  }
  
  if ((nMGLevels != 0) && (nMG_CorrecSmooth == 0)) {
    delete [] MG_CorrecSmooth;
    nMG_CorrecSmooth = nMGLevels+1;
    MG_CorrecSmooth = new unsigned short[nMG_CorrecSmooth];
    for (unsigned int i = 0; i < nMG_CorrecSmooth; i++)
      MG_CorrecSmooth[i] = 0;
  }
  
  /*--- Override MG Smooth parameters ---*/
  
  if (nMG_PreSmooth != 0) MG_PreSmooth[MESH_0] = 1;
  if (nMG_PostSmooth != 0) {
    MG_PostSmooth[MESH_0] = 0;
    MG_PostSmooth[nMGLevels] = 0;
  }
  if (nMG_CorrecSmooth != 0) MG_CorrecSmooth[nMGLevels] = 0;
  
  if (Restart) MGCycle = V_CYCLE;
  
  if (Adjoint) {
    if (Kind_Solver == EULER) Kind_Solver = ADJ_EULER;
    if (Kind_Solver == NAVIER_STOKES) Kind_Solver = ADJ_NAVIER_STOKES;
    if (Kind_Solver == RANS) Kind_Solver = ADJ_RANS;
    if (Kind_Solver == TNE2_EULER) Kind_Solver = ADJ_TNE2_EULER;
    if (Kind_Solver == TNE2_NAVIER_STOKES) Kind_Solver = ADJ_TNE2_NAVIER_STOKES;
  }
  
  if (Linearized) {
    if (Kind_Solver == EULER) Kind_Solver = LIN_EULER;
  }
  
  nCFL = nMGLevels+1;
  CFL = new double[nCFL];
  CFL[0] = CFLFineGrid;
  if (Adjoint){
    CFL[0] = CFL[0] * CFLRedCoeff_AdjFlow;
    CFL_AdaptParam[2]*=CFLRedCoeff_AdjFlow;
    CFL_AdaptParam[3]*=CFLRedCoeff_AdjFlow;
  }
  
  for (iCFL = 1; iCFL < nCFL; iCFL++)
    CFL[iCFL] = CFL[iCFL-1];
  
  if (nRKStep == 0) {
    nRKStep = 1;
    RK_Alpha_Step = new double[1]; RK_Alpha_Step[0] = 1.0;
  }
  
  if ((Kind_SU2 == SU2_CFD) && (Kind_Solver == NO_SOLVER)) {
    cout << "PHYSICAL_PROBLEM must be set in the configuration file" << endl;
    exit(EXIT_FAILURE);
  }
  
  /*--- Set a flag for viscous simulations ---*/
  
  Viscous = (( Kind_Solver == NAVIER_STOKES          ) ||
             ( Kind_Solver == ADJ_NAVIER_STOKES      ) ||
             ( Kind_Solver == RANS                   ) ||
             ( Kind_Solver == ADJ_RANS               ) ||
             ( Kind_Solver == TNE2_NAVIER_STOKES     ) ||
             ( Kind_Solver == ADJ_TNE2_NAVIER_STOKES )   );
  
  
  /*--- Re-scale the length based parameters. The US system uses feet,
   but SU2 assumes that the grid is in inches ---*/
  
  if ((SystemMeasurements == US) && (Kind_SU2 == SU2_CFD)) {
    
    for (iMarker = 0; iMarker < nMarker_Monitoring; iMarker++) {
      RefOriginMoment_X[iMarker] = RefOriginMoment_X[iMarker]/12.0;
      RefOriginMoment_Y[iMarker] = RefOriginMoment_Y[iMarker]/12.0;
      RefOriginMoment_Z[iMarker] = RefOriginMoment_Z[iMarker]/12.0;
    }
    
    for (iMarker = 0; iMarker < nGridMovement; iMarker++) {
      Motion_Origin_X[iMarker] = Motion_Origin_X[iMarker]/12.0;
      Motion_Origin_Y[iMarker] = Motion_Origin_Y[iMarker]/12.0;
      Motion_Origin_Z[iMarker] = Motion_Origin_Z[iMarker]/12.0;
    }
    
    RefLengthMoment = RefLengthMoment/12.0;
    if (val_nDim == 2) RefAreaCoeff = RefAreaCoeff/12.0;
    else RefAreaCoeff = RefAreaCoeff/144.0;
    Length_Reynolds = Length_Reynolds/12.0;
    RefElemLength = RefElemLength/12.0;
    
    EA_IntLimit[0] = EA_IntLimit[0]/12.0;
    EA_IntLimit[1] = EA_IntLimit[1]/12.0;
    EA_IntLimit[2] = EA_IntLimit[2]/12.0;
    
    Section_Location[0] = Section_Location[0]/12.0;
    Section_Location[1] = Section_Location[1]/12.0;
    
    Subsonic_Engine_Box[0] = Subsonic_Engine_Box[0]/12.0;
    Subsonic_Engine_Box[1] = Subsonic_Engine_Box[1]/12.0;
    Subsonic_Engine_Box[2] = Subsonic_Engine_Box[2]/12.0;
    Subsonic_Engine_Box[3] = Subsonic_Engine_Box[3]/12.0;
    Subsonic_Engine_Box[4] = Subsonic_Engine_Box[4]/12.0;
    Subsonic_Engine_Box[5] = Subsonic_Engine_Box[5]/12.0;
    
    for (iMarker = 0; iMarker < nMarker_ActDisk_Inlet; iMarker++) {
      for (iDim = 0; iDim < val_nDim; iDim++)
        ActDisk_Origin[iMarker][iDim] = ActDisk_Origin[iMarker][iDim]/12.0;
      ActDisk_RootRadius[iMarker] = ActDisk_RootRadius[iMarker]/12.0;
      ActDisk_TipRadius[iMarker] = ActDisk_TipRadius[iMarker]/12.0;
    }
    
  }
  
  /*--- Reacting flows initialization ---*/
  
  if (( Kind_Solver == TNE2_EULER             ) ||
      ( Kind_Solver == TNE2_NAVIER_STOKES     ) ||
      ( Kind_Solver == ADJ_TNE2_EULER         ) ||
      ( Kind_Solver == ADJ_TNE2_NAVIER_STOKES )   ) {
    
    Kappa_1st_TNE2    = Kappa_TNE2[0];
    Kappa_2nd_TNE2    = Kappa_TNE2[1];
    Kappa_4th_TNE2    = Kappa_TNE2[2];
    Kappa_1st_AdjTNE2 = Kappa_AdjTNE2[0];
    Kappa_2nd_AdjTNE2 = Kappa_AdjTNE2[1];
    Kappa_4th_AdjTNE2 = Kappa_AdjTNE2[2];
    
    
    unsigned short maxEl = 0;
    unsigned short iSpecies, jSpecies, iEl;
    
    switch (Kind_GasModel) {
      case ONESPECIES:
        /*--- Define parameters of the gas model ---*/
        nSpecies    = 1;
        ionization  = false;
        
        /*--- Allocate vectors for gas properties ---*/
        Molar_Mass         = new double[nSpecies];
        CharVibTemp        = new double[nSpecies];
        RotationModes      = new double[nSpecies];
        Enthalpy_Formation = new double[nSpecies];
        Wall_Catalycity    = new double[nSpecies];
        Ref_Temperature    = new double[nSpecies];
        nElStates          = new unsigned short[nSpecies];
        
        
        
        MassFrac_FreeStream = new double[nSpecies];
        MassFrac_FreeStream[0] = 1.0;
        
        /*--- Assign gas properties ---*/
        // Rotational modes of energy storage
        RotationModes[0] = 2.0;
        // Molar mass [kg/kmol]
        Molar_Mass[0] = 14.0067+15.9994;
        // Characteristic vibrational temperatures for calculating e_vib [K]
        //CharVibTemp[0] = 3395.0;
        CharVibTemp[0] = 1000.0;
        // Formation enthalpy: (JANAF values, [KJ/Kmol])
        Enthalpy_Formation[0] = 0.0;					//N2
        // Reference temperature (JANAF values, [K])
        Ref_Temperature[0] = 0.0;
        
        /*        nElStates[0] = 0;
         CharElTemp   = new double *[nSpecies];
         degen        = new double *[nSpecies];
         
         OSPthetae    = new double[nElStates[0]];
         OSPthetae[0] = 1.0;
         OSPg         = new double[nElStates[0]];
         OSPg[0]      = 1.0;
         
         CharElTemp[0] = OSPthetae;
         degen[0] = OSPg;*/
        
        break;
        
      case N2:
        
        /*--- Define parameters of the gas model ---*/
        nSpecies    = 2;
        nReactions  = 2;
        ionization  = false;
        
        /*--- Allocate vectors for gas properties ---*/
        Wall_Catalycity      = new double[nSpecies];
        Molar_Mass           = new double[nSpecies];
        CharVibTemp          = new double[nSpecies];
        RotationModes        = new double[nSpecies];
        Enthalpy_Formation   = new double[nSpecies];
        Ref_Temperature      = new double[nSpecies];
        Diss                 = new double[nSpecies];
        ArrheniusCoefficient = new double[nReactions];
        ArrheniusEta         = new double[nReactions];
        ArrheniusTheta       = new double[nReactions];
        Tcf_a                = new double[nReactions];
        Tcf_b                = new double[nReactions];
        Tcb_a                = new double[nReactions];
        Tcb_b                = new double[nReactions];
        nElStates            = new unsigned short[nSpecies];
        Reactions = new int**[nReactions];
        for (unsigned short iRxn = 0; iRxn < nReactions; iRxn++) {
          Reactions[iRxn] = new int*[2];
          for (unsigned short ii = 0; ii < 2; ii++)
            Reactions[iRxn][ii] = new int[6];
        }
        
        // Omega[iSpecies][jSpecies][iCoeff]
        Omega00 = new double**[nSpecies];
        Omega11 = new double**[nSpecies];
        for (iSpecies = 0; iSpecies < nSpecies; iSpecies++) {
          Omega00[iSpecies] = new double*[nSpecies];
          Omega11[iSpecies] = new double*[nSpecies];
          for (jSpecies = 0; jSpecies < nSpecies; jSpecies++) {
            Omega00[iSpecies][jSpecies] = new double[4];
            Omega11[iSpecies][jSpecies] = new double[4];
          }
        }
        
        MassFrac_FreeStream = new double[nSpecies];
        MassFrac_FreeStream[0] = 0.99;
        MassFrac_FreeStream[1] = 0.01;
        
        /*--- Assign gas properties ---*/
        
        // Wall mass fractions for catalytic boundaries
        Wall_Catalycity[0] = 0.7;
        Wall_Catalycity[1] = 0.3;
        
        // Rotational modes of energy storage
        RotationModes[0] = 2.0;
        RotationModes[1] = 0.0;
        
        // Molar mass [kg/kmol]
        Molar_Mass[0] = 2.0*14.0067;
        Molar_Mass[1] = 14.0067;
        
        // Characteristic vibrational temperatures
        CharVibTemp[0] = 3395.0;
        CharVibTemp[1] = 0.0;
        
        // Formation enthalpy: (JANAF values [KJ/Kmol])
        Enthalpy_Formation[0] = 0.0;					//N2
        Enthalpy_Formation[1] = 472.683E3;		//N
        
        // Reference temperature (JANAF values, [K])
        Ref_Temperature[0] = 0.0;
        Ref_Temperature[1] = 298.15;
        
        // Number of electron states
        nElStates[0] = 15;                    // N2
        nElStates[1] = 3;                     // N
        for (iSpecies = 0; iSpecies < nSpecies; iSpecies++)
          maxEl = max(maxEl, nElStates[iSpecies]);
        
        /*--- Allocate electron data arrays ---*/
        CharElTemp = new double*[nSpecies];
        degen      = new double*[nSpecies];
        for (iSpecies = 0; iSpecies < nSpecies; iSpecies++) {
          CharElTemp[iSpecies] = new double[maxEl];
          degen[iSpecies]      = new double[maxEl];
        }
        
        /*--- Initialize the arrays ---*/
        for (iSpecies = 0; iSpecies < nSpecies; iSpecies++) {
          for (iEl = 0; iEl < maxEl; iEl++) {
            CharElTemp[iSpecies][iEl] = 0.0;
            degen[iSpecies][iEl] = 0.0;
          }
        }
        
        /*--- Assign values to data structures ---*/
        // N2: 15 states
        CharElTemp[0][0]  = 0.000000000000000E+00;
        CharElTemp[0][1]  = 7.223156514095200E+04;
        CharElTemp[0][2]  = 8.577862640384000E+04;
        CharElTemp[0][3]  = 8.605026716160000E+04;
        CharElTemp[0][4]  = 9.535118627874400E+04;
        CharElTemp[0][5]  = 9.805635702203200E+04;
        CharElTemp[0][6]  = 9.968267656935200E+04;
        CharElTemp[0][7]  = 1.048976467715200E+05;
        CharElTemp[0][8]  = 1.116489555200000E+05;
        CharElTemp[0][9]  = 1.225836470400000E+05;
        CharElTemp[0][10] = 1.248856873600000E+05;
        CharElTemp[0][11] = 1.282476158188320E+05;
        CharElTemp[0][12] = 1.338060936000000E+05;
        CharElTemp[0][13] = 1.404296391107200E+05;
        CharElTemp[0][14] = 1.504958859200000E+05;
        degen[0][0]  = 1;
        degen[0][1]  = 3;
        degen[0][2]  = 6;
        degen[0][3]  = 6;
        degen[0][4]  = 3;
        degen[0][5]  = 1;
        degen[0][6]  = 2;
        degen[0][7]  = 2;
        degen[0][8]  = 5;
        degen[0][9]  = 1;
        degen[0][10] = 6;
        degen[0][11] = 6;
        degen[0][12] = 10;
        degen[0][13] = 6;
        degen[0][14] = 6;
        // N: 3 states
        CharElTemp[1][0] = 0.000000000000000E+00;
        CharElTemp[1][1] = 2.766469645581980E+04;
        CharElTemp[1][2] = 4.149309313560210E+04;
        degen[1][0] = 4;
        degen[1][1] = 10;
        degen[1][2] = 6;
        
        /*--- Set Arrhenius coefficients for chemical reactions ---*/
        // Pre-exponential factor
        ArrheniusCoefficient[0]  = 7.0E21;
        ArrheniusCoefficient[1]  = 3.0E22;
        // Rate-controlling temperature exponent
        ArrheniusEta[0]  = -1.60;
        ArrheniusEta[1]  = -1.60;
        // Characteristic temperature
        ArrheniusTheta[0] = 113200.0;
        ArrheniusTheta[1] = 113200.0;
        
        /*--- Set reaction maps ---*/
        // N2 + N2 -> 2N + N2
        Reactions[0][0][0]=0;		Reactions[0][0][1]=0;		Reactions[0][0][2]=nSpecies;
        Reactions[0][1][0]=1;		Reactions[0][1][1]=1;		Reactions[0][1][2] =0;
        // N2 + N -> 2N + N
        Reactions[1][0][0]=0;		Reactions[1][0][1]=1;		Reactions[1][0][2]=nSpecies;
        Reactions[1][1][0]=1;		Reactions[1][1][1]=1;		Reactions[1][1][2]=1;
        
        /*--- Set rate-controlling temperature exponents ---*/
        //  -----------  Tc = Ttr^a * Tve^b  -----------
        //
        // Forward Reactions
        //   Dissociation:      a = 0.5, b = 0.5  (OR a = 0.7, b =0.3)
        //   Exchange:          a = 1,   b = 0
        //   Impact ionization: a = 0,   b = 1
        //
        // Backward Reactions
        //   Recomb ionization:      a = 0, b = 1
        //   Impact ionization:      a = 0, b = 1
        //   N2 impact dissociation: a = 0, b = 1
        //   Others:                 a = 1, b = 0
        Tcf_a[0] = 0.5; Tcf_b[0] = 0.5; Tcb_a[0] = 1;  Tcb_b[0] = 0;
        Tcf_a[1] = 0.5; Tcf_b[1] = 0.5; Tcb_a[1] = 1;  Tcb_b[1] = 0;
        
        /*--- Dissociation potential [KJ/kg] ---*/
        Diss[0] = 3.36E4;
        Diss[1] = 0.0;
        
        /*--- Collision integral data ---*/
        Omega00[0][0][0] = -6.0614558E-03;  Omega00[0][0][1] = 1.2689102E-01;   Omega00[0][0][2] = -1.0616948E+00;  Omega00[0][0][3] = 8.0955466E+02;
        Omega00[0][1][0] = -1.0796249E-02;  Omega00[0][1][1] = 2.2656509E-01;   Omega00[0][1][2] = -1.7910602E+00;  Omega00[0][1][3] = 4.0455218E+03;
        Omega00[1][0][0] = -1.0796249E-02;  Omega00[1][0][1] = 2.2656509E-01;   Omega00[1][0][2] = -1.7910602E+00;  Omega00[1][0][3] = 4.0455218E+03;
        Omega00[1][1][0] = -9.6083779E-03;  Omega00[1][1][1] = 2.0938971E-01;   Omega00[1][1][2] = -1.7386904E+00;  Omega00[1][1][3] = 3.3587983E+03;
        
        Omega11[0][0][0] = -7.6303990E-03;  Omega11[0][0][1] = 1.6878089E-01;   Omega11[0][0][2] = -1.4004234E+00;  Omega11[0][0][3] = 2.1427708E+03;
        Omega11[0][1][0] = -8.3493693E-03;  Omega11[0][1][1] = 1.7808911E-01;   Omega11[0][1][2] = -1.4466155E+00;  Omega11[0][1][3] = 1.9324210E+03;
        Omega11[1][0][0] = -8.3493693E-03;  Omega11[1][0][1] = 1.7808911E-01;   Omega11[1][0][2] = -1.4466155E+00;  Omega11[1][0][3] = 1.9324210E+03;
        Omega11[1][1][0] = -7.7439615E-03;  Omega11[1][1][1] = 1.7129007E-01;   Omega11[1][1][2] = -1.4809088E+00;  Omega11[1][1][3] = 2.1284951E+03;
        
        break;
        
      case AIR5:
        /*--- Define parameters of the gas model ---*/
        nSpecies    = 5;
        nReactions  = 17;
        ionization  = false;
        
        /*--- Allocate vectors for gas properties ---*/
        Wall_Catalycity      = new double[nSpecies];
        Molar_Mass           = new double[nSpecies];
        CharVibTemp          = new double[nSpecies];
        RotationModes        = new double[nSpecies];
        Enthalpy_Formation   = new double[nSpecies];
        Ref_Temperature      = new double[nSpecies];
        ArrheniusCoefficient = new double[nReactions];
        ArrheniusEta         = new double[nReactions];
        ArrheniusTheta       = new double[nReactions];
        Tcf_a                = new double[nReactions];
        Tcf_b                = new double[nReactions];
        Tcb_a                = new double[nReactions];
        Tcb_b                = new double[nReactions];
        nElStates            = new unsigned short[nSpecies];
        Reactions            = new int**[nReactions];
        for (unsigned short iRxn = 0; iRxn < nReactions; iRxn++) {
          Reactions[iRxn] = new int*[2];
          for (unsigned short ii = 0; ii < 2; ii++)
            Reactions[iRxn][ii] = new int[6];
        }
        
        // Omega[iSpecies][jSpecies][iCoeff]
        Omega00 = new double**[nSpecies];
        Omega11 = new double**[nSpecies];
        for (iSpecies = 0; iSpecies < nSpecies; iSpecies++) {
          Omega00[iSpecies] = new double*[nSpecies];
          Omega11[iSpecies] = new double*[nSpecies];
          for (jSpecies = 0; jSpecies < nSpecies; jSpecies++) {
            Omega00[iSpecies][jSpecies] = new double[4];
            Omega11[iSpecies][jSpecies] = new double[4];
          }
        }
        
        // Wall mass fractions for catalytic boundaries
        Wall_Catalycity[0] = 0.4;
        Wall_Catalycity[1] = 0.4;
        Wall_Catalycity[2] = 0.1;
        Wall_Catalycity[3] = 0.05;
        Wall_Catalycity[4] = 0.05;
        
        // Free stream mass fractions
        MassFrac_FreeStream = new double[nSpecies];
        MassFrac_FreeStream[0] = 0.78;
        MassFrac_FreeStream[1] = 0.19;
        MassFrac_FreeStream[2] = 0.01;
        MassFrac_FreeStream[3] = 0.01;
        MassFrac_FreeStream[4] = 0.01;
        
        /*--- Assign gas properties ---*/
        // Rotational modes of energy storage
        RotationModes[0] = 2.0;
        RotationModes[1] = 2.0;
        RotationModes[2] = 2.0;
        RotationModes[3] = 0.0;
        RotationModes[4] = 0.0;
        
        // Molar mass [kg/kmol]
        Molar_Mass[0] = 2.0*14.0067;
        Molar_Mass[1] = 2.0*15.9994;
        Molar_Mass[2] = 14.0067+15.9994;
        Molar_Mass[3] = 14.0067;
        Molar_Mass[4] = 15.9994;
        
        //Characteristic vibrational temperatures
        CharVibTemp[0] = 3395.0;
        CharVibTemp[1] = 2239.0;
        CharVibTemp[2] = 2817.0;
        CharVibTemp[3] = 0.0;
        CharVibTemp[4] = 0.0;
        
        // Formation enthalpy: (JANAF values [KJ/Kmol])
        Enthalpy_Formation[0] = 0.0;					//N2
        Enthalpy_Formation[1] = 0.0;					//O2
        Enthalpy_Formation[2] = 90.291E3;			//NO
        Enthalpy_Formation[3] = 472.683E3;		//N
        Enthalpy_Formation[4] = 249.173E3;		//O
        
        // Reference temperature (JANAF values, [K])
        Ref_Temperature[0] = 0.0;
        Ref_Temperature[1] = 0.0;
        Ref_Temperature[2] = 298.15;
        Ref_Temperature[3] = 298.15;
        Ref_Temperature[4] = 298.15;
        
        // Number of electron states
        nElStates[0] = 15;                    // N2
        nElStates[1] = 7;                     // O2
        nElStates[2] = 16;                    // NO
        nElStates[3] = 3;                     // N
        nElStates[4] = 5;                     // O
        /////
        
        for (iSpecies = 0; iSpecies < nSpecies; iSpecies++)
          maxEl = max(maxEl, nElStates[iSpecies]);
        
        /*--- Allocate electron data arrays ---*/
        CharElTemp = new double*[nSpecies];
        degen      = new double*[nSpecies];
        for (iSpecies = 0; iSpecies < nSpecies; iSpecies++) {
          CharElTemp[iSpecies] = new double[maxEl];
          degen[iSpecies]      = new double[maxEl];
        }
        
        /*--- Initialize the arrays ---*/
        for (iSpecies = 0; iSpecies < nSpecies; iSpecies++) {
          for (iEl = 0; iEl < maxEl; iEl++) {
            CharElTemp[iSpecies][iEl] = 0.0;
            degen[iSpecies][iEl] = 0.0;
          }
        }
        
        //N2: 15 states
        CharElTemp[0][0]  = 0.000000000000000E+00;
        CharElTemp[0][1]  = 7.223156514095200E+04;
        CharElTemp[0][2]  = 8.577862640384000E+04;
        CharElTemp[0][3]  = 8.605026716160000E+04;
        CharElTemp[0][4]  = 9.535118627874400E+04;
        CharElTemp[0][5]  = 9.805635702203200E+04;
        CharElTemp[0][6]  = 9.968267656935200E+04;
        CharElTemp[0][7]  = 1.048976467715200E+05;
        CharElTemp[0][8]  = 1.116489555200000E+05;
        CharElTemp[0][9]  = 1.225836470400000E+05;
        CharElTemp[0][10] = 1.248856873600000E+05;
        CharElTemp[0][11] = 1.282476158188320E+05;
        CharElTemp[0][12] = 1.338060936000000E+05;
        CharElTemp[0][13] = 1.404296391107200E+05;
        CharElTemp[0][14] = 1.504958859200000E+05;
        degen[0][0]  = 1;
        degen[0][1]  = 3;
        degen[0][2]  = 6;
        degen[0][3]  = 6;
        degen[0][4]  = 3;
        degen[0][5]  = 1;
        degen[0][6]  = 2;
        degen[0][7]  = 2;
        degen[0][8]  = 5;
        degen[0][9]  = 1;
        degen[0][10] = 6;
        degen[0][11] = 6;
        degen[0][12] = 10;
        degen[0][13] = 6;
        degen[0][14] = 6;
        
        // O2: 7 states
        CharElTemp[1][0] = 0.000000000000000E+00;
        CharElTemp[1][1] = 1.139156019700800E+04;
        CharElTemp[1][2] = 1.898473947826400E+04;
        CharElTemp[1][3] = 4.755973576639200E+04;
        CharElTemp[1][4] = 4.991242097343200E+04;
        CharElTemp[1][5] = 5.092268575561600E+04;
        CharElTemp[1][6] = 7.189863255967200E+04;
        degen[1][0] = 3;
        degen[1][1] = 2;
        degen[1][2] = 1;
        degen[1][3] = 1;
        degen[1][4] = 6;
        degen[1][5] = 3;
        degen[1][6] = 3;
        
        // NO: 16 states
        CharElTemp[2][0]  = 0.000000000000000E+00;
        CharElTemp[2][1]  = 5.467345760000000E+04;
        CharElTemp[2][2]  = 6.317139627802400E+04;
        CharElTemp[2][3]  = 6.599450342445600E+04;
        CharElTemp[2][4]  = 6.906120960000000E+04;
        CharElTemp[2][5]  = 7.049998480000000E+04;
        CharElTemp[2][6]  = 7.491055017560000E+04;
        CharElTemp[2][7]  = 7.628875293968000E+04;
        CharElTemp[2][8]  = 8.676188537552000E+04;
        CharElTemp[2][9]  = 8.714431182368000E+04;
        CharElTemp[2][10] = 8.886077063728000E+04;
        CharElTemp[2][11] = 8.981755614528000E+04;
        CharElTemp[2][12] = 8.988445919208000E+04;
        CharElTemp[2][13] = 9.042702132000000E+04;
        CharElTemp[2][14] = 9.064283760000000E+04;
        CharElTemp[2][15] = 9.111763341600000E+04;
        degen[2][0]  = 4;
        degen[2][1]  = 8;
        degen[2][2]  = 2;
        degen[2][3]  = 4;
        degen[2][4]  = 4;
        degen[2][5]  = 4;
        degen[2][6]  = 4;
        degen[2][7]  = 2;
        degen[2][8]  = 4;
        degen[2][9]  = 2;
        degen[2][10] = 4;
        degen[2][11] = 4;
        degen[2][12] = 2;
        degen[2][13] = 2;
        degen[2][14] = 2;
        degen[2][15] = 4;
        
        // N: 3 states
        CharElTemp[3][0] = 0.000000000000000E+00;
        CharElTemp[3][1] = 2.766469645581980E+04;
        CharElTemp[3][2] = 4.149309313560210E+04;
        degen[3][0] = 4;
        degen[3][1] = 10;
        degen[3][2] = 6;
        
        // O: 5 states
        CharElTemp[4][0] = 0.000000000000000E+00;
        CharElTemp[4][1] = 2.277077570280000E+02;
        CharElTemp[4][2] = 3.265688785704000E+02;
        CharElTemp[4][3] = 2.283028632262240E+04;
        CharElTemp[4][4] = 4.861993036434160E+04;
        degen[4][0] = 5;
        degen[4][1] = 3;
        degen[4][2] = 1;
        degen[4][3] = 5;
        degen[4][4] = 1;
        
        /*--- Set reaction maps ---*/
        // N2 dissociation
        Reactions[0][0][0]=0;		Reactions[0][0][1]=0;		Reactions[0][0][2]=nSpecies;		Reactions[0][1][0]=3;		Reactions[0][1][1]=3;		Reactions[0][1][2] =0;
        Reactions[1][0][0]=0;		Reactions[1][0][1]=1;		Reactions[1][0][2]=nSpecies;		Reactions[1][1][0]=3;		Reactions[1][1][1]=3;		Reactions[1][1][2] =1;
        Reactions[2][0][0]=0;		Reactions[2][0][1]=2;		Reactions[2][0][2]=nSpecies;		Reactions[2][1][0]=3;		Reactions[2][1][1]=3;		Reactions[2][1][2] =2;
        Reactions[3][0][0]=0;		Reactions[3][0][1]=3;		Reactions[3][0][2]=nSpecies;		Reactions[3][1][0]=3;		Reactions[3][1][1]=3;		Reactions[3][1][2] =3;
        Reactions[4][0][0]=0;		Reactions[4][0][1]=4;		Reactions[4][0][2]=nSpecies;		Reactions[4][1][0]=3;		Reactions[4][1][1]=3;		Reactions[4][1][2] =4;
        // O2 dissociation
        Reactions[5][0][0]=1;		Reactions[5][0][1]=0;		Reactions[5][0][2]=nSpecies;		Reactions[5][1][0]=4;		Reactions[5][1][1]=4;		Reactions[5][1][2] =0;
        Reactions[6][0][0]=1;		Reactions[6][0][1]=1;		Reactions[6][0][2]=nSpecies;		Reactions[6][1][0]=4;		Reactions[6][1][1]=4;		Reactions[6][1][2] =1;
        Reactions[7][0][0]=1;		Reactions[7][0][1]=2;		Reactions[7][0][2]=nSpecies;		Reactions[7][1][0]=4;		Reactions[7][1][1]=4;		Reactions[7][1][2] =2;
        Reactions[8][0][0]=1;		Reactions[8][0][1]=3;		Reactions[8][0][2]=nSpecies;		Reactions[8][1][0]=4;		Reactions[8][1][1]=4;		Reactions[8][1][2] =3;
        Reactions[9][0][0]=1;		Reactions[9][0][1]=4;		Reactions[9][0][2]=nSpecies;		Reactions[9][1][0]=4;		Reactions[9][1][1]=4;		Reactions[9][1][2] =4;
        // NO dissociation
        Reactions[10][0][0]=2;		Reactions[10][0][1]=0;		Reactions[10][0][2]=nSpecies;		Reactions[10][1][0]=3;		Reactions[10][1][1]=4;		Reactions[10][1][2] =0;
        Reactions[11][0][0]=2;		Reactions[11][0][1]=1;		Reactions[11][0][2]=nSpecies;		Reactions[11][1][0]=3;		Reactions[11][1][1]=4;		Reactions[11][1][2] =1;
        Reactions[12][0][0]=2;		Reactions[12][0][1]=2;		Reactions[12][0][2]=nSpecies;		Reactions[12][1][0]=3;		Reactions[12][1][1]=4;		Reactions[12][1][2] =2;
        Reactions[13][0][0]=2;		Reactions[13][0][1]=3;		Reactions[13][0][2]=nSpecies;		Reactions[13][1][0]=3;		Reactions[13][1][1]=4;		Reactions[13][1][2] =3;
        Reactions[14][0][0]=2;		Reactions[14][0][1]=4;		Reactions[14][0][2]=nSpecies;		Reactions[14][1][0]=3;		Reactions[14][1][1]=4;		Reactions[14][1][2] =4;
        // N2 + O -> NO + N
        Reactions[15][0][0]=0;		Reactions[15][0][1]=4;		Reactions[15][0][2]=nSpecies;		Reactions[15][1][0]=2;		Reactions[15][1][1]=3;		Reactions[15][1][2]= nSpecies;
        // NO + O -> O2 + N
        Reactions[16][0][0]=2;		Reactions[16][0][1]=4;		Reactions[16][0][2]=nSpecies;		Reactions[16][1][0]=1;		Reactions[16][1][1]=3;		Reactions[16][1][2]= nSpecies;
        
        /*--- Set Arrhenius coefficients for reactions ---*/
        // Pre-exponential factor
        ArrheniusCoefficient[0]  = 7.0E21;
        ArrheniusCoefficient[1]  = 7.0E21;
        ArrheniusCoefficient[2]  = 7.0E21;
        ArrheniusCoefficient[3]  = 3.0E22;
        ArrheniusCoefficient[4]  = 3.0E22;
        ArrheniusCoefficient[5]  = 2.0E21;
        ArrheniusCoefficient[6]  = 2.0E21;
        ArrheniusCoefficient[7]  = 2.0E21;
        ArrheniusCoefficient[8]  = 1.0E22;
        ArrheniusCoefficient[9]  = 1.0E22;
        ArrheniusCoefficient[10] = 5.0E15;
        ArrheniusCoefficient[11] = 5.0E15;
        ArrheniusCoefficient[12] = 5.0E15;
        ArrheniusCoefficient[13] = 1.1E17;
        ArrheniusCoefficient[14] = 1.1E17;
        ArrheniusCoefficient[15] = 6.4E17;
        ArrheniusCoefficient[16] = 8.4E12;
        
        // Rate-controlling temperature exponent
        ArrheniusEta[0]  = -1.60;
        ArrheniusEta[1]  = -1.60;
        ArrheniusEta[2]  = -1.60;
        ArrheniusEta[3]  = -1.60;
        ArrheniusEta[4]  = -1.60;
        ArrheniusEta[5]  = -1.50;
        ArrheniusEta[6]  = -1.50;
        ArrheniusEta[7]  = -1.50;
        ArrheniusEta[8]  = -1.50;
        ArrheniusEta[9]  = -1.50;
        ArrheniusEta[10] = 0.0;
        ArrheniusEta[11] = 0.0;
        ArrheniusEta[12] = 0.0;
        ArrheniusEta[13] = 0.0;
        ArrheniusEta[14] = 0.0;
        ArrheniusEta[15] = -1.0;
        ArrheniusEta[16] = 0.0;
        
        // Characteristic temperature
        ArrheniusTheta[0]  = 113200.0;
        ArrheniusTheta[1]  = 113200.0;
        ArrheniusTheta[2]  = 113200.0;
        ArrheniusTheta[3]  = 113200.0;
        ArrheniusTheta[4]  = 113200.0;
        ArrheniusTheta[5]  = 59500.0;
        ArrheniusTheta[6]  = 59500.0;
        ArrheniusTheta[7]  = 59500.0;
        ArrheniusTheta[8]  = 59500.0;
        ArrheniusTheta[9]  = 59500.0;
        ArrheniusTheta[10] = 75500.0;
        ArrheniusTheta[11] = 75500.0;
        ArrheniusTheta[12] = 75500.0;
        ArrheniusTheta[13] = 75500.0;
        ArrheniusTheta[14] = 75500.0;
        ArrheniusTheta[15] = 38400.0;
        ArrheniusTheta[16] = 19450.0;
        
        /*--- Set rate-controlling temperature exponents ---*/
        //  -----------  Tc = Ttr^a * Tve^b  -----------
        //
        // Forward Reactions
        //   Dissociation:      a = 0.5, b = 0.5  (OR a = 0.7, b =0.3)
        //   Exchange:          a = 1,   b = 0
        //   Impact ionization: a = 0,   b = 1
        //
        // Backward Reactions
        //   Recomb ionization:      a = 0, b = 1
        //   Impact ionization:      a = 0, b = 1
        //   N2 impact dissociation: a = 0, b = 1
        //   Others:                 a = 1, b = 0
        Tcf_a[0]  = 0.5; Tcf_b[0]  = 0.5; Tcb_a[0]  = 1;  Tcb_b[0] = 0;
        Tcf_a[1]  = 0.5; Tcf_b[1]  = 0.5; Tcb_a[1]  = 1;  Tcb_b[1] = 0;
        Tcf_a[2]  = 0.5; Tcf_b[2]  = 0.5; Tcb_a[2]  = 1;  Tcb_b[2] = 0;
        Tcf_a[3]  = 0.5; Tcf_b[3]  = 0.5; Tcb_a[3]  = 1;  Tcb_b[3] = 0;
        Tcf_a[4]  = 0.5; Tcf_b[4]  = 0.5; Tcb_a[4]  = 1;  Tcb_b[4] = 0;
        
        Tcf_a[5]  = 0.5; Tcf_b[5]  = 0.5; Tcb_a[5]  = 1;  Tcb_b[5] = 0;
        Tcf_a[6]  = 0.5; Tcf_b[6]  = 0.5; Tcb_a[6]  = 1;  Tcb_b[6] = 0;
        Tcf_a[7]  = 0.5; Tcf_b[7]  = 0.5; Tcb_a[7]  = 1;  Tcb_b[7] = 0;
        Tcf_a[8]  = 0.5; Tcf_b[8]  = 0.5; Tcb_a[8]  = 1;  Tcb_b[8] = 0;
        Tcf_a[9]  = 0.5; Tcf_b[9]  = 0.5; Tcb_a[9]  = 1;  Tcb_b[9] = 0;
        
        Tcf_a[10] = 0.5; Tcf_b[10] = 0.5; Tcb_a[10] = 1;  Tcb_b[10] = 0;
        Tcf_a[11] = 0.5; Tcf_b[11] = 0.5; Tcb_a[11] = 1;  Tcb_b[11] = 0;
        Tcf_a[12] = 0.5; Tcf_b[12] = 0.5; Tcb_a[12] = 1;  Tcb_b[12] = 0;
        Tcf_a[13] = 0.5; Tcf_b[13] = 0.5; Tcb_a[13] = 1;  Tcb_b[13] = 0;
        Tcf_a[14] = 0.5; Tcf_b[14] = 0.5; Tcb_a[14] = 1;  Tcb_b[14] = 0;
        
        Tcf_a[15] = 1.0; Tcf_b[15] = 0.0; Tcb_a[15] = 1;  Tcb_b[15] = 0;
        Tcf_a[16] = 1.0; Tcf_b[16] = 0.0; Tcb_a[16] = 1;  Tcb_b[16] = 0;
        
        /*--- Collision integral data ---*/
        // Omega(0,0) ----------------------
        //N2
        Omega00[0][0][0] = -6.0614558E-03;  Omega00[0][0][1] = 1.2689102E-01;   Omega00[0][0][2] = -1.0616948E+00;  Omega00[0][0][3] = 8.0955466E+02;
        Omega00[0][1][0] = -3.7959091E-03;  Omega00[0][1][1] = 9.5708295E-02;   Omega00[0][1][2] = -1.0070611E+00;  Omega00[0][1][3] = 8.9392313E+02;
        Omega00[0][2][0] = -1.9295666E-03;  Omega00[0][2][1] = 2.7995735E-02;   Omega00[0][2][2] = -3.1588514E-01;  Omega00[0][2][3] = 1.2880734E+02;
        Omega00[0][3][0] = -1.0796249E-02;  Omega00[0][3][1] = 2.2656509E-01;   Omega00[0][3][2] = -1.7910602E+00;  Omega00[0][3][3] = 4.0455218E+03;
        Omega00[0][4][0] = -2.7244269E-03;  Omega00[0][4][1] = 6.9587171E-02;   Omega00[0][4][2] = -7.9538667E-01;  Omega00[0][4][3] = 4.0673730E+02;
        //O2
        Omega00[1][0][0] = -3.7959091E-03;  Omega00[1][0][1] = 9.5708295E-02;   Omega00[1][0][2] = -1.0070611E+00;  Omega00[1][0][3] = 8.9392313E+02;
        Omega00[1][1][0] = -8.0682650E-04;  Omega00[1][1][1] = 1.6602480E-02;   Omega00[1][1][2] = -3.1472774E-01;  Omega00[1][1][3] = 1.4116458E+02;
        Omega00[1][2][0] = -6.4433840E-04;  Omega00[1][2][1] = 8.5378580E-03;   Omega00[1][2][2] = -2.3225102E-01;  Omega00[1][2][3] = 1.1371608E+02;
        Omega00[1][3][0] = -1.1453028E-03;  Omega00[1][3][1] = 1.2654140E-02;   Omega00[1][3][2] = -2.2435218E-01;  Omega00[1][3][3] = 7.7201588E+01;
        Omega00[1][4][0] = -4.8405803E-03;  Omega00[1][4][1] = 1.0297688E-01;   Omega00[1][4][2] = -9.6876576E-01;  Omega00[1][4][3] = 6.1629812E+02;
        //NO
        Omega00[2][0][0] = -1.9295666E-03;  Omega00[2][0][1] = 2.7995735E-02;   Omega00[2][0][2] = -3.1588514E-01;  Omega00[2][0][3] = 1.2880734E+02;
        Omega00[2][1][0] = -6.4433840E-04;  Omega00[2][1][1] = 8.5378580E-03;   Omega00[2][1][2] = -2.3225102E-01;  Omega00[2][1][3] = 1.1371608E+02;
        Omega00[2][2][0] = -0.0000000E+00;  Omega00[2][2][1] = -1.1056066E-02;  Omega00[2][2][2] = -5.9216250E-02;  Omega00[2][2][3] = 7.2542367E+01;
        Omega00[2][3][0] = -1.5770918E-03;  Omega00[2][3][1] = 1.9578381E-02;   Omega00[2][3][2] = -2.7873624E-01;  Omega00[2][3][3] = 9.9547944E+01;
        Omega00[2][4][0] = -1.0885815E-03;  Omega00[2][4][1] = 1.1883688E-02;   Omega00[2][4][2] = -2.1844909E-01;  Omega00[2][4][3] = 7.5512560E+01;
        //N
        Omega00[3][0][0] = -1.0796249E-02;  Omega00[3][0][1] = 2.2656509E-01;   Omega00[3][0][2] = -1.7910602E+00;  Omega00[3][0][3] = 4.0455218E+03;
        Omega00[3][1][0] = -1.1453028E-03;  Omega00[3][1][1] = 1.2654140E-02;   Omega00[3][1][2] = -2.2435218E-01;  Omega00[3][1][3] = 7.7201588E+01;
        Omega00[3][2][0] = -1.5770918E-03;  Omega00[3][2][1] = 1.9578381E-02;   Omega00[3][2][2] = -2.7873624E-01;  Omega00[3][2][3] = 9.9547944E+01;
        Omega00[3][3][0] = -9.6083779E-03;  Omega00[3][3][1] = 2.0938971E-01;   Omega00[3][3][2] = -1.7386904E+00;  Omega00[3][3][3] = 3.3587983E+03;
        Omega00[3][4][0] = -7.8147689E-03;  Omega00[3][4][1] = 1.6792705E-01;   Omega00[3][4][2] = -1.4308628E+00;  Omega00[3][4][3] = 1.6628859E+03;
        //O
        Omega00[4][0][0] = -2.7244269E-03;  Omega00[4][0][1] = 6.9587171E-02;   Omega00[4][0][2] = -7.9538667E-01;  Omega00[4][0][3] = 4.0673730E+02;
        Omega00[4][1][0] = -4.8405803E-03;  Omega00[4][1][1] = 1.0297688E-01;   Omega00[4][1][2] = -9.6876576E-01;  Omega00[4][1][3] = 6.1629812E+02;
        Omega00[4][2][0] = -1.0885815E-03;  Omega00[4][2][1] = 1.1883688E-02;   Omega00[4][2][2] = -2.1844909E-01;  Omega00[4][2][3] = 7.5512560E+01;
        Omega00[4][3][0] = -7.8147689E-03;  Omega00[4][3][1] = 1.6792705E-01;   Omega00[4][3][2] = -1.4308628E+00;  Omega00[4][3][3] = 1.6628859E+03;
        Omega00[4][4][0] = -6.4040535E-03;  Omega00[4][4][1] = 1.4629949E-01;   Omega00[4][4][2] = -1.3892121E+00;  Omega00[4][4][3] = 2.0903441E+03;
        
        // Omega(1,1) ----------------------
        //N2
        Omega11[0][0][0] = -7.6303990E-03;  Omega11[0][0][1] = 1.6878089E-01;   Omega11[0][0][2] = -1.4004234E+00;  Omega11[0][0][3] = 2.1427708E+03;
        Omega11[0][1][0] = -8.0457321E-03;  Omega11[0][1][1] = 1.9228905E-01;   Omega11[0][1][2] = -1.7102854E+00;  Omega11[0][1][3] = 5.2213857E+03;
        Omega11[0][2][0] = -6.8237776E-03;  Omega11[0][2][1] = 1.4360616E-01;   Omega11[0][2][2] = -1.1922240E+00;  Omega11[0][2][3] = 1.2433086E+03;
        Omega11[0][3][0] = -8.3493693E-03;  Omega11[0][3][1] = 1.7808911E-01;   Omega11[0][3][2] = -1.4466155E+00;  Omega11[0][3][3] = 1.9324210E+03;
        Omega11[0][4][0] = -8.3110691E-03;  Omega11[0][4][1] = 1.9617877E-01;   Omega11[0][4][2] = -1.7205427E+00;  Omega11[0][4][3] = 4.0812829E+03;
        //O2
        Omega11[1][0][0] = -8.0457321E-03;  Omega11[1][0][1] = 1.9228905E-01;   Omega11[1][0][2] = -1.7102854E+00;  Omega11[1][0][3] = 5.2213857E+03;
        Omega11[1][1][0] = -6.2931612E-03;  Omega11[1][1][1] = 1.4624645E-01;   Omega11[1][1][2] = -1.3006927E+00;  Omega11[1][1][3] = 1.8066892E+03;
        Omega11[1][2][0] = -6.8508672E-03;  Omega11[1][2][1] = 1.5524564E-01;   Omega11[1][2][2] = -1.3479583E+00;  Omega11[1][2][3] = 2.0037890E+03;
        Omega11[1][3][0] = -1.0608832E-03;  Omega11[1][3][1] = 1.1782595E-02;   Omega11[1][3][2] = -2.1246301E-01;  Omega11[1][3][3] = 8.4561598E+01;
        Omega11[1][4][0] = -3.7969686E-03;  Omega11[1][4][1] = 7.6789981E-02;   Omega11[1][4][2] = -7.3056809E-01;  Omega11[1][4][3] = 3.3958171E+02;
        //NO
        Omega11[2][0][0] = -6.8237776E-03;  Omega11[2][0][1] = 1.4360616E-01;   Omega11[2][0][2] = -1.1922240E+00;  Omega11[2][0][3] = 1.2433086E+03;
        Omega11[2][1][0] = -6.8508672E-03;  Omega11[2][1][1] = 1.5524564E-01;   Omega11[2][1][2] = -1.3479583E+00;  Omega11[2][1][3] = 2.0037890E+03;
        Omega11[2][2][0] = -7.4942466E-03;  Omega11[2][2][1] = 1.6626193E-01;   Omega11[2][2][2] = -1.4107027E+00;  Omega11[2][2][3] = 2.3097604E+03;
        Omega11[2][3][0] = -1.4719259E-03;  Omega11[2][3][1] = 1.8446968E-02;   Omega11[2][3][2] = -2.6460411E-01;  Omega11[2][3][3] = 1.0911124E+02;
        Omega11[2][4][0] = -1.0066279E-03;  Omega11[2][4][1] = 1.1029264E-02;   Omega11[2][4][2] = -2.0671266E-01;  Omega11[2][4][3] = 8.2644384E+01;
        //N
        Omega11[3][0][0] = -8.3493693E-03;  Omega11[3][0][1] = 1.7808911E-01;   Omega11[3][0][2] = -1.4466155E+00;  Omega11[3][0][3] = 1.9324210E+03;
        Omega11[3][1][0] = -1.0608832E-03;  Omega11[3][1][1] = 1.1782595E-02;   Omega11[3][1][2] = -2.1246301E-01;  Omega11[3][1][3] = 8.4561598E+01;
        Omega11[3][2][0] = -1.4719259E-03;  Omega11[3][2][1] = 1.8446968E-02;   Omega11[3][2][2] = -2.6460411E-01;  Omega11[3][2][3] = 1.0911124E+02;
        Omega11[3][3][0] = -7.7439615E-03;  Omega11[3][3][1] = 1.7129007E-01;   Omega11[3][3][2] = -1.4809088E+00;  Omega11[3][3][3] = 2.1284951E+03;
        Omega11[3][4][0] = -5.0478143E-03;  Omega11[3][4][1] = 1.0236186E-01;   Omega11[3][4][2] = -9.0058935E-01;  Omega11[3][4][3] = 4.4472565E+02;
        //O
        Omega11[4][0][0] = -8.3110691E-03;  Omega11[4][0][1] = 1.9617877E-01;   Omega11[4][0][2] = -1.7205427E+00;  Omega11[4][0][3] = 4.0812829E+03;
        Omega11[4][1][0] = -3.7969686E-03;  Omega11[4][1][1] = 7.6789981E-02;   Omega11[4][1][2] = -7.3056809E-01;  Omega11[4][1][3] = 3.3958171E+02;
        Omega11[4][2][0] = -1.0066279E-03;  Omega11[4][2][1] = 1.1029264E-02;   Omega11[4][2][2] = -2.0671266E-01;  Omega11[4][2][3] = 8.2644384E+01;
        Omega11[4][3][0] = -5.0478143E-03;  Omega11[4][3][1] = 1.0236186E-01;   Omega11[4][3][2] = -9.0058935E-01;  Omega11[4][3][3] = 4.4472565E+02;
        Omega11[4][4][0] = -4.2451096E-03;  Omega11[4][4][1] = 9.6820337E-02;   Omega11[4][4][2] = -9.9770795E-01;  Omega11[4][4][3] = 8.3320644E+02;
        
        break;
    }
  }
  
  /*--- Check for constant lift mode  ---*/
  if (Fixed_CL_Mode) {
    
    /*--- The initial AoA will be taken as the value input in the
     config file (the default is zero). ---*/
    
    /*--- We will force the use of the cauchy convergence criteria for
     constant lift mode. ---*/
    
    ConvCriteria = CAUCHY;
    Cauchy_Func_Flow = LIFT_COEFFICIENT;
    
    /*--- Initialize the update flag for the AoA with each iteration to false ---*/
    
    Update_AoA = false;
    
  }
  
  /*--- Check for 2nd order w/ limiting for JST and correct ---*/
  
  if ((Kind_ConvNumScheme_Flow == SPACE_CENTERED) && (Kind_Centered_Flow == JST) && (SpatialOrder_Flow == SECOND_ORDER_LIMITER))
    SpatialOrder_Flow = SECOND_ORDER;
  
  if ((Kind_ConvNumScheme_AdjFlow == SPACE_CENTERED) && (Kind_Centered_AdjFlow == JST) && (SpatialOrder_AdjFlow == SECOND_ORDER_LIMITER))
    SpatialOrder_AdjFlow = SECOND_ORDER;
  
  delete [] tmp_smooth;
  
}

void CConfig::SetMarkers(unsigned short val_software) {

  unsigned short iMarker_All, iMarker_Config, iMarker_Euler, iMarker_Custom,
  iMarker_FarField, iMarker_SymWall, iMarker_Pressure, iMarker_PerBound,
  iMarker_NearFieldBound, iMarker_InterfaceBound, iMarker_Dirichlet,
  iMarker_Inlet, iMarker_Riemann, iMarker_Outlet, iMarker_Isothermal, iMarker_IsothermalCatalytic,
  iMarker_IsothermalNonCatalytic, iMarker_HeatFlux, iMarker_HeatFluxNoncatalytic,
  iMarker_HeatFluxCatalytic, iMarker_EngineInflow, iMarker_EngineBleed, iMarker_EngineExhaust,
  iMarker_Displacement, iMarker_Load, iMarker_FlowLoad, iMarker_Neumann,
  iMarker_Monitoring, iMarker_Designing, iMarker_GeoEval, iMarker_Plotting,
  iMarker_DV, iMarker_Moving, iMarker_Supersonic_Inlet, iMarker_Supersonic_Outlet,
  iMarker_Clamped, iMarker_FSIinterface, iMarker_Load_Dir, iMarker_Load_Sine,
  iMarker_ActDisk_Inlet, iMarker_ActDisk_Outlet, iMarker_Out_1D;

  int size = SINGLE_NODE;
  
#ifdef HAVE_MPI
  if (val_software != SU2_MSH)
    MPI_Comm_size(MPI_COMM_WORLD, &size);
#endif

  /*--- Compute the total number of markers in the config file ---*/
  
  nMarker_Config = nMarker_Euler + nMarker_FarField + nMarker_SymWall +
  nMarker_Pressure + nMarker_PerBound + nMarker_NearFieldBound +
  nMarker_InterfaceBound + nMarker_Dirichlet + nMarker_Neumann + nMarker_Inlet + nMarker_Riemann +
  nMarker_Outlet + nMarker_Isothermal + nMarker_IsothermalNonCatalytic +
  nMarker_IsothermalCatalytic + nMarker_HeatFlux + nMarker_HeatFluxNonCatalytic +
  nMarker_HeatFluxCatalytic + nMarker_EngineInflow + nMarker_EngineBleed + nMarker_EngineExhaust +
  nMarker_Supersonic_Inlet + nMarker_Supersonic_Outlet + nMarker_Displacement + nMarker_Load +
  nMarker_FlowLoad + nMarker_Custom +
  nMarker_Clamped + nMarker_Load_Sine + nMarker_Load_Dir +
  nMarker_ActDisk_Inlet + nMarker_ActDisk_Outlet + nMarker_Out_1D;
  
  /*--- Add the possible send/receive domains ---*/

  nMarker_Max = nMarker_Config + 2*size;
  
  /*--- Basic dimensionalization of the markers (worst scenario) ---*/

  nMarker_All = nMarker_Max;

  /*--- Allocate the memory (markers in each domain) ---*/
  
  Marker_All_TagBound   = new string[nMarker_All];			    // Store the tag that correspond with each marker.
  Marker_All_SendRecv   = new short[nMarker_All];						// +#domain (send), -#domain (receive).
  Marker_All_KindBC     = new unsigned short[nMarker_All];	// Store the kind of boundary condition.
  Marker_All_Monitoring = new unsigned short[nMarker_All];	// Store whether the boundary should be monitored.
  Marker_All_Designing  = new unsigned short[nMarker_All];  // Store whether the boundary should be designed.
  Marker_All_Plotting   = new unsigned short[nMarker_All];	// Store whether the boundary should be plotted.
  Marker_All_FSIinterface   = new unsigned short[nMarker_All];	// Store whether the boundary is in the FSI interface.
  Marker_All_GeoEval    = new unsigned short[nMarker_All];	// Store whether the boundary should be geometry evaluation.
  Marker_All_DV         = new unsigned short[nMarker_All];	// Store whether the boundary should be affected by design variables.
  Marker_All_Moving     = new unsigned short[nMarker_All];	// Store whether the boundary should be in motion.
  Marker_All_PerBound   = new short[nMarker_All];						// Store whether the boundary belongs to a periodic boundary.
  Marker_All_Out_1D     = new unsigned short[nMarker_All];  // Store whether the boundary belongs to a 1-d output boundary.

  for (iMarker_All = 0; iMarker_All < nMarker_All; iMarker_All++) {
    Marker_All_TagBound[iMarker_All]   = "SEND_RECEIVE";
    Marker_All_SendRecv[iMarker_All]   = 0;
    Marker_All_KindBC[iMarker_All]     = 0;
    Marker_All_Monitoring[iMarker_All] = 0;
    Marker_All_GeoEval[iMarker_All]    = 0;
    Marker_All_Designing[iMarker_All]  = 0;
    Marker_All_Plotting[iMarker_All]   = 0;
    Marker_All_FSIinterface[iMarker_All]   = 0;
    Marker_All_DV[iMarker_All]         = 0;
    Marker_All_Moving[iMarker_All]     = 0;
    Marker_All_PerBound[iMarker_All]   = 0;
    Marker_All_Out_1D[iMarker_All]     = 0;
  }

  /*--- Allocate the memory (markers in the config file) ---*/

  Marker_CfgFile_TagBound   = new string[nMarker_Config];
  Marker_CfgFile_KindBC     = new unsigned short[nMarker_Config];
  Marker_CfgFile_Monitoring = new unsigned short[nMarker_Config];
  Marker_CfgFile_Designing  = new unsigned short[nMarker_Config];
  Marker_CfgFile_Plotting   = new unsigned short[nMarker_Config];
  Marker_CfgFile_GeoEval    = new unsigned short[nMarker_Config];
  Marker_CfgFile_FSIinterface	= new unsigned short[nMarker_Config];
  Marker_CfgFile_DV         = new unsigned short[nMarker_Config];
  Marker_CfgFile_Moving     = new unsigned short[nMarker_Config];
  Marker_CfgFile_PerBound   = new unsigned short[nMarker_Config];
  Marker_CfgFile_Out_1D     = new unsigned short[nMarker_Config];

  for (iMarker_Config = 0; iMarker_Config < nMarker_Config; iMarker_Config++) {
    Marker_CfgFile_TagBound[iMarker_Config]   = "SEND_RECEIVE";
    Marker_CfgFile_KindBC[iMarker_Config]     = 0;
    Marker_CfgFile_Monitoring[iMarker_Config] = 0;
    Marker_CfgFile_GeoEval[iMarker_Config]    = 0;
    Marker_CfgFile_Designing[iMarker_Config]  = 0;
    Marker_CfgFile_Plotting[iMarker_Config]   = 0;
    Marker_CfgFile_FSIinterface[iMarker_Config]   = 0;
    Marker_CfgFile_DV[iMarker_Config]         = 0;
    Marker_CfgFile_Moving[iMarker_Config]     = 0;
    Marker_CfgFile_PerBound[iMarker_Config]   = 0;
    Marker_CfgFile_Out_1D[iMarker_Config]     = 0;
  }

  /*--- Populate the marker information in the config file (all domains) ---*/

  iMarker_Config = 0;
  for (iMarker_Euler = 0; iMarker_Euler < nMarker_Euler; iMarker_Euler++) {
    Marker_CfgFile_TagBound[iMarker_Config] = Marker_Euler[iMarker_Euler];
    Marker_CfgFile_KindBC[iMarker_Config] = EULER_WALL;
    iMarker_Config++;
  }

  for (iMarker_FarField = 0; iMarker_FarField < nMarker_FarField; iMarker_FarField++) {
    Marker_CfgFile_TagBound[iMarker_Config] = Marker_FarField[iMarker_FarField];
    Marker_CfgFile_KindBC[iMarker_Config] = FAR_FIELD;
    iMarker_Config++;
  }

  for (iMarker_SymWall = 0; iMarker_SymWall < nMarker_SymWall; iMarker_SymWall++) {
    Marker_CfgFile_TagBound[iMarker_Config] = Marker_SymWall[iMarker_SymWall];
    Marker_CfgFile_KindBC[iMarker_Config] = SYMMETRY_PLANE;
    iMarker_Config++;
  }

  for (iMarker_Pressure = 0; iMarker_Pressure < nMarker_Pressure; iMarker_Pressure++) {
    Marker_CfgFile_TagBound[iMarker_Config] = Marker_Pressure[iMarker_Pressure];
    Marker_CfgFile_KindBC[iMarker_Config] = PRESSURE_BOUNDARY;
    iMarker_Config++;
  }

  for (iMarker_PerBound = 0; iMarker_PerBound < nMarker_PerBound; iMarker_PerBound++) {
    Marker_CfgFile_TagBound[iMarker_Config] = Marker_PerBound[iMarker_PerBound];
    Marker_CfgFile_KindBC[iMarker_Config] = PERIODIC_BOUNDARY;
    Marker_CfgFile_PerBound[iMarker_Config] = iMarker_PerBound + 1;
    iMarker_Config++;
  }

  for (iMarker_ActDisk_Inlet = 0; iMarker_ActDisk_Inlet < nMarker_ActDisk_Inlet; iMarker_ActDisk_Inlet++) {
		Marker_CfgFile_TagBound[iMarker_Config] = Marker_ActDisk_Inlet[iMarker_ActDisk_Inlet];
		Marker_CfgFile_KindBC[iMarker_Config] = ACTDISK_INLET;
		iMarker_Config++;
	}

  for (iMarker_ActDisk_Outlet = 0; iMarker_ActDisk_Outlet < nMarker_ActDisk_Outlet; iMarker_ActDisk_Outlet++) {
		Marker_CfgFile_TagBound[iMarker_Config] = Marker_ActDisk_Outlet[iMarker_ActDisk_Outlet];
		Marker_CfgFile_KindBC[iMarker_Config] = ACTDISK_OUTLET;
		iMarker_Config++;
	}

  for (iMarker_NearFieldBound = 0; iMarker_NearFieldBound < nMarker_NearFieldBound; iMarker_NearFieldBound++) {
    Marker_CfgFile_TagBound[iMarker_Config] = Marker_NearFieldBound[iMarker_NearFieldBound];
    Marker_CfgFile_KindBC[iMarker_Config] = NEARFIELD_BOUNDARY;
    iMarker_Config++;
  }

  for (iMarker_InterfaceBound = 0; iMarker_InterfaceBound < nMarker_InterfaceBound; iMarker_InterfaceBound++) {
    Marker_CfgFile_TagBound[iMarker_Config] = Marker_InterfaceBound[iMarker_InterfaceBound];
    Marker_CfgFile_KindBC[iMarker_Config] = INTERFACE_BOUNDARY;
    iMarker_Config++;
  }

  for (iMarker_Dirichlet = 0; iMarker_Dirichlet < nMarker_Dirichlet; iMarker_Dirichlet++) {
    Marker_CfgFile_TagBound[iMarker_Config] = Marker_Dirichlet[iMarker_Dirichlet];
    Marker_CfgFile_KindBC[iMarker_Config] = DIRICHLET;
    iMarker_Config++;
  }

  for (iMarker_Inlet = 0; iMarker_Inlet < nMarker_Inlet; iMarker_Inlet++) {
    Marker_CfgFile_TagBound[iMarker_Config] = Marker_Inlet[iMarker_Inlet];
    Marker_CfgFile_KindBC[iMarker_Config] = INLET_FLOW;
    iMarker_Config++;
  }

  for (iMarker_Riemann = 0; iMarker_Riemann < nMarker_Riemann; iMarker_Riemann++) {
    Marker_CfgFile_TagBound[iMarker_Config] = Marker_Riemann[iMarker_Riemann];
    Marker_CfgFile_KindBC[iMarker_Config] = RIEMANN_BOUNDARY;
    iMarker_Config++;
  }

  Inflow_Mach = new double[nMarker_EngineInflow];
  Inflow_Pressure = new double[nMarker_EngineInflow];

  for (iMarker_EngineInflow = 0; iMarker_EngineInflow < nMarker_EngineInflow; iMarker_EngineInflow++) {
    Marker_CfgFile_TagBound[iMarker_Config] = Marker_EngineInflow[iMarker_EngineInflow];
    Marker_CfgFile_KindBC[iMarker_Config] = ENGINE_INFLOW;
    Inflow_Mach[iMarker_EngineInflow] = 0.0;
    Inflow_Pressure[iMarker_EngineInflow] = 0.0;
    iMarker_Config++;
  }
  
  Bleed_MassFlow = new double[nMarker_EngineBleed];
  Bleed_Temperature = new double[nMarker_EngineBleed];
  Bleed_Pressure = new double[nMarker_EngineBleed];

  for (iMarker_EngineBleed = 0; iMarker_EngineBleed < nMarker_EngineBleed; iMarker_EngineBleed++) {
    Marker_CfgFile_TagBound[iMarker_Config] = Marker_EngineBleed[iMarker_EngineBleed];
    Marker_CfgFile_KindBC[iMarker_Config] = ENGINE_BLEED;
    Bleed_MassFlow[iMarker_EngineBleed] = 0.0;
    Bleed_Temperature[iMarker_EngineBleed] = 0.0;
    Bleed_Pressure[iMarker_EngineBleed] = 0.0;
    iMarker_Config++;
  }

  Exhaust_Pressure = new double[nMarker_EngineExhaust];
  Exhaust_Temperature = new double[nMarker_EngineExhaust];

  for (iMarker_EngineExhaust = 0; iMarker_EngineExhaust < nMarker_EngineExhaust; iMarker_EngineExhaust++) {
    Marker_CfgFile_TagBound[iMarker_Config] = Marker_EngineExhaust[iMarker_EngineExhaust];
    Marker_CfgFile_KindBC[iMarker_Config] = ENGINE_EXHAUST;
    Exhaust_Pressure[iMarker_EngineExhaust] = 0.0;
    Exhaust_Temperature[iMarker_EngineExhaust] = 0.0;
    iMarker_Config++;
  }

  for (iMarker_Supersonic_Inlet = 0; iMarker_Supersonic_Inlet < nMarker_Supersonic_Inlet; iMarker_Supersonic_Inlet++) {
    Marker_CfgFile_TagBound[iMarker_Config] = Marker_Supersonic_Inlet[iMarker_Supersonic_Inlet];
    Marker_CfgFile_KindBC[iMarker_Config] = SUPERSONIC_INLET;
    iMarker_Config++;
  }
  
  for (iMarker_Supersonic_Outlet = 0; iMarker_Supersonic_Outlet < nMarker_Supersonic_Outlet; iMarker_Supersonic_Outlet++) {
    Marker_CfgFile_TagBound[iMarker_Config] = Marker_Supersonic_Outlet[iMarker_Supersonic_Outlet];
    Marker_CfgFile_KindBC[iMarker_Config] = SUPERSONIC_OUTLET;
    iMarker_Config++;
  }

  for (iMarker_Neumann = 0; iMarker_Neumann < nMarker_Neumann; iMarker_Neumann++) {
    Marker_CfgFile_TagBound[iMarker_Config] = Marker_Neumann[iMarker_Neumann];
    Marker_CfgFile_KindBC[iMarker_Config] = NEUMANN;
    iMarker_Config++;
  }

  for (iMarker_Custom = 0; iMarker_Custom < nMarker_Custom; iMarker_Custom++) {
    Marker_CfgFile_TagBound[iMarker_Config] = Marker_Custom[iMarker_Custom];
    Marker_CfgFile_KindBC[iMarker_Config] = CUSTOM_BOUNDARY;
    iMarker_Config++;
  }

  for (iMarker_Outlet = 0; iMarker_Outlet < nMarker_Outlet; iMarker_Outlet++) {
    Marker_CfgFile_TagBound[iMarker_Config] = Marker_Outlet[iMarker_Outlet];
    Marker_CfgFile_KindBC[iMarker_Config] = OUTLET_FLOW;
    iMarker_Config++;
  }

  for (iMarker_Isothermal = 0; iMarker_Isothermal < nMarker_Isothermal; iMarker_Isothermal++) {
    Marker_CfgFile_TagBound[iMarker_Config] = Marker_Isothermal[iMarker_Isothermal];
    Marker_CfgFile_KindBC[iMarker_Config] = ISOTHERMAL;
    iMarker_Config++;
  }

  for (iMarker_IsothermalCatalytic = 0; iMarker_IsothermalCatalytic < nMarker_IsothermalCatalytic; iMarker_IsothermalCatalytic++) {
    Marker_CfgFile_TagBound[iMarker_Config] = Marker_IsothermalCatalytic[iMarker_IsothermalCatalytic];
    Marker_CfgFile_KindBC[iMarker_Config] = ISOTHERMAL_CATALYTIC;
    iMarker_Config++;
  }

  for (iMarker_IsothermalNonCatalytic = 0; iMarker_IsothermalNonCatalytic < nMarker_IsothermalNonCatalytic; iMarker_IsothermalNonCatalytic++) {
    Marker_CfgFile_TagBound[iMarker_Config] = Marker_IsothermalNonCatalytic[iMarker_IsothermalNonCatalytic];
    Marker_CfgFile_KindBC[iMarker_Config] = ISOTHERMAL_NONCATALYTIC;
    iMarker_Config++;
  }

  for (iMarker_HeatFlux = 0; iMarker_HeatFlux < nMarker_HeatFlux; iMarker_HeatFlux++) {
    Marker_CfgFile_TagBound[iMarker_Config] = Marker_HeatFlux[iMarker_HeatFlux];
    Marker_CfgFile_KindBC[iMarker_Config] = HEAT_FLUX;
    iMarker_Config++;
  }

  for (iMarker_HeatFluxCatalytic = 0; iMarker_HeatFluxCatalytic < nMarker_HeatFluxCatalytic; iMarker_HeatFluxCatalytic++) {
    Marker_CfgFile_TagBound[iMarker_Config] = Marker_HeatFluxCatalytic[iMarker_HeatFluxCatalytic];
    Marker_CfgFile_KindBC[iMarker_Config] = HEAT_FLUX_CATALYTIC;
    iMarker_Config++;
  }

  for (iMarker_HeatFluxNoncatalytic = 0; iMarker_HeatFluxNoncatalytic < nMarker_HeatFluxNonCatalytic; iMarker_HeatFluxNoncatalytic++) {
    Marker_CfgFile_TagBound[iMarker_Config] = Marker_HeatFluxNonCatalytic[iMarker_HeatFluxNoncatalytic];
    Marker_CfgFile_KindBC[iMarker_Config] = HEAT_FLUX_NONCATALYTIC;
    iMarker_Config++;
  }

  for (iMarker_Clamped = 0; iMarker_Clamped < nMarker_Clamped; iMarker_Clamped++) {
    Marker_CfgFile_TagBound[iMarker_Config] = Marker_Clamped[iMarker_Clamped];
    Marker_CfgFile_KindBC[iMarker_Config] = CLAMPED_BOUNDARY;
    iMarker_Config++;
  }

  for (iMarker_Displacement = 0; iMarker_Displacement < nMarker_Displacement; iMarker_Displacement++) {
    Marker_CfgFile_TagBound[iMarker_Config] = Marker_Displacement[iMarker_Displacement];
    Marker_CfgFile_KindBC[iMarker_Config] = DISPLACEMENT_BOUNDARY;
    iMarker_Config++;
  }

  for (iMarker_Load = 0; iMarker_Load < nMarker_Load; iMarker_Load++) {
    Marker_CfgFile_TagBound[iMarker_Config] = Marker_Load[iMarker_Load];
    Marker_CfgFile_KindBC[iMarker_Config] = LOAD_BOUNDARY;
    iMarker_Config++;
  }

  for (iMarker_Load_Dir = 0; iMarker_Load_Dir < nMarker_Load_Dir; iMarker_Load_Dir++) {
    Marker_CfgFile_TagBound[iMarker_Config] = Marker_Load_Dir[iMarker_Load_Dir];
    Marker_CfgFile_KindBC[iMarker_Config] = LOAD_DIR_BOUNDARY;
    iMarker_Config++;
  }

  for (iMarker_Load_Sine = 0; iMarker_Load_Sine < nMarker_Load_Sine; iMarker_Load_Sine++) {
    Marker_CfgFile_TagBound[iMarker_Config] = Marker_Load_Sine[iMarker_Load_Sine];
    Marker_CfgFile_KindBC[iMarker_Config] = LOAD_SINE_BOUNDARY;
    iMarker_Config++;
  }


  for (iMarker_FlowLoad = 0; iMarker_FlowLoad < nMarker_FlowLoad; iMarker_FlowLoad++) {
    Marker_CfgFile_TagBound[iMarker_Config] = Marker_FlowLoad[iMarker_FlowLoad];
    Marker_CfgFile_KindBC[iMarker_Config] = FLOWLOAD_BOUNDARY;
    iMarker_Config++;
  }

  for (iMarker_Config = 0; iMarker_Config < nMarker_Config; iMarker_Config++) {
    Marker_CfgFile_Monitoring[iMarker_Config] = NO;
    for (iMarker_Monitoring = 0; iMarker_Monitoring < nMarker_Monitoring; iMarker_Monitoring++)
      if (Marker_CfgFile_TagBound[iMarker_Config] == Marker_Monitoring[iMarker_Monitoring])
        Marker_CfgFile_Monitoring[iMarker_Config] = YES;
  }

  for (iMarker_Config = 0; iMarker_Config < nMarker_Config; iMarker_Config++) {
    Marker_CfgFile_GeoEval[iMarker_Config] = NO;
    for (iMarker_GeoEval = 0; iMarker_GeoEval < nMarker_GeoEval; iMarker_GeoEval++)
      if (Marker_CfgFile_TagBound[iMarker_Config] == Marker_GeoEval[iMarker_GeoEval])
        Marker_CfgFile_GeoEval[iMarker_Config] = YES;
  }

  for (iMarker_Config = 0; iMarker_Config < nMarker_Config; iMarker_Config++) {
    Marker_CfgFile_Designing[iMarker_Config] = NO;
    for (iMarker_Designing = 0; iMarker_Designing < nMarker_Designing; iMarker_Designing++)
      if (Marker_CfgFile_TagBound[iMarker_Config] == Marker_Designing[iMarker_Designing])
        Marker_CfgFile_Designing[iMarker_Config] = YES;
  }

  for (iMarker_Config = 0; iMarker_Config < nMarker_Config; iMarker_Config++) {
    Marker_CfgFile_Plotting[iMarker_Config] = NO;
    for (iMarker_Plotting = 0; iMarker_Plotting < nMarker_Plotting; iMarker_Plotting++)
      if (Marker_CfgFile_TagBound[iMarker_Config] == Marker_Plotting[iMarker_Plotting])
        Marker_CfgFile_Plotting[iMarker_Config] = YES;
  }

  /*--- Identification of Fluid-Structure interface markers ---*/

  for (iMarker_Config = 0; iMarker_Config < nMarker_Config; iMarker_Config++) {
	unsigned short indexMarker=0;
    Marker_CfgFile_FSIinterface[iMarker_Config] = NO;
    for (iMarker_FSIinterface = 0; iMarker_FSIinterface < nMarker_FSIinterface; iMarker_FSIinterface++)
      if (Marker_CfgFile_TagBound[iMarker_Config] == Marker_FSIinterface[iMarker_FSIinterface])
      	indexMarker=(int)(iMarker_FSIinterface/2+1);
        Marker_CfgFile_FSIinterface[iMarker_Config] = indexMarker;
  }

  for (iMarker_Config = 0; iMarker_Config < nMarker_Config; iMarker_Config++) {
    Marker_CfgFile_DV[iMarker_Config] = NO;
    for (iMarker_DV = 0; iMarker_DV < nMarker_DV; iMarker_DV++)
      if (Marker_CfgFile_TagBound[iMarker_Config] == Marker_DV[iMarker_DV])
        Marker_CfgFile_DV[iMarker_Config] = YES;
  }

  for (iMarker_Config = 0; iMarker_Config < nMarker_Config; iMarker_Config++) {
    Marker_CfgFile_Moving[iMarker_Config] = NO;
    for (iMarker_Moving = 0; iMarker_Moving < nMarker_Moving; iMarker_Moving++)
      if (Marker_CfgFile_TagBound[iMarker_Config] == Marker_Moving[iMarker_Moving])
        Marker_CfgFile_Moving[iMarker_Config] = YES;
  }

  for (iMarker_Config = 0; iMarker_Config < nMarker_Config; iMarker_Config++) {
    Marker_CfgFile_Out_1D[iMarker_Config] = NO;
    for (iMarker_Out_1D = 0; iMarker_Out_1D < nMarker_Out_1D; iMarker_Out_1D++)
      if (Marker_CfgFile_TagBound[iMarker_Config] == Marker_Out_1D[iMarker_Out_1D])
        Marker_CfgFile_Out_1D[iMarker_Config] = YES;
  }

}

void CConfig::SetOutput(unsigned short val_software, unsigned short val_izone) {

  unsigned short iMarker_Euler, iMarker_Custom, iMarker_FarField,
  iMarker_SymWall, iMarker_PerBound, iMarker_Pressure, iMarker_NearFieldBound,
  iMarker_InterfaceBound, iMarker_Dirichlet, iMarker_Inlet, iMarker_Riemann, iMarker_Outlet,
  iMarker_Isothermal, iMarker_IsothermalNonCatalytic, iMarker_IsothermalCatalytic,
  iMarker_HeatFlux, iMarker_HeatFluxNonCatalytic, iMarker_HeatFluxCatalytic,
  iMarker_EngineInflow, iMarker_EngineBleed, iMarker_EngineExhaust, iMarker_Displacement,
  iMarker_Load, iMarker_FlowLoad,  iMarker_Neumann, iMarker_Monitoring,
  iMarker_Designing, iMarker_GeoEval, iMarker_Plotting, iMarker_DV,
  iMarker_FSIinterface, iMarker_Load_Dir, iMarker_Load_Sine, iMarker_Clamped,
  iMarker_Moving, iMarker_Supersonic_Inlet, iMarker_Supersonic_Outlet, iMarker_ActDisk_Inlet,
  iMarker_ActDisk_Outlet;
  
  time_t now = time(0);
  string dt = ctime(&now); dt[24] = '.';

  cout << endl << "-------------------------------------------------------------------------" << endl;
  cout << "|    ___ _   _ ___                                                      |" << endl;
  cout << "|   / __| | | |_  )   Release 4.0.0  \"Cardinal\"                         |" << endl;
  cout << "|   \\__ \\ |_| |/ /                                                      |" << endl;
  switch (val_software) {
    case SU2_CFD: cout << "|   |___/\\___//___|   Suite (Computational Fluid Dynamics Code)         |" << endl; break;
    case SU2_DEF: cout << "|   |___/\\___//___|   Suite (Mesh Deformation Code)                     |" << endl; break;
    case SU2_DOT: cout << "|   |___/\\___//___|   Suite (Gradient Projection Code)                  |" << endl; break;
    case SU2_MSH: cout << "|   |___/\\___//___|   Suite (Mesh Adaptation Code)                      |" << endl; break;
    case SU2_GEO: cout << "|   |___/\\___//___|   Suite (Geometry Definition Code)                  |" << endl; break;
    case SU2_SOL: cout << "|   |___/\\___//___|   Suite (Solution Exporting Code)                   |" << endl; break;
  }

  cout << "|                                                                       |" << endl;
  cout << "|   Local date and time: " << dt << "                      |" << endl;
  cout <<"-------------------------------------------------------------------------" << endl;
  cout << "| SU2 Lead Dev.: Dr. Francisco Palacios, Francisco.D.Palacios@boeing.com|" << endl;
  cout << "|                Dr. Thomas D. Economon, economon@stanford.edu          |" << endl;
  cout <<"-------------------------------------------------------------------------" << endl;
  cout << "| SU2 Developers:                                                       |" << endl;
  cout << "| - Prof. Juan J. Alonso's group at Stanford University.                |" << endl;
  cout << "| - Prof. Piero Colonna's group at Delft University of Technology.      |" << endl;
  cout << "| - Prof. Nicolas R. Gauger's group at Kaiserslautern U. of Technology. |" << endl;
  cout << "| - Prof. Alberto Guardone's group at Polytechnic University of Milan.  |" << endl;
  cout << "| - Prof. Rafael Palacios' group at Imperial College London.            |" << endl;
  cout <<"-------------------------------------------------------------------------" << endl;
  cout << "| Copyright (C) 2012-2015 SU2, the open-source CFD code.                |" << endl;
  cout << "|                                                                       |" << endl;
  cout << "| SU2 is free software; you can redistribute it and/or                  |" << endl;
  cout << "| modify it under the terms of the GNU Lesser General Public            |" << endl;
  cout << "| License as published by the Free Software Foundation; either          |" << endl;
  cout << "| version 2.1 of the License, or (at your option) any later version.    |" << endl;
  cout << "|                                                                       |" << endl;
  cout << "| SU2 is distributed in the hope that it will be useful,                |" << endl;
  cout << "| but WITHOUT ANY WARRANTY; without even the implied warranty of        |" << endl;
  cout << "| MERCHANTABILITY or FITNESS FOR A PARTICULAR PURPOSE. See the GNU      |" << endl;
  cout << "| Lesser General Public License for more details.                       |" << endl;
  cout << "|                                                                       |" << endl;
  cout << "| You should have received a copy of the GNU Lesser General Public      |" << endl;
  cout << "| License along with SU2. If not, see <http://www.gnu.org/licenses/>.   |" << endl;
  cout <<"-------------------------------------------------------------------------" << endl;

  cout << endl <<"------------------------ Physical Case Definition -----------------------" << endl;
  if (val_software == SU2_CFD) {
	if (FSI_Problem){
	   cout << "Fluid-Structure Interaction." << endl;
	}
    switch (Kind_Solver) {
      case EULER:
        if (Kind_Regime == COMPRESSIBLE) cout << "Compressible Euler equations." << endl;
        if (Kind_Regime == INCOMPRESSIBLE) cout << "Incompressible Euler equations." << endl;
        if (Kind_Regime == FREESURFACE) {
          cout << "Incompressible Euler equations with FreeSurface." << endl;
          cout << "Free surface flow equation. Density ratio: " << RatioDensity << "." << endl;
          cout << "The free surface is located at: " << FreeSurface_Zero <<", and its thickness is: " << FreeSurface_Thickness << "." << endl;
        }
        break;
      case NAVIER_STOKES:
        if (Kind_Regime == COMPRESSIBLE) cout << "Compressible Laminar Navier-Stokes' equations." << endl;
        if (Kind_Regime == INCOMPRESSIBLE) cout << "Incompressible Laminar Navier-Stokes' equations." << endl;
        if (Kind_Regime == FREESURFACE) {
          cout << "Incompressible Laminar Navier-Stokes' equations with FreeSurface." << endl;
          cout << "Free surface flow equation. Density ratio: " << RatioDensity <<". Viscosity ratio: "<< RatioViscosity << "." << endl;
          cout << "The free surface is located at: " << FreeSurface_Zero <<", and its thickness is: " << FreeSurface_Thickness << "." << endl;
        }
        break;
      case RANS:
        if (Kind_Regime == COMPRESSIBLE) cout << "Compressible RANS equations." << endl;
        if (Kind_Regime == INCOMPRESSIBLE) cout << "Incompressible RANS equations." << endl;
        if (Kind_Regime == FREESURFACE) {
          cout << "Incompressible RANS equations with FreeSurface." << endl;
          cout << "Free surface flow equation. Density ratio: " << RatioDensity <<". Viscosity ratio: "<< RatioViscosity << "." << endl;
          cout << "The free surface is located at: " << FreeSurface_Zero <<", and its thickness is: " << FreeSurface_Thickness << "." << endl;
        }
        cout << "Turbulence model: ";
        switch (Kind_Turb_Model) {
          case SA:     cout << "Spalart Allmaras" << endl; break;
          case SA_NEG: cout << "Negative Spalart Allmaras" << endl; break;
          case SST:    cout << "Menter's SST"     << endl; break;
          case ML:     cout << "Machine Learning" << endl;break;
        }
        break;
      case TNE2_EULER:
        cout << "Compressible TNE2 Euler equations." << endl;
        break;
      case TNE2_NAVIER_STOKES:
        cout << "Compressible TNE2 Laminar Navier-Stokes' equations." << endl;
        break;
      case POISSON_EQUATION: cout << "Poisson equation." << endl; break;
      case WAVE_EQUATION: cout << "Wave equation." << endl; break;
      case HEAT_EQUATION: cout << "Heat equation." << endl; break;
      case LINEAR_ELASTICITY: cout << "Linear elasticity solver." << endl; break;
      case FEM_ELASTICITY: cout << "Elasticity solver." << endl; break;
      case ADJ_EULER: cout << "Continuous Euler adjoint equations." << endl; break;
      case ADJ_NAVIER_STOKES:
        if (Frozen_Visc)
          cout << "Continuous Navier-Stokes adjoint equations with frozen (laminar) viscosity." << endl;
        else
          cout << "Continuous Navier-Stokes adjoint equations." << endl;
        break;
      case ADJ_TNE2_EULER: cout << "Continuous TNE2 Euler adjoint equations." << endl; break;
      case ADJ_TNE2_NAVIER_STOKES:
        cout << "Continuous TNE2 Navier-Stokes adjoint equations with frozen (laminar) viscosity." << endl;
        break;
      case ADJ_RANS:
        if (Frozen_Visc)
          cout << "Continuous RANS adjoint equations with frozen (laminar and eddy) viscosity." << endl;
        else
          cout << "Continuous RANS adjoint equations." << endl;

        break;
      case LIN_EULER: cout << "Linearized Euler equations." << endl; break;

    }

    if ((Kind_Regime == COMPRESSIBLE) && (Kind_Solver != LINEAR_ELASTICITY) && (Kind_Solver != FEM_ELASTICITY) &&
        (Kind_Solver != HEAT_EQUATION) && (Kind_Solver != WAVE_EQUATION)) {
      cout << "Mach number: " << Mach <<"."<< endl;
      cout << "Angle of attack (AoA): " << AoA <<" deg, and angle of sideslip (AoS): " << AoS <<" deg."<< endl;
      if ((Kind_Solver == NAVIER_STOKES) || (Kind_Solver == ADJ_NAVIER_STOKES) ||
          (Kind_Solver == RANS) || (Kind_Solver == ADJ_RANS))
        cout << "Reynolds number: " << Reynolds <<"."<< endl;
    }

    if (EquivArea) {
      cout <<"The equivalent area is going to be evaluated on the near-field."<< endl;
      cout <<"The lower integration limit is "<<EA_IntLimit[0]<<", and the upper is "<<EA_IntLimit[1]<<"."<< endl;
      cout <<"The near-field is situated at "<<EA_IntLimit[2]<<"."<< endl;
    }

    if (Grid_Movement) {
      cout << "Performing a dynamic mesh simulation: ";
      switch (Kind_GridMovement[ZONE_0]) {
        case NO_MOVEMENT:     cout << "no movement." << endl; break;
        case DEFORMING:       cout << "deforming mesh motion." << endl; break;
        case RIGID_MOTION:    cout << "rigid mesh motion." << endl; break;
        case MOVING_WALL:     cout << "moving walls." << endl; break;
        case ROTATING_FRAME:  cout << "rotating reference frame." << endl; break;
        case AEROELASTIC:     cout << "aeroelastic motion." << endl; break;
        case FLUID_STRUCTURE: cout << "fluid-structure motion." << endl; break;
        case EXTERNAL:        cout << "externally prescribed motion." << endl; break;
        case AEROELASTIC_RIGID_MOTION:  cout << "rigid mesh motion plus aeroelastic motion." << endl; break;
      }
    }

    if (Restart) {
      if (!Adjoint && !Linearized) cout << "Read flow solution from: " << Solution_FlowFileName << "." << endl;
      if (Adjoint) cout << "Read adjoint solution from: " << Solution_AdjFileName << "." << endl;
      if (Linearized) cout << "Read linearized solution from: " << Solution_LinFileName << "." << endl;
    }
    else {
      cout << "No restart solution, use the values at infinity (freestream)." << endl;
    }

    if (Adjoint || Linearized)
      cout << "Read flow solution from: " << Solution_FlowFileName << "." << endl;

    
    if (Ref_NonDim == DIMENSIONAL) { cout << "Dimensional simulation." << endl; }
    else if (Ref_NonDim == FREESTREAM_PRESS_EQ_ONE) { cout << "Non-Dimensional simulation (P=1.0, Rho=1.0, T=1.0 at the farfield)." << endl; }
    else if (Ref_NonDim == FREESTREAM_VEL_EQ_MACH) { cout << "Non-Dimensional simulation (V=Mach, Rho=1.0, T=1.0 at the farfield)." << endl; }
    else if (Ref_NonDim == FREESTREAM_VEL_EQ_ONE) { cout << "Non-Dimensional simulation (V=1.0, Rho=1.0, T=1.0 at the farfield)." << endl; }
    
    if (RefAreaCoeff == 0) cout << "The reference length/area will be computed using y(2D) or z(3D) projection." << endl;
    else cout << "The reference length/area (force coefficient) is " << RefAreaCoeff << "." << endl;
    cout << "The reference length (moment computation) is " << RefLengthMoment << "." << endl;

    if ((nRefOriginMoment_X > 1) || (nRefOriginMoment_Y > 1) || (nRefOriginMoment_Z > 1)) {
      cout << "Surface(s) where the force coefficients are evaluated and \n";
      cout << "their reference origin for moment computation: \n";

      for (iMarker_Monitoring = 0; iMarker_Monitoring < nMarker_Monitoring; iMarker_Monitoring++) {
        cout << "   - " << Marker_Monitoring[iMarker_Monitoring] << " (" << RefOriginMoment_X[iMarker_Monitoring] <<", "<<RefOriginMoment_Y[iMarker_Monitoring] <<", "<< RefOriginMoment_Z[iMarker_Monitoring] << ")";
        if (iMarker_Monitoring < nMarker_Monitoring-1) cout << ".\n";
        else cout <<"."<< endl;
      }
    }
    else {
      cout << "Reference origin (moment computation) is (" << RefOriginMoment_X[0] << ", " << RefOriginMoment_Y[0] << ", " << RefOriginMoment_Z[0] << ")." << endl;
      cout << "Surface(s) where the force coefficients are evaluated: ";
      for (iMarker_Monitoring = 0; iMarker_Monitoring < nMarker_Monitoring; iMarker_Monitoring++) {
        cout << Marker_Monitoring[iMarker_Monitoring];
        if (iMarker_Monitoring < nMarker_Monitoring-1) cout << ", ";
        else cout <<"."<< endl;
      }
    }

    if (nMarker_Designing != 0) {
      cout << "Surface(s) where the objective function is evaluated: ";
      for (iMarker_Designing = 0; iMarker_Designing < nMarker_Designing; iMarker_Designing++) {
        cout << Marker_Designing[iMarker_Designing];
        if (iMarker_Designing < nMarker_Designing-1) cout << ", ";
        else cout <<".";
      }
      cout<< endl;
    }

    cout << "Surface(s) plotted in the output file: ";
    for (iMarker_Plotting = 0; iMarker_Plotting < nMarker_Plotting; iMarker_Plotting++) {
      cout << Marker_Plotting[iMarker_Plotting];
      if (iMarker_Plotting < nMarker_Plotting-1) cout << ", ";
      else cout <<".";
    }
    cout<< endl;

    cout << "Surface(s) belonging to the Fluid-Structure Interaction problem: ";
    for (iMarker_FSIinterface = 0; iMarker_FSIinterface < nMarker_FSIinterface; iMarker_FSIinterface++) {
      cout << Marker_FSIinterface[iMarker_FSIinterface];
      if (iMarker_FSIinterface < nMarker_FSIinterface-1) cout << ", ";
      else cout <<".";
    }
    cout<<endl;

    if (nMarker_DV != 0) {
      cout << "Surface(s) affected by the design variables: ";
      for (iMarker_DV = 0; iMarker_DV < nMarker_DV; iMarker_DV++) {
        cout << Marker_DV[iMarker_DV];
        if (iMarker_DV < nMarker_DV-1) cout << ", ";
        else cout <<".";
      }
      cout<< endl;
    }

    if ((Kind_GridMovement[ZONE_0] == DEFORMING) || (Kind_GridMovement[ZONE_0] == MOVING_WALL)) {
      cout << "Surface(s) in motion: ";
      for (iMarker_Moving = 0; iMarker_Moving < nMarker_Moving; iMarker_Moving++) {
        cout << Marker_Moving[iMarker_Moving];
        if (iMarker_Moving < nMarker_Moving-1) cout << ", ";
        else cout <<".";
      }
      cout<< endl;
    }

  }

  if (val_software == SU2_GEO) {
    if (nMarker_GeoEval != 0) {
      cout << "Surface(s) where the geometrical based functions is evaluated: ";
      for (iMarker_GeoEval = 0; iMarker_GeoEval < nMarker_GeoEval; iMarker_GeoEval++) {
        cout << Marker_GeoEval[iMarker_GeoEval];
        if (iMarker_GeoEval < nMarker_GeoEval-1) cout << ", ";
        else cout <<".";
      }
      cout<< endl;
    }
  }

  cout << "Input mesh file name: " << Mesh_FileName << endl;

	if (val_software == SU2_DOT) {
		cout << "Input sensitivity file name: " << SurfAdjCoeff_FileName << "." << endl;
	}

	if (val_software == SU2_MSH) {
		switch (Kind_Adaptation) {
		case FULL: case WAKE: case FULL_FLOW: case FULL_ADJOINT: case FULL_LINEAR: case SMOOTHING: case SUPERSONIC_SHOCK:
			break;
		case GRAD_FLOW:
			cout << "Read flow solution from: " << Solution_FlowFileName << "." << endl;
			break;
		case GRAD_ADJOINT:
			cout << "Read adjoint flow solution from: " << Solution_AdjFileName << "." << endl;
			break;
		case GRAD_FLOW_ADJ: case ROBUST: case COMPUTABLE_ROBUST: case COMPUTABLE: case REMAINING:
			cout << "Read flow solution from: " << Solution_FlowFileName << "." << endl;
			cout << "Read adjoint flow solution from: " << Solution_AdjFileName << "." << endl;
			break;
		}
	}

	if (val_software == SU2_DEF) {
		cout << endl <<"---------------------- Grid deformation parameters ----------------------" << endl;
		cout << "Grid deformation using a linear elasticity method." << endl;

    if (Hold_GridFixed == YES) cout << "Hold some regions of the mesh fixed (hardcode implementation)." << endl;
  }

  if (val_software == SU2_DOT) {
  cout << endl <<"-------------------- Surface deformation parameters ---------------------" << endl;
  }

  if ((val_software == SU2_DEF) || (val_software == SU2_DOT)) {


    for (unsigned short iDV = 0; iDV < nDV; iDV++) {

      
      if ((Design_Variable[iDV] != FFD_SETTING) &&
          (Design_Variable[iDV] != SURFACE_FILE)) {
        
        if (iDV == 0)
          cout << "Design variables definition (markers <-> value <-> param):" << endl;
        
        switch (Design_Variable[iDV]) {
          case FFD_CONTROL_POINT_2D:  cout << "FFD 2D (control point) <-> "; break;
          case FFD_CAMBER_2D:         cout << "FFD 2D (camber) <-> "; break;
          case FFD_THICKNESS_2D:      cout << "FFD 2D (thickness) <-> "; break;
          case HICKS_HENNE:           cout << "Hicks Henne <-> " ; break;
          case TRANSLATION:           cout << "Translation design variable."; break;
          case SCALE:                 cout << "Scale design variable."; break;
          case NACA_4DIGITS:          cout << "NACA four digits <-> "; break;
          case PARABOLIC:             cout << "Parabolic <-> "; break;
          case AIRFOIL:               cout << "Airfoil <-> "; break;
          case ROTATION:              cout << "Rotation <-> "; break;
          case FFD_CONTROL_POINT:     cout << "FFD (control point) <-> "; break;
          case FFD_DIHEDRAL_ANGLE:    cout << "FFD (dihedral angle) <-> "; break;
          case FFD_TWIST_ANGLE:       cout << "FFD (twist angle) <-> "; break;
          case FFD_ROTATION:          cout << "FFD (rotation) <-> "; break;
          case FFD_CONTROL_SURFACE:   cout << "FFD (control surface) <-> "; break;
          case FFD_CAMBER:            cout << "FFD (camber) <-> "; break;
          case FFD_THICKNESS:         cout << "FFD (thickness) <-> "; break;
        }
        
        for (iMarker_DV = 0; iMarker_DV < nMarker_DV; iMarker_DV++) {
          cout << Marker_DV[iMarker_DV];
          if (iMarker_DV < nMarker_DV-1) cout << ", ";
          else cout << " <-> ";
        }
        cout << DV_Value[iDV] << " <-> ";

        if (Design_Variable[iDV] == FFD_SETTING) nParamDV = 0;
        if (Design_Variable[iDV] == SCALE) nParamDV = 0;
        if ((Design_Variable[iDV] == FFD_CAMBER_2D) ||
            (Design_Variable[iDV] == FFD_THICKNESS_2D) ||
            (Design_Variable[iDV] == HICKS_HENNE) ||
            (Design_Variable[iDV] == PARABOLIC) ||
            (Design_Variable[iDV] == AIRFOIL) ) nParamDV = 2;
        if ((Design_Variable[iDV] ==  TRANSLATION) ||
            (Design_Variable[iDV] ==  NACA_4DIGITS) ||
            (Design_Variable[iDV] ==  FFD_CAMBER) ||
            (Design_Variable[iDV] ==  FFD_THICKNESS) ) nParamDV = 3;
        if (Design_Variable[iDV] == FFD_CONTROL_POINT_2D) nParamDV = 5;
        if (Design_Variable[iDV] == ROTATION) nParamDV = 6;
        if ((Design_Variable[iDV] ==  FFD_CONTROL_POINT) ||
            (Design_Variable[iDV] ==  FFD_DIHEDRAL_ANGLE) ||
            (Design_Variable[iDV] ==  FFD_TWIST_ANGLE) ||
            (Design_Variable[iDV] ==  FFD_ROTATION) ||
            (Design_Variable[iDV] ==  FFD_CONTROL_SURFACE) ) nParamDV = 7;

        for (unsigned short iParamDV = 0; iParamDV < nParamDV; iParamDV++) {

          if (iParamDV == 0) cout << "( ";

          if ((iParamDV == 0) &&
              ((Design_Variable[iDV] == FFD_SETTING) ||
               (Design_Variable[iDV] == FFD_CONTROL_POINT_2D) ||
               (Design_Variable[iDV] == FFD_CAMBER_2D) ||
               (Design_Variable[iDV] == FFD_THICKNESS_2D) ||
               (Design_Variable[iDV] == FFD_CONTROL_POINT) ||
               (Design_Variable[iDV] == FFD_DIHEDRAL_ANGLE) ||
               (Design_Variable[iDV] == FFD_TWIST_ANGLE) ||
               (Design_Variable[iDV] == FFD_ROTATION) ||
               (Design_Variable[iDV] == FFD_CONTROL_SURFACE) ||
               (Design_Variable[iDV] == FFD_CAMBER) ||
               (Design_Variable[iDV] == FFD_THICKNESS))) cout << FFDTag[iDV];
          else cout << ParamDV[iDV][iParamDV];

          if (iParamDV < nParamDV-1) cout << ", ";
          else cout <<" )"<< endl;
          
        }

      }
      
      else if (Design_Variable[iDV] == FFD_SETTING) {
        
        cout << "Setting the FFD box structure." << endl;
        cout << "FFD boxes definition (FFD tag <-> degree <-> coord):" << endl;
        
        for (unsigned short iFFDBox = 0; iFFDBox < nFFDBox; iFFDBox++) {
          
          cout << TagFFDBox[iFFDBox] << " <-> ";
          
          for (unsigned short iDegreeFFD = 0; iDegreeFFD < 3; iDegreeFFD++) {
            if (iDegreeFFD == 0) cout << "( ";
            cout << DegreeFFDBox[iFFDBox][iDegreeFFD];
            if (iDegreeFFD < 2) cout << ", ";
            else cout <<" )";
          }
          
          cout << " <-> ";

          for (unsigned short iCoordFFD = 0; iCoordFFD < 24; iCoordFFD++) {
            if (iCoordFFD == 0) cout << "( ";
            cout << CoordFFDBox[iFFDBox][iCoordFFD];
            if (iCoordFFD < 23) cout << ", ";
            else cout <<" )"<< endl;
          }
          
        }
        
      }
      
      else cout << endl;

		}
	}

	if (((val_software == SU2_CFD) && ( Adjoint )) || (val_software == SU2_DOT)) {

		cout << endl <<"----------------------- Design problem definition -----------------------" << endl;
		switch (Kind_ObjFunc) {
      case DRAG_COEFFICIENT:        cout << "CD objective function." << endl; break;
      case LIFT_COEFFICIENT:        cout << "CL objective function." << endl; break;
      case MOMENT_X_COEFFICIENT:    cout << "CMx objective function." << endl; break;
      case MOMENT_Y_COEFFICIENT:    cout << "CMy objective function." << endl; break;
      case MOMENT_Z_COEFFICIENT:    cout << "CMz objective function." << endl; break;
      case INVERSE_DESIGN_PRESSURE: cout << "Inverse design (Cp) objective function." << endl; break;
      case INVERSE_DESIGN_HEATFLUX: cout << "Inverse design (Heat Flux) objective function." << endl; break;
      case SIDEFORCE_COEFFICIENT:   cout << "Side force objective function." << endl; break;
      case EFFICIENCY:              cout << "CL/CD objective function." << endl; break;
      case EQUIVALENT_AREA:         cout << "Equivalent area objective function. CD weight: " << WeightCd <<"."<< endl;  break;
      case NEARFIELD_PRESSURE:      cout << "Nearfield pressure objective function. CD weight: " << WeightCd <<"."<< endl;  break;
      case FORCE_X_COEFFICIENT:     cout << "X-force objective function." << endl; break;
      case FORCE_Y_COEFFICIENT:     cout << "Y-force objective function." << endl; break;
      case FORCE_Z_COEFFICIENT:     cout << "Z-force objective function." << endl; break;
      case THRUST_COEFFICIENT:      cout << "Thrust objective function." << endl; break;
      case TORQUE_COEFFICIENT:      cout << "Torque efficiency objective function." << endl; break;
      case TOTAL_HEATFLUX:          cout << "Total heat flux objective function." << endl; break;
      case MAXIMUM_HEATFLUX:        cout << "Maximum heat flux objective function." << endl; break;
      case FIGURE_OF_MERIT:         cout << "Rotor Figure of Merit objective function." << endl; break;
      case FREE_SURFACE:            cout << "Free-Surface objective function." << endl; break;
      case AVG_TOTAL_PRESSURE:      cout << "Average total objective pressure." << endl; break;
      case AVG_OUTLET_PRESSURE:     cout << "Average static objective pressure." << endl; break;
      case MASS_FLOW_RATE:          cout << "Mass flow rate objective function." << endl; break;
		}

	}

	if (val_software == SU2_CFD) {
		cout << endl <<"---------------------- Space Numerical Integration ----------------------" << endl;

		if (SmoothNumGrid) cout << "There are some smoothing iterations on the grid coordinates." << endl;

		if ((Kind_Solver == EULER) || (Kind_Solver == NAVIER_STOKES) || (Kind_Solver == RANS)) {

      if (Kind_ConvNumScheme_Flow == SPACE_CENTERED) {
        if (Kind_Centered_Flow == JST) {
          cout << "Jameson-Schmidt-Turkel scheme for the flow inviscid terms."<< endl;
          cout << "JST viscous coefficients (1st, 2nd & 4th): " << Kappa_1st_Flow
          << ", " << Kappa_2nd_Flow << ", " << Kappa_4th_Flow <<"."<< endl;
          cout << "The method includes a grid stretching correction (p = 0.3)."<< endl;
          cout << "Second order integration." << endl;
        }
        if (Kind_Centered_Flow == JST_KE) {
          cout << "Jameson-Schmidt-Turkel scheme for the flow inviscid terms."<< endl;
          cout << "JST viscous coefficients (1st, 2nd): " << Kappa_1st_Flow
          << ", " << Kappa_2nd_Flow << "."<< endl;
          cout << "The method includes a grid stretching correction (p = 0.3)."<< endl;
          cout << "Second order integration." << endl;
        }
        if (Kind_Centered_Flow == LAX) {
          cout << "Lax-Friedrich scheme for the flow inviscid terms."<< endl;
          cout << "First order integration." << endl;
        }
      }

			if (Kind_ConvNumScheme_Flow == SPACE_UPWIND) {
				if (Kind_Upwind_Flow == ROE) cout << "Roe (with entropy fix) solver for the flow inviscid terms."<< endl;
				if (Kind_Upwind_Flow == TURKEL) cout << "Roe-Turkel solver for the flow inviscid terms."<< endl;
				if (Kind_Upwind_Flow == AUSM)	cout << "AUSM solver for the flow inviscid terms."<< endl;
				if (Kind_Upwind_Flow == HLLC)	cout << "HLLC solver for the flow inviscid terms."<< endl;
				if (Kind_Upwind_Flow == SW)	cout << "Steger-Warming solver for the flow inviscid terms."<< endl;
				if (Kind_Upwind_Flow == MSW)	cout << "Modified Steger-Warming solver for the flow inviscid terms."<< endl;
        if (Kind_Upwind_Flow == CUSP)	cout << "CUSP solver for the flow inviscid terms."<< endl;
        switch (SpatialOrder_Flow) {
          case FIRST_ORDER: cout << "First order integration." << endl; break;
          case SECOND_ORDER: cout << "Second order integration." << endl; break;
          case SECOND_ORDER_LIMITER: cout << "Second order integration with slope limiter." << endl;
            switch (Kind_SlopeLimit_Flow) {
              case VENKATAKRISHNAN:
                cout << "Venkatakrishnan slope-limiting method, with constant: " << LimiterCoeff <<". "<< endl;
                cout << "The reference element size is: " << RefElemLength <<". "<< endl;
                break;
              case BARTH_JESPERSEN:
                cout << "Barth-Jespersen slope-limiting method." << endl;
                break;
            }
            break;
        }
			}

		}

    if (Kind_Solver == RANS) {
      if (Kind_ConvNumScheme_Turb == SPACE_UPWIND) {
        if (Kind_Upwind_Turb == SCALAR_UPWIND) cout << "Scalar upwind solver (first order) for the turbulence model."<< endl;
        switch (SpatialOrder_Turb) {
          case FIRST_ORDER: cout << "First order integration." << endl; break;
          case SECOND_ORDER: cout << "Second order integration." << endl; break;
          case SECOND_ORDER_LIMITER: cout << "Second order integration with slope limiter." << endl;
            switch (Kind_SlopeLimit_Turb) {
              case VENKATAKRISHNAN:
                cout << "Venkatakrishnan slope-limiting method, with constant: " << LimiterCoeff <<". "<< endl;
                cout << "The reference element size is: " << RefElemLength <<". "<< endl;
                break;
              case BARTH_JESPERSEN:
                cout << "Barth-Jespersen slope-limiting method." << endl;
                break;
            }
            break;
        }
      }
    }

    if ((Kind_Solver == TNE2_EULER) || (Kind_Solver == TNE2_NAVIER_STOKES)) {

      if (Kind_ConvNumScheme_TNE2 == SPACE_CENTERED) {
        if (Kind_ConvNumScheme_TNE2 == LAX) {
          cout << "Lax-Friedrich convective scheme for the inviscid terms of the two-temperature model." << endl;
          cout << "First order integration." << endl;
        }
      }
      if (Kind_ConvNumScheme_TNE2 == SPACE_UPWIND) {
        if (Kind_Upwind_TNE2 == ROE) cout << "Roe (with entropy fix) solver for the inviscid terms of the two-temperature model."<< endl;
        if (Kind_Upwind_TNE2 == TURKEL) cout << "Roe-Turkel solver for the inviscid terms of the two-temperature model."<< endl;
        if (Kind_Upwind_TNE2 == AUSM)	cout << "AUSM solver for the inviscid terms of the two-temperature model."<< endl;
        if (Kind_Upwind_TNE2 == HLLC)	cout << "HLLC solver for the inviscid terms of the two-temperature model."<< endl;
        if (Kind_Upwind_TNE2 == SW)	cout << "Steger-Warming solver for the inviscid terms of the two-temperature model."<< endl;
        if (Kind_Upwind_TNE2 == MSW)	cout << "Modified Steger-Warming solver for the inviscid terms of the two-temperature model."<< endl;
        switch (SpatialOrder_TNE2) {
          case FIRST_ORDER: cout << "First order integration." << endl; break;
          case SECOND_ORDER: cout << "Second order integration." << endl; break;
          case SECOND_ORDER_LIMITER: cout << "Second order integration with slope limiter." << endl;
            switch (Kind_SlopeLimit_TNE2) {
              case VENKATAKRISHNAN:
                cout << "Venkatakrishnan slope-limiting method, with constant: " << LimiterCoeff <<". "<< endl;
                cout << "The reference element size is: " << RefElemLength <<". "<< endl;
                break;
              case BARTH_JESPERSEN:
                cout << "Barth-Jespersen slope-limiting method." << endl;
                break;
            }
            break;
        }
      }

    }

    if ((Kind_Solver == ADJ_EULER) || (Kind_Solver == ADJ_NAVIER_STOKES) || (Kind_Solver == ADJ_RANS)) {

      if (Kind_ConvNumScheme_AdjFlow == SPACE_CENTERED) {
        if (Kind_Centered_AdjFlow == JST) {
          cout << "Jameson-Schmidt-Turkel scheme for the adjoint inviscid terms."<< endl;
          cout << "JST viscous coefficients (1st, 2nd, & 4th): " << Kappa_1st_AdjFlow
          << ", " << Kappa_2nd_AdjFlow << ", " << Kappa_4th_AdjFlow <<"."<< endl;
          cout << "The method includes a grid stretching correction (p = 0.3)."<< endl;
          cout << "Second order integration." << endl;
        }
        if (Kind_Centered_AdjFlow == LAX) {
          cout << "Lax-Friedrich scheme for the adjoint inviscid terms."<< endl;
          cout << "First order integration." << endl;
        }
      }

      if (Kind_ConvNumScheme_AdjFlow == SPACE_UPWIND) {
        if (Kind_Upwind_AdjFlow == ROE) cout << "Roe (with entropy fix) solver for the adjoint inviscid terms."<< endl;
        switch (SpatialOrder_AdjFlow) {
          case FIRST_ORDER: cout << "First order integration." << endl; break;
          case SECOND_ORDER: cout << "Second order integration." << endl; break;
          case SECOND_ORDER_LIMITER: cout << "Second order integration with slope limiter." << endl;
            switch (Kind_SlopeLimit_AdjFlow) {
              case VENKATAKRISHNAN:
                cout << "Venkatakrishnan slope-limiting method, with constant: " << LimiterCoeff <<". "<< endl;
                cout << "The reference element size is: " << RefElemLength <<". "<< endl;
                break;
              case SHARP_EDGES:
                cout << "Sharp edges slope-limiting method, with constant: " << LimiterCoeff <<". "<< endl;
                cout << "The reference element size is: " << RefElemLength <<". "<< endl;
                cout << "The reference sharp edge distance is: " << SharpEdgesCoeff*RefElemLength*LimiterCoeff <<". "<< endl;
                break;
              case SOLID_WALL_DISTANCE:
                cout << "Wall distance slope-limiting method, with constant: " << LimiterCoeff <<". "<< endl;
                cout << "The reference element size is: " << RefElemLength <<". "<< endl;
                cout << "The reference wall distance is: " << SharpEdgesCoeff*RefElemLength*LimiterCoeff <<". "<< endl;
                break;
              case BARTH_JESPERSEN:
                cout << "Barth-Jespersen slope-limiting method." << endl;
                break;
            }
            break;
        }
      }
      
      cout << "The reference sharp edge distance is: " << SharpEdgesCoeff*RefElemLength*LimiterCoeff <<". "<< endl;

    }

    if ((Kind_Solver == ADJ_RANS) && (!Frozen_Visc)) {
      if (Kind_ConvNumScheme_AdjTurb == SPACE_UPWIND) {
        if (Kind_Upwind_Turb == SCALAR_UPWIND) cout << "Scalar upwind solver (first order) for the adjoint turbulence model."<< endl;
        switch (SpatialOrder_AdjTurb) {
          case FIRST_ORDER: cout << "First order integration." << endl; break;
          case SECOND_ORDER: cout << "Second order integration." << endl; break;
          case SECOND_ORDER_LIMITER: cout << "Second order integration with slope limiter." << endl;
            switch (Kind_SlopeLimit_AdjTurb) {
              case VENKATAKRISHNAN:
                cout << "Venkatakrishnan slope-limiting method, with constant: " << LimiterCoeff <<". "<< endl;
                cout << "The reference element size is: " << RefElemLength <<". "<< endl;
                break;
              case SHARP_EDGES:
                cout << "Sharp edges slope-limiting method, with constant: " << LimiterCoeff <<". "<< endl;
                cout << "The reference element size is: " << RefElemLength <<". "<< endl;
                cout << "The reference sharp edge distance is: " << SharpEdgesCoeff*RefElemLength*LimiterCoeff <<". "<< endl;
                break;
              case SOLID_WALL_DISTANCE:
                cout << "Wall distance slope-limiting method, with constant: " << LimiterCoeff <<". "<< endl;
                cout << "The reference element size is: " << RefElemLength <<". "<< endl;
                cout << "The reference wall distance is: " << SharpEdgesCoeff*RefElemLength*LimiterCoeff <<". "<< endl;
                break;
              case BARTH_JESPERSEN:
                cout << "Barth-Jespersen slope-limiting method." << endl;
                break;
            }
            break;
        }
      }
    }

    if (Kind_Solver == ADJ_TNE2_EULER || Kind_Solver == ADJ_TNE2_NAVIER_STOKES) {

      if (Kind_ConvNumScheme_AdjTNE2 == SPACE_CENTERED) {
        if (Kind_Centered_AdjTNE2 == JST) {
          cout << "Jameson-Schmidt-Turkel scheme for the adjoint inviscid terms."<< endl;
          cout << "JST viscous coefficients (1st, 2nd, & 4th): " << Kappa_1st_AdjTNE2
          << ", " << Kappa_2nd_AdjTNE2 << ", " << Kappa_4th_AdjTNE2 <<"."<< endl;
          cout << "The method includes a grid stretching correction (p = 0.3)."<< endl;
          cout << "The reference sharp edge distance is: " << SharpEdgesCoeff*RefElemLength*LimiterCoeff <<". "<< endl;
          cout << "Second order integration." << endl;
        }
        if (Kind_Centered_AdjTNE2 == LAX) {
          cout << "Lax-Friedrich scheme for the adjoint inviscid terms."<< endl;
          cout << "First order integration." << endl;
        }
      }

      if (Kind_ConvNumScheme_AdjTNE2 == SPACE_UPWIND) {
        if (Kind_Upwind_AdjTNE2 == ROE) cout << "Roe (with entropy fix) solver for the adjoint inviscid terms."<< endl;

        switch (SpatialOrder_AdjTNE2) {
          case FIRST_ORDER: cout << "First order integration." << endl; break;
          case SECOND_ORDER: cout << "Second order integration." << endl; break;
          case SECOND_ORDER_LIMITER: cout << "Second order integration with slope limiter." << endl;
            switch (SpatialOrder_AdjTNE2) {
              case VENKATAKRISHNAN:
                cout << "Venkatakrishnan slope-limiting method, with constant: " << LimiterCoeff <<". "<< endl;
                cout << "The reference element size is: " << RefElemLength <<". "<< endl;
                break;
              case SHARP_EDGES:
                cout << "Sharp edges slope-limiting method, with constant: " << LimiterCoeff <<". "<< endl;
                cout << "The reference element size is: " << RefElemLength <<". "<< endl;
                cout << "The reference sharp edge distance is: " << SharpEdgesCoeff*RefElemLength*LimiterCoeff <<". "<< endl;
                break;
              case SOLID_WALL_DISTANCE:
                cout << "Wall distance slope-limiting method, with constant: " << LimiterCoeff <<". "<< endl;
                cout << "The reference element size is: " << RefElemLength <<". "<< endl;
                cout << "The reference wall distance is: " << SharpEdgesCoeff*RefElemLength*LimiterCoeff <<". "<< endl;
                break;
              case BARTH_JESPERSEN:
                cout << "Barth-Jespersen slope-limiting method." << endl;
                break;
            }
            break;
        }
      }

    }

    if (Kind_Solver == LIN_EULER) {

      if (Kind_ConvNumScheme_LinFlow == SPACE_CENTERED) {
        if (Kind_Centered_LinFlow == JST) {
          cout << "Jameson-Schmidt-Turkel scheme for the linearized inviscid terms."<< endl;
          cout << "JST viscous coefficients (1st, & 4th): " << Kappa_1st_LinFlow
          << ", " << Kappa_4th_LinFlow <<"."<< endl;
          cout << "The method includes a grid stretching correction (p = 0.3)."<< endl;
          cout << "Second order integration." << endl;
        }
        if (Kind_Centered_LinFlow == LAX) {
          cout << "Lax-Friedrich scheme for the linearized inviscid terms."<< endl;
          cout << "First order integration." << endl;
        }
      }

    }

    if ((Kind_Solver == NAVIER_STOKES) || (Kind_Solver == RANS)) {
        cout << "Average of gradients with correction (viscous flow terms)." << endl;
    }

    if (Kind_Solver == TNE2_NAVIER_STOKES) {
        cout << "Average of gradients with correction (viscous flow terms)." << endl;
    }

    if ((Kind_Solver == ADJ_NAVIER_STOKES) || (Kind_Solver == ADJ_RANS)) {
      cout << "Average of gradients with correction (viscous adjoint terms)." << endl;
    }

    if (Kind_Solver == RANS) {
      cout << "Average of gradients with correction (viscous turbulence terms)." << endl;
    }

    if (Kind_Solver == POISSON_EQUATION) {
      cout << "Galerkin method for viscous terms computation of the poisson potential equation." << endl;
    }

    if ((Kind_Solver == ADJ_RANS) && (!Frozen_Visc)) {
      cout << "Average of gradients with correction (2nd order) for computation of adjoint viscous turbulence terms." << endl;
      if (Kind_TimeIntScheme_AdjTurb == EULER_IMPLICIT) cout << "Euler implicit method for the turbulent adjoint equation." << endl;
    }

    switch (Kind_Gradient_Method) {
      case GREEN_GAUSS: cout << "Gradient computation using Green-Gauss theorem." << endl; break;
      case WEIGHTED_LEAST_SQUARES: cout << "Gradient Computation using weighted Least-Squares method." << endl; break;
    }

    if ((Kind_Regime == INCOMPRESSIBLE) || (Kind_Regime == FREESURFACE)) {
      cout << "Artificial compressibility factor: " << ArtComp_Factor << "." << endl;
    }

    cout << endl <<"---------------------- Time Numerical Integration -----------------------" << endl;

    if ((Kind_Solver != LINEAR_ELASTICITY) && (Kind_Solver != FEM_ELASTICITY) ) {
		switch (Unsteady_Simulation) {
		  case NO:
			cout << "Local time stepping (steady state simulation)." << endl; break;
		  case TIME_STEPPING:
			cout << "Unsteady simulation using a time stepping strategy."<< endl;
			if (Unst_CFL != 0.0) cout << "Time step computed by the code. Unsteady CFL number: " << Unst_CFL <<"."<< endl;
			else cout << "Unsteady time step provided by the user (s): "<< Delta_UnstTime << "." << endl;
			break;
		  case DT_STEPPING_1ST: case DT_STEPPING_2ND:
			if (Unsteady_Simulation == DT_STEPPING_1ST) cout << "Unsteady simulation, dual time stepping strategy (first order in time)."<< endl;
			if (Unsteady_Simulation == DT_STEPPING_2ND) cout << "Unsteady simulation, dual time stepping strategy (second order in time)."<< endl;
			if (Unst_CFL != 0.0) cout << "Time step computed by the code. Unsteady CFL number: " << Unst_CFL <<"."<< endl;
			else cout << "Unsteady time step provided by the user (s): "<< Delta_UnstTime << "." << endl;
			cout << "Total number of internal Dual Time iterations: "<< Unst_nIntIter <<"." << endl;
			break;
		}
    }
	else {
		switch (Dynamic_Analysis) {
		  case NO:
			cout << "Static structural analysis." << endl; break;
		  case YES:
			cout << "Dynamic structural analysis."<< endl;
			cout << "Time step provided by the user for the dynamic analysis(s): "<< Delta_DynTime << "." << endl;
			break;
		}
	}

    if ((Kind_Solver == EULER) || (Kind_Solver == NAVIER_STOKES) || (Kind_Solver == RANS)) {
      switch (Kind_TimeIntScheme_Flow) {
        case RUNGE_KUTTA_EXPLICIT:
          cout << "Runge-Kutta explicit method for the flow equations." << endl;
          cout << "Number of steps: " << nRKStep << endl;
          cout << "Alpha coefficients: ";
          for (unsigned short iRKStep = 0; iRKStep < nRKStep; iRKStep++) {
            cout << "\t" << RK_Alpha_Step[iRKStep];
          }
          cout << endl;
          break;
        case EULER_EXPLICIT: cout << "Euler explicit method for the flow equations." << endl; break;
        case EULER_IMPLICIT:
          cout << "Euler implicit method for the flow equations." << endl;
          switch (Kind_Linear_Solver) {
            case BCGSTAB:
              cout << "BCGSTAB is used for solving the linear system." << endl;
              cout << "Convergence criteria of the linear solver: "<< Linear_Solver_Error <<"."<< endl;
              cout << "Max number of iterations: "<< Linear_Solver_Iter <<"."<< endl;
              break;
            case FGMRES || RESTARTED_FGMRES:
              cout << "FGMRES is used for solving the linear system." << endl;
              cout << "Convergence criteria of the linear solver: "<< Linear_Solver_Error <<"."<< endl;
              cout << "Max number of iterations: "<< Linear_Solver_Iter <<"."<< endl;
              break;
            case SMOOTHER_JACOBI:
              cout << "A Jacobi method is used for smoothing the linear system." << endl;
              break;
            case SMOOTHER_ILU:
              cout << "A ILU0 method is used for smoothing the linear system." << endl;
              break;
            case SMOOTHER_LUSGS:
              cout << "A LU-SGS method is used for smoothing the linear system." << endl;
              break;
            case SMOOTHER_LINELET:
              cout << "A Linelet method is used for smoothing the linear system." << endl;
              break;
          }
          break;
      }
    }

    if ((Kind_Solver == TNE2_EULER) || (Kind_Solver == TNE2_NAVIER_STOKES)) {
      switch (Kind_TimeIntScheme_TNE2) {
        case EULER_IMPLICIT:
          cout << "Euler implicit method for the flow equations." << endl;
          switch (Kind_Linear_Solver) {
            case BCGSTAB:
              cout << "BCGSTAB is used for solving the linear system." << endl;
              cout << "Convergence criteria of the linear solver: "<< Linear_Solver_Error <<"."<< endl;
              cout << "Max number of iterations: "<< Linear_Solver_Iter <<"."<< endl;
              break;
            case FGMRES || RESTARTED_FGMRES:
              cout << "FGMRES is used for solving the linear system." << endl;
              cout << "Convergence criteria of the linear solver: "<< Linear_Solver_Error <<"."<< endl;
              cout << "Max number of iterations: "<< Linear_Solver_Iter <<"."<< endl;
              break;
          }
          break;
      }
    }

    if ((Kind_Solver == ADJ_EULER) || (Kind_Solver == ADJ_NAVIER_STOKES) || (Kind_Solver == ADJ_RANS)) {
      switch (Kind_TimeIntScheme_AdjFlow) {
        case RUNGE_KUTTA_EXPLICIT:
          cout << "Runge-Kutta explicit method for the adjoint equations." << endl;
          cout << "Number of steps: " << nRKStep << endl;
          cout << "Alpha coefficients: ";
          for (unsigned short iRKStep = 0; iRKStep < nRKStep; iRKStep++) {
            cout << "\t" << RK_Alpha_Step[iRKStep];
          }
          cout << endl;
          break;
        case EULER_EXPLICIT: cout << "Euler explicit method for the adjoint equations." << endl; break;
        case EULER_IMPLICIT: cout << "Euler implicit method for the adjoint equations." << endl; break;
      }
    }

    if (Kind_Solver == LIN_EULER) {
      switch (Kind_TimeIntScheme_LinFlow) {
        case RUNGE_KUTTA_EXPLICIT:
          cout << "Runge-Kutta explicit explicit method for the linearized equations." << endl;
          cout << "Number of steps: " << nRKStep << endl;
          cout << "Alpha coefficients: ";
          for (unsigned short iRKStep = 0; iRKStep < nRKStep; iRKStep++) {
            cout << "\t" << RK_Alpha_Step[iRKStep];
          }
          cout << endl;
          break;
        case EULER_EXPLICIT: cout << "Euler explicit method for the linearized equations." << endl; break;
      }
    }

    if ((Kind_Solver == ADJ_TNE2_EULER) || (Kind_Solver == ADJ_TNE2_NAVIER_STOKES)) {
      switch (Kind_TimeIntScheme_AdjTNE2) {
        case RUNGE_KUTTA_EXPLICIT:
          cout << "Runge-Kutta explicit method for the adjoint equations." << endl;
          cout << "Number of steps: " << nRKStep << endl;
          cout << "Alpha coefficients: ";
          for (unsigned short iRKStep = 0; iRKStep < nRKStep; iRKStep++) {
            cout << "\t" << RK_Alpha_Step[iRKStep];
          }
          cout << endl;
          break;
        case EULER_EXPLICIT: cout << "Euler explicit method for the adjoint equations." << endl; break;
        case EULER_IMPLICIT: cout << "Euler implicit method for the adjoint equations." << endl; break;
      }
    }

    if (nMGLevels !=0) {
      
      if (nStartUpIter != 0) cout << "A total of " << nStartUpIter << " start up iterations on the fine grid."<< endl;
      if (MGCycle == V_CYCLE) cout << "V Multigrid Cycle, with " << nMGLevels << " multigrid levels."<< endl;
      if (MGCycle == W_CYCLE) cout << "W Multigrid Cycle, with " << nMGLevels << " multigrid levels."<< endl;
      if (MGCycle == FULLMG_CYCLE) cout << "Full Multigrid Cycle, with " << nMGLevels << " multigrid levels."<< endl;

      cout << "Damping factor for the residual restriction: " << Damp_Res_Restric <<"."<< endl;
      cout << "Damping factor for the correction prolongation: " << Damp_Correc_Prolong <<"."<< endl;
    }

    if ((Kind_Solver != LINEAR_ELASTICITY) && (Kind_Solver != FEM_ELASTICITY) && (Kind_Solver != HEAT_EQUATION) && (Kind_Solver != WAVE_EQUATION)) {

      if (CFL_AdaptParam[0] == 1.0) cout << "No CFL adaptation." << endl;
      else cout << "CFL adaptation. Factor down: "<< CFL_AdaptParam[0] <<", factor up: "<< CFL_AdaptParam[1]
        <<", lower limit: "<< CFL_AdaptParam[2] <<", upper limit: " << CFL_AdaptParam[3] <<"."<< endl;

      if (nMGLevels !=0) {
        cout << "Multigrid Level:                  ";
        for (unsigned short iLevel = 0; iLevel < nMGLevels+1; iLevel++) {
          cout.width(6); cout << iLevel;
        }
        cout << endl;
      }

      cout << "Courant-Friedrichs-Lewy number:   ";
      cout.precision(3);
      cout.width(6); cout << CFL[0];
      cout << endl;

      if (nMGLevels !=0) {
        cout.precision(3);
        cout << "MG PreSmooth coefficients:        ";
        for (unsigned short iMG_PreSmooth = 0; iMG_PreSmooth < nMGLevels+1; iMG_PreSmooth++) {
          cout.width(6); cout << MG_PreSmooth[iMG_PreSmooth];
        }
        cout << endl;
      }

      if (nMGLevels !=0) {
        cout.precision(3);
        cout << "MG PostSmooth coefficients:       ";
        for (unsigned short iMG_PostSmooth = 0; iMG_PostSmooth < nMGLevels+1; iMG_PostSmooth++) {
          cout.width(6); cout << MG_PostSmooth[iMG_PostSmooth];
        }
        cout << endl;
      }

      if (nMGLevels !=0) {
        cout.precision(3);
        cout << "MG CorrecSmooth coefficients:     ";
        for (unsigned short iMG_CorrecSmooth = 0; iMG_CorrecSmooth < nMGLevels+1; iMG_CorrecSmooth++) {
          cout.width(6); cout << MG_CorrecSmooth[iMG_CorrecSmooth];
        }
        cout << endl;
      }

    }

    if (Kind_Solver == RANS)
      if (Kind_TimeIntScheme_Turb == EULER_IMPLICIT)
        cout << "Euler implicit time integration for the turbulence model." << endl;
  }

  if (val_software == SU2_CFD) {

    cout << endl <<"------------------------- Convergence Criteria --------------------------" << endl;

    cout << "Maximum number of iterations: " << nExtIter <<"."<< endl;

    if (ConvCriteria == CAUCHY) {
      if (!Adjoint && !Linearized)
        switch (Cauchy_Func_Flow) {
          case LIFT_COEFFICIENT: cout << "Cauchy criteria for Lift using "
            << Cauchy_Elems << " elements and epsilon " <<Cauchy_Eps<< "."<< endl; break;
          case DRAG_COEFFICIENT: cout << "Cauchy criteria for Drag using "
            << Cauchy_Elems << " elements and epsilon " <<Cauchy_Eps<< "."<< endl; break;
        }

      if (Adjoint)
        switch (Cauchy_Func_AdjFlow) {
          case SENS_GEOMETRY: cout << "Cauchy criteria for geo. sensitivity using "
            << Cauchy_Elems << " elements and epsilon " <<Cauchy_Eps<< "."<< endl; break;
          case SENS_MACH: cout << "Cauchy criteria for Mach number sensitivity using "
            << Cauchy_Elems << " elements and epsilon " <<Cauchy_Eps<< "."<< endl; break;
        }

      if (Linearized)
        switch (Cauchy_Func_LinFlow) {
          case DELTA_LIFT_COEFFICIENT: cout << "Cauchy criteria for linearized Lift using "
            << Cauchy_Elems << " elements and epsilon " <<Cauchy_Eps<< "."<< endl; break;
          case DELTA_DRAG_COEFFICIENT: cout << "Cauchy criteria for linearized Drag using "
            << Cauchy_Elems << " elements and epsilon " <<Cauchy_Eps<< "."<< endl; break;
        }

      cout << "Start convergence criteria at iteration " << StartConv_Iter<< "."<< endl;
      
    }


    if (ConvCriteria == RESIDUAL) {
      if (!Adjoint && !Linearized) {
        cout << "Reduce the density residual " << OrderMagResidual << " orders of magnitude."<< endl;
        cout << "The minimum bound for the density residual is 10^(" << MinLogResidual<< ")."<< endl;
        cout << "Start convergence criteria at iteration " << StartConv_Iter<< "."<< endl;
      }

      if (Adjoint) {
        cout << "Reduce the adjoint density residual " << OrderMagResidual << " orders of magnitude."<< endl;
        cout << "The minimum value for the adjoint density residual is 10^(" << MinLogResidual<< ")."<< endl;
      }

      if (Linearized) {
        cout << "Reduce the linearized density residual " << OrderMagResidual << " orders of magnitude."<< endl;
        cout << "The minimum value for the linearized density residual is 10^(" << MinLogResidual<< ")."<< endl;
      }

    }

  }

  if (val_software == SU2_MSH) {
    cout << endl <<"----------------------- Grid adaptation strategy ------------------------" << endl;

    switch (Kind_Adaptation) {
      case NONE: break;
      case PERIODIC: cout << "Grid modification to run periodic bc problems." << endl; break;
      case FULL: cout << "Grid adaptation using a complete refinement." << endl; break;
      case WAKE: cout << "Grid adaptation of the wake." << endl; break;
      case FULL_FLOW: cout << "Flow grid adaptation using a complete refinement." << endl; break;
      case FULL_ADJOINT: cout << "Adjoint grid adaptation using a complete refinement." << endl; break;
      case FULL_LINEAR: cout << "Linear grid adaptation using a complete refinement." << endl; break;
      case GRAD_FLOW: cout << "Grid adaptation using gradient based strategy (density)." << endl; break;
      case GRAD_ADJOINT: cout << "Grid adaptation using gradient based strategy (adjoint density)." << endl; break;
      case GRAD_FLOW_ADJ: cout << "Grid adaptation using gradient based strategy (density and adjoint density)." << endl; break;
      case ROBUST: cout << "Grid adaptation using robust adaptation."<< endl; break;
      case COMPUTABLE: cout << "Grid adaptation using computable correction."<< endl; break;
      case COMPUTABLE_ROBUST: cout << "Grid adaptation using computable correction."<< endl; break;
      case REMAINING: cout << "Grid adaptation using remaining error."<< endl; break;
      case SMOOTHING: cout << "Grid smoothing using an implicit method."<< endl; break;
      case SUPERSONIC_SHOCK: cout << "Grid adaptation for a supersonic shock at Mach: " << Mach <<"."<< endl; break;
    }

    switch (Kind_Adaptation) {
      case GRAD_FLOW: case GRAD_ADJOINT: case GRAD_FLOW_ADJ: case ROBUST: case COMPUTABLE: case COMPUTABLE_ROBUST: case REMAINING:
        cout << "Power of the dual volume in the adaptation sensor: " << DualVol_Power << endl;
        cout << "Percentage of new elements in the adaptation process: " << New_Elem_Adapt << "."<< endl;
        break;
    }

    if (Analytical_Surface != NONE)
      cout << "Use analytical definition for including points in the surfaces." << endl;

  }

  cout << endl <<"-------------------------- Output Information ---------------------------" << endl;

  if (val_software == SU2_CFD) {

    if (Low_MemoryOutput) cout << "Writing output files with low memory RAM requirements."<< endl;
    cout << "Writing a flow solution every " << Wrt_Sol_Freq <<" iterations."<< endl;
    cout << "Writing the convergence history every " << Wrt_Con_Freq <<" iterations."<< endl;
    if ((Unsteady_Simulation == DT_STEPPING_1ST) || (Unsteady_Simulation == DT_STEPPING_2ND)) {
      cout << "Writing the dual time flow solution every " << Wrt_Sol_Freq_DualTime <<" iterations."<< endl;
      cout << "Writing the dual time convergence history every " << Wrt_Con_Freq_DualTime <<" iterations."<< endl;
    }

    switch (Output_FileFormat) {
      case PARAVIEW: cout << "The output file format is Paraview ASCII (.vtk)." << endl; break;
      case TECPLOT: cout << "The output file format is Tecplot ASCII (.dat)." << endl; break;
      case TECPLOT_BINARY: cout << "The output file format is Tecplot binary (.plt)." << endl; break;
      case FIELDVIEW: cout << "The output file format is FieldView ASCII (.uns)." << endl; break;
      case FIELDVIEW_BINARY: cout << "The output file format is FieldView binary (.uns)." << endl; break;
      case CGNS_SOL: cout << "The output file format is CGNS (.cgns)." << endl; break;
    }

    cout << "Convergence history file name: " << Conv_FileName << "." << endl;

    cout << "Forces breakdown file name: " << Breakdown_FileName << "." << endl;

    if ((Kind_Solver != LINEAR_ELASTICITY) && (Kind_Solver != FEM_ELASTICITY) && (Kind_Solver != HEAT_EQUATION) && (Kind_Solver != WAVE_EQUATION)) {
      if (!Linearized && !Adjoint) {
        cout << "Surface flow coefficients file name: " << SurfFlowCoeff_FileName << "." << endl;
        cout << "Flow variables file name: " << Flow_FileName << "." << endl;
        cout << "Restart flow file name: " << Restart_FlowFileName << "." << endl;
      }

      if (Linearized) {
        cout << "Linearized flow solution file name: " << Solution_LinFileName << "." << endl;
        cout << "Restart linearized flow file name: " << Restart_LinFileName << "." << endl;
        cout << "Linearized variables file name: " << Lin_FileName << "." << endl;
        cout << "Surface linearized coefficients file name: " << SurfLinCoeff_FileName << "." << endl;
      }

      if (Adjoint) {
        cout << "Adjoint solution file name: " << Solution_AdjFileName << "." << endl;
        cout << "Restart adjoint file name: " << Restart_AdjFileName << "." << endl;
        cout << "Adjoint variables file name: " << Adj_FileName << "." << endl;
        cout << "Surface adjoint coefficients file name: " << SurfAdjCoeff_FileName << "." << endl;
      }
    }
    else {
      cout << "Surface structure coefficients file name: " << SurfStructure_FileName << "." << endl;
      cout << "Structure variables file name: " << Structure_FileName << "." << endl;
      cout << "Restart structure file name: " << Restart_FlowFileName << "." << endl;
    }

  }

  if (val_software == SU2_SOL) {
    if (Low_MemoryOutput) cout << "Writing output files with low memory RAM requirements."<< endl;
    switch (Output_FileFormat) {
      case PARAVIEW: cout << "The output file format is Paraview ASCII (.dat)." << endl; break;
      case TECPLOT: cout << "The output file format is Tecplot ASCII (.dat)." << endl; break;
      case TECPLOT_BINARY: cout << "The output file format is Tecplot binary (.plt)." << endl; break;
      case FIELDVIEW: cout << "The output file format is FieldView ASCII (.dat)." << endl; break;
      case FIELDVIEW_BINARY: cout << "The output file format is FieldView ASCII (.dat)." << endl; break;
      case CGNS_SOL: cout << "The output file format is CGNS (.cgns)." << endl; break;
    }
    cout << "Flow variables file name: " << Flow_FileName << "." << endl;
  }

  if (val_software == SU2_DEF) {
    cout << "Output mesh file name: " << Mesh_Out_FileName << ". " << endl;
    if (Visualize_Deformation) cout << "A file will be created to visualize the deformation." << endl;
    else cout << "No file for visualizing the deformation." << endl;
    switch (GetDeform_Stiffness_Type()) {
      case INVERSE_VOLUME:
        cout << "Cell stiffness scaled by inverse of the cell volume." << endl;
        break;
      case WALL_DISTANCE:
        cout << "Cell stiffness scaled by distance from the deforming surface." << endl;
        break;
      case CONSTANT_STIFFNESS:
        cout << "Imposing constant cell stiffness (steel)." << endl;
        break;
    }
  }

  if (val_software == SU2_MSH) {
    cout << "Output mesh file name: " << Mesh_Out_FileName << ". " << endl;
  }

  if (val_software == SU2_DOT) {
    cout << "Output gradient file name: " << ObjFunc_Grad_FileName << ". " << endl;
  }

  if (val_software == SU2_MSH) {
    cout << "Output mesh file name: " << Mesh_Out_FileName << ". " << endl;
    cout << "Restart flow file name: " << Restart_FlowFileName << "." << endl;
    if ((Kind_Adaptation == FULL_ADJOINT) || (Kind_Adaptation == GRAD_ADJOINT) || (Kind_Adaptation == GRAD_FLOW_ADJ) ||
        (Kind_Adaptation == ROBUST) || (Kind_Adaptation == COMPUTABLE_ROBUST) || (Kind_Adaptation == COMPUTABLE) ||
        (Kind_Adaptation == REMAINING)) {
      if (Kind_ObjFunc == DRAG_COEFFICIENT) cout << "Restart adjoint file name: " << Restart_AdjFileName << "." << endl;
      if (Kind_ObjFunc == EQUIVALENT_AREA) cout << "Restart adjoint file name: " << Restart_AdjFileName << "." << endl;
      if (Kind_ObjFunc == NEARFIELD_PRESSURE) cout << "Restart adjoint file name: " << Restart_AdjFileName << "." << endl;
      if (Kind_ObjFunc == LIFT_COEFFICIENT) cout << "Restart adjoint file name: " << Restart_AdjFileName << "." << endl;
    }
  }

  cout << endl <<"------------------- Config File Boundary Information --------------------" << endl;

  if (nMarker_Euler != 0) {
    cout << "Euler wall boundary marker(s): ";
    for (iMarker_Euler = 0; iMarker_Euler < nMarker_Euler; iMarker_Euler++) {
      cout << Marker_Euler[iMarker_Euler];
      if (iMarker_Euler < nMarker_Euler-1) cout << ", ";
      else cout <<"."<< endl;
    }
  }

  if (nMarker_FarField != 0) {
    cout << "Far-field boundary marker(s): ";
    for (iMarker_FarField = 0; iMarker_FarField < nMarker_FarField; iMarker_FarField++) {
      cout << Marker_FarField[iMarker_FarField];
      if (iMarker_FarField < nMarker_FarField-1) cout << ", ";
      else cout <<"."<< endl;
    }
  }

  if (nMarker_SymWall != 0) {
    cout << "Symmetry plane boundary marker(s): ";
    for (iMarker_SymWall = 0; iMarker_SymWall < nMarker_SymWall; iMarker_SymWall++) {
      cout << Marker_SymWall[iMarker_SymWall];
      if (iMarker_SymWall < nMarker_SymWall-1) cout << ", ";
      else cout <<"."<< endl;
    }
  }

  if (nMarker_Pressure != 0) {
    cout << "Pressure boundary marker(s): ";
    for (iMarker_Pressure = 0; iMarker_Pressure < nMarker_Pressure; iMarker_Pressure++) {
      cout << Marker_Pressure[iMarker_Pressure];
      if (iMarker_Pressure < nMarker_Pressure-1) cout << ", ";
      else cout <<"."<< endl;
    }
  }

  if (nMarker_PerBound != 0) {
    cout << "Periodic boundary marker(s): ";
    for (iMarker_PerBound = 0; iMarker_PerBound < nMarker_PerBound; iMarker_PerBound++) {
      cout << Marker_PerBound[iMarker_PerBound];
      if (iMarker_PerBound < nMarker_PerBound-1) cout << ", ";
      else cout <<"."<< endl;
    }
  }

  if (nMarker_NearFieldBound != 0) {
    cout << "Near-field boundary marker(s): ";
    for (iMarker_NearFieldBound = 0; iMarker_NearFieldBound < nMarker_NearFieldBound; iMarker_NearFieldBound++) {
      cout << Marker_NearFieldBound[iMarker_NearFieldBound];
      if (iMarker_NearFieldBound < nMarker_NearFieldBound-1) cout << ", ";
      else cout <<"."<< endl;
    }
  }

  if (nMarker_InterfaceBound != 0) {
    cout << "Interface boundary marker(s): ";
    for (iMarker_InterfaceBound = 0; iMarker_InterfaceBound < nMarker_InterfaceBound; iMarker_InterfaceBound++) {
      cout << Marker_InterfaceBound[iMarker_InterfaceBound];
      if (iMarker_InterfaceBound < nMarker_InterfaceBound-1) cout << ", ";
      else cout <<"."<< endl;
    }
  }

  if (nMarker_Dirichlet != 0) {
    cout << "Dirichlet boundary marker(s): ";
    for (iMarker_Dirichlet = 0; iMarker_Dirichlet < nMarker_Dirichlet; iMarker_Dirichlet++) {
      cout << Marker_Dirichlet[iMarker_Dirichlet];
      if (iMarker_Dirichlet < nMarker_Dirichlet-1) cout << ", ";
      else cout <<"."<< endl;
    }
  }

  if (nMarker_FlowLoad != 0) {
    cout << "Flow Load boundary marker(s): ";
    for (iMarker_FlowLoad = 0; iMarker_FlowLoad < nMarker_FlowLoad; iMarker_FlowLoad++) {
      cout << Marker_FlowLoad[iMarker_FlowLoad];
      if (iMarker_FlowLoad < nMarker_FlowLoad-1) cout << ", ";
      else cout <<"."<< endl;
    }
  }

  if (nMarker_Neumann != 0) {
    cout << "Neumann boundary marker(s): ";
    for (iMarker_Neumann = 0; iMarker_Neumann < nMarker_Neumann; iMarker_Neumann++) {
      cout << Marker_Neumann[iMarker_Neumann];
      if (iMarker_Neumann < nMarker_Neumann-1) cout << ", ";
      else cout <<"."<< endl;
    }
  }

  if (nMarker_Inlet != 0) {
    cout << "Inlet boundary marker(s): ";
    for (iMarker_Inlet = 0; iMarker_Inlet < nMarker_Inlet; iMarker_Inlet++) {
      cout << Marker_Inlet[iMarker_Inlet];
      if (iMarker_Inlet < nMarker_Inlet-1) cout << ", ";
      else cout <<"."<< endl;
    }
  }

  if (nMarker_Riemann != 0) {
      cout << "Riemann boundary marker(s): ";
      for (iMarker_Riemann = 0; iMarker_Riemann < nMarker_Riemann; iMarker_Riemann++) {
        cout << Marker_Riemann[iMarker_Riemann];
        if (iMarker_Riemann < nMarker_Riemann-1) cout << ", ";
        else cout <<"."<< endl;
    }
  }
  
  if (nMarker_EngineInflow != 0) {
    cout << "Engine inflow boundary marker(s): ";
    for (iMarker_EngineInflow = 0; iMarker_EngineInflow < nMarker_EngineInflow; iMarker_EngineInflow++) {
      cout << Marker_EngineInflow[iMarker_EngineInflow];
      if (iMarker_EngineInflow < nMarker_EngineInflow-1) cout << ", ";
      else cout <<"."<< endl;
    }
  }
  
  if (nMarker_EngineBleed != 0) {
    cout << "Engine bleed boundary marker(s): ";
    for (iMarker_EngineBleed = 0; iMarker_EngineBleed < nMarker_EngineBleed; iMarker_EngineBleed++) {
      cout << Marker_EngineBleed[iMarker_EngineBleed];
      if (iMarker_EngineBleed < nMarker_EngineBleed-1) cout << ", ";
      else cout <<"."<< endl;
    }
  }

  if (nMarker_EngineExhaust != 0) {
    cout << "Engine exhaust boundary marker(s): ";
    for (iMarker_EngineExhaust = 0; iMarker_EngineExhaust < nMarker_EngineExhaust; iMarker_EngineExhaust++) {
      cout << Marker_EngineExhaust[iMarker_EngineExhaust];
      if (iMarker_EngineExhaust < nMarker_EngineExhaust-1) cout << ", ";
      else cout <<"."<< endl;
    }
  }

  if (nMarker_Supersonic_Inlet != 0) {
    cout << "Supersonic inlet boundary marker(s): ";
    for (iMarker_Supersonic_Inlet = 0; iMarker_Supersonic_Inlet < nMarker_Supersonic_Inlet; iMarker_Supersonic_Inlet++) {
      cout << Marker_Supersonic_Inlet[iMarker_Supersonic_Inlet];
      if (iMarker_Supersonic_Inlet < nMarker_Supersonic_Inlet-1) cout << ", ";
      else cout <<"."<< endl;
    }
  }
  
  if (nMarker_Supersonic_Outlet != 0) {
    cout << "Supersonic outlet boundary marker(s): ";
    for (iMarker_Supersonic_Outlet = 0; iMarker_Supersonic_Outlet < nMarker_Supersonic_Outlet; iMarker_Supersonic_Outlet++) {
      cout << Marker_Supersonic_Outlet[iMarker_Supersonic_Outlet];
      if (iMarker_Supersonic_Outlet < nMarker_Supersonic_Outlet-1) cout << ", ";
      else cout <<"."<< endl;
    }
  }

  if (nMarker_Outlet != 0) {
    cout << "Outlet boundary marker(s): ";
    for (iMarker_Outlet = 0; iMarker_Outlet < nMarker_Outlet; iMarker_Outlet++) {
      cout << Marker_Outlet[iMarker_Outlet];
      if (iMarker_Outlet < nMarker_Outlet-1) cout << ", ";
      else cout <<"."<< endl;
    }
  }

  if (nMarker_Isothermal != 0) {
    cout << "Isothermal wall boundary marker(s): ";
    for (iMarker_Isothermal = 0; iMarker_Isothermal < nMarker_Isothermal; iMarker_Isothermal++) {
      cout << Marker_Isothermal[iMarker_Isothermal];
      if (iMarker_Isothermal < nMarker_Isothermal-1) cout << ", ";
      else cout <<"."<< endl;
    }
  }

  if (nMarker_IsothermalNonCatalytic != 0) {
    cout << "Non-catalytic isothermal wall boundary marker(s): ";
    for (iMarker_IsothermalNonCatalytic = 0; iMarker_IsothermalNonCatalytic < nMarker_IsothermalNonCatalytic; iMarker_IsothermalNonCatalytic++) {
      cout << Marker_IsothermalNonCatalytic[iMarker_IsothermalNonCatalytic];
      if (iMarker_IsothermalNonCatalytic < nMarker_IsothermalNonCatalytic-1) cout << ", ";
      else cout <<"."<< endl;
    }
  }

  if (nMarker_IsothermalCatalytic != 0) {
    cout << "Catalytic isothermal wall boundary marker(s): ";
    for (iMarker_IsothermalCatalytic = 0; iMarker_IsothermalCatalytic < nMarker_IsothermalCatalytic; iMarker_IsothermalCatalytic++) {
      cout << Marker_IsothermalCatalytic[iMarker_IsothermalCatalytic];
      if (iMarker_IsothermalCatalytic < nMarker_IsothermalCatalytic-1) cout << ", ";
      else cout <<"."<< endl;
    }
  }

  if (nMarker_HeatFlux != 0) {
    cout << "Constant heat flux wall boundary marker(s): ";
    for (iMarker_HeatFlux = 0; iMarker_HeatFlux < nMarker_HeatFlux; iMarker_HeatFlux++) {
      cout << Marker_HeatFlux[iMarker_HeatFlux];
      if (iMarker_HeatFlux < nMarker_HeatFlux-1) cout << ", ";
      else cout <<"."<< endl;
    }
  }

  if (nMarker_HeatFluxNonCatalytic != 0) {
    cout << "Non-catalytic constant heat flux wall boundary marker(s): ";
    for (iMarker_HeatFluxNonCatalytic = 0; iMarker_HeatFluxNonCatalytic < nMarker_HeatFluxNonCatalytic; iMarker_HeatFluxNonCatalytic++) {
      cout << Marker_HeatFluxNonCatalytic[iMarker_HeatFluxNonCatalytic];
      if (iMarker_HeatFluxNonCatalytic < nMarker_HeatFluxNonCatalytic-1) cout << ", ";
      else cout <<"."<< endl;
    }
  }

  if (nMarker_HeatFluxCatalytic != 0) {
    cout << "Catalytic constant heat flux wall boundary marker(s): ";
    for (iMarker_HeatFluxCatalytic = 0; iMarker_HeatFluxCatalytic < nMarker_HeatFluxCatalytic; iMarker_HeatFluxCatalytic++) {
      cout << Marker_HeatFluxCatalytic[iMarker_HeatFluxCatalytic];
      if (iMarker_HeatFluxCatalytic < nMarker_HeatFluxCatalytic-1) cout << ", ";
      else cout <<"."<< endl;
    }
  }

  if (nMarker_Clamped != 0) {
    cout << "Clamped boundary marker(s): ";
    for (iMarker_Clamped = 0; iMarker_Clamped < nMarker_Clamped; iMarker_Clamped++) {
      cout << Marker_Clamped[iMarker_Clamped];
      if (iMarker_Clamped < nMarker_Clamped-1) cout << ", ";
      else cout <<"."<<endl;
    }
  }

  if (nMarker_Displacement != 0) {
    cout << "Displacement boundary marker(s): ";
    for (iMarker_Displacement = 0; iMarker_Displacement < nMarker_Displacement; iMarker_Displacement++) {
      cout << Marker_Displacement[iMarker_Displacement];
      if (iMarker_Displacement < nMarker_Displacement-1) cout << ", ";
      else cout <<"."<< endl;
    }
  }

  if (nMarker_Load != 0) {
    cout << "Normal load boundary marker(s): ";
    for (iMarker_Load = 0; iMarker_Load < nMarker_Load; iMarker_Load++) {
      cout << Marker_Load[iMarker_Load];
      if (iMarker_Load < nMarker_Load-1) cout << ", ";
      else cout <<"."<< endl;
    }
  }

  if (nMarker_Load_Dir != 0) {
    cout << "Load boundary marker(s) in cartesian coordinates: ";
    for (iMarker_Load_Dir = 0; iMarker_Load_Dir < nMarker_Load_Dir; iMarker_Load_Dir++) {
      cout << Marker_Load_Dir[iMarker_Load_Dir];
      if (iMarker_Load_Dir < nMarker_Load_Dir-1) cout << ", ";
      else cout <<"."<<endl;
    }
  }

  if (nMarker_Load_Sine != 0) {
    cout << "Sine-Wave Load boundary marker(s): ";
    for (iMarker_Load_Sine = 0; iMarker_Load_Sine < nMarker_Load_Sine; iMarker_Load_Sine++) {
      cout << Marker_Load_Sine[iMarker_Load_Sine];
      if (iMarker_Load_Sine < nMarker_Load_Sine-1) cout << ", ";
      else cout <<"."<<endl;
    }
  }

  if (nMarker_Neumann != 0) {
    cout << "Neumann boundary marker(s): ";
    for (iMarker_Neumann = 0; iMarker_Neumann < nMarker_Neumann; iMarker_Neumann++) {
      cout << Marker_Neumann[iMarker_Neumann];
      if (iMarker_Neumann < nMarker_Neumann-1) cout << ", ";
      else cout <<"."<< endl;
    }
  }

  if (nMarker_Custom != 0) {
    cout << "Custom boundary marker(s): ";
    for (iMarker_Custom = 0; iMarker_Custom < nMarker_Custom; iMarker_Custom++) {
      cout << Marker_Custom[iMarker_Custom];
      if (iMarker_Custom < nMarker_Custom-1) cout << ", ";
      else cout <<"."<< endl;
    }
  }

  if (nMarker_ActDisk_Inlet != 0) {
		cout << "Actuator disk (inlet) boundary marker(s): ";
		for (iMarker_ActDisk_Inlet = 0; iMarker_ActDisk_Inlet < nMarker_ActDisk_Inlet; iMarker_ActDisk_Inlet++) {
			cout << Marker_ActDisk_Inlet[iMarker_ActDisk_Inlet];
			if (iMarker_ActDisk_Inlet < nMarker_ActDisk_Inlet-1) cout << ", ";
			else cout <<"."<< endl;
		}
	}

  if (nMarker_ActDisk_Outlet != 0) {
		cout << "Actuator disk (outlet) boundary marker(s): ";
		for (iMarker_ActDisk_Outlet = 0; iMarker_ActDisk_Outlet < nMarker_ActDisk_Outlet; iMarker_ActDisk_Outlet++) {
			cout << Marker_ActDisk_Outlet[iMarker_ActDisk_Outlet];
			if (iMarker_ActDisk_Outlet < nMarker_ActDisk_Outlet-1) cout << ", ";
			else cout <<"."<< endl;
		}
	}

}


void CConfig::GetChemistryEquilConstants(double **RxnConstantTable, unsigned short iReaction) {
  switch (Kind_GasModel) {
    case O2:
      //O2 + M -> 2O + M
      RxnConstantTable[0][0] = 1.8103;	RxnConstantTable[0][1] = 1.9607;	RxnConstantTable[0][2] = 3.5716;	RxnConstantTable[0][3] = -7.3623;		RxnConstantTable[0][4] = 0.083861;
      RxnConstantTable[1][0] = 0.91354;	RxnConstantTable[1][1] = 2.3160;	RxnConstantTable[1][2] = 2.2885;	RxnConstantTable[1][3] = -6.7969;		RxnConstantTable[1][4] = 0.046338;
      RxnConstantTable[2][0] = 0.64183;	RxnConstantTable[2][1] = 2.4253;	RxnConstantTable[2][2] = 1.9026;	RxnConstantTable[2][3] = -6.6277;		RxnConstantTable[2][4] = 0.035151;
      RxnConstantTable[3][0] = 0.55388;	RxnConstantTable[3][1] = 2.4600;	RxnConstantTable[3][2] = 1.7763;	RxnConstantTable[3][3] = -6.5720;		RxnConstantTable[3][4] = 0.031445;
      RxnConstantTable[4][0] = 0.52455;	RxnConstantTable[4][1] = 2.4715;	RxnConstantTable[4][2] = 1.7342;	RxnConstantTable[4][3] = -6.55534;	RxnConstantTable[4][4] = 0.030209;
      RxnConstantTable[5][0] = 0.50989;	RxnConstantTable[5][1] = 2.4773;	RxnConstantTable[5][2] = 1.7132;	RxnConstantTable[5][3] = -6.5441;		RxnConstantTable[5][4] = 0.029591;
      break;
    case N2:
      //N2 + M -> 2N + M
      RxnConstantTable[0][0] = 3.4907;	RxnConstantTable[0][1] = 0.83133;	RxnConstantTable[0][2] = 4.0978;	RxnConstantTable[0][3] = -12.728;	RxnConstantTable[0][4] = 0.07487;		//n = 1E14
      RxnConstantTable[1][0] = 2.0723;	RxnConstantTable[1][1] = 1.38970;	RxnConstantTable[1][2] = 2.0617;	RxnConstantTable[1][3] = -11.828;	RxnConstantTable[1][4] = 0.015105;	//n = 1E15
      RxnConstantTable[2][0] = 1.6060;	RxnConstantTable[2][1] = 1.57320;	RxnConstantTable[2][2] = 1.3923;	RxnConstantTable[2][3] = -11.533;	RxnConstantTable[2][4] = -0.004543;	//n = 1E16
      RxnConstantTable[3][0] = 1.5351;	RxnConstantTable[3][1] = 1.60610;	RxnConstantTable[3][2] = 1.2993;	RxnConstantTable[3][3] = -11.494;	RxnConstantTable[3][4] = -0.00698;	//n = 1E17
      RxnConstantTable[4][0] = 1.4766;	RxnConstantTable[4][1] = 1.62910;	RxnConstantTable[4][2] = 1.2153;	RxnConstantTable[4][3] = -11.457;	RxnConstantTable[4][4] = -0.00944;	//n = 1E18
      RxnConstantTable[5][0] = 1.4766;	RxnConstantTable[5][1] = 1.62910;	RxnConstantTable[5][2] = 1.2153;	RxnConstantTable[5][3] = -11.457;	RxnConstantTable[5][4] = -0.00944;	//n = 1E19
      break;

    case ARGON_SID:
      //N2 + M -> 2N + M
      RxnConstantTable[0][0] = 3.4907;	RxnConstantTable[0][1] = 0.83133;	RxnConstantTable[0][2] = 4.0978;	RxnConstantTable[0][3] = -12.728;	RxnConstantTable[0][4] = 0.07487;		//n = 1E14
      RxnConstantTable[1][0] = 2.0723;	RxnConstantTable[1][1] = 1.38970;	RxnConstantTable[1][2] = 2.0617;	RxnConstantTable[1][3] = -11.828;	RxnConstantTable[1][4] = 0.015105;	//n = 1E15
      RxnConstantTable[2][0] = 1.6060;	RxnConstantTable[2][1] = 1.57320;	RxnConstantTable[2][2] = 1.3923;	RxnConstantTable[2][3] = -11.533;	RxnConstantTable[2][4] = -0.004543;	//n = 1E16
      RxnConstantTable[3][0] = 1.5351;	RxnConstantTable[3][1] = 1.60610;	RxnConstantTable[3][2] = 1.2993;	RxnConstantTable[3][3] = -11.494;	RxnConstantTable[3][4] = -0.00698;	//n = 1E17
      RxnConstantTable[4][0] = 1.4766;	RxnConstantTable[4][1] = 1.62910;	RxnConstantTable[4][2] = 1.2153;	RxnConstantTable[4][3] = -11.457;	RxnConstantTable[4][4] = -0.00944;	//n = 1E18
      RxnConstantTable[5][0] = 1.4766;	RxnConstantTable[5][1] = 1.62910;	RxnConstantTable[5][2] = 1.2153;	RxnConstantTable[5][3] = -11.457;	RxnConstantTable[5][4] = -0.00944;	//n = 1E19
      break;

    case AIR5:
      if (iReaction <= 4) {
        //N2 + M -> 2N + M
        RxnConstantTable[0][0] = 3.4907;	RxnConstantTable[0][1] = 0.83133;	RxnConstantTable[0][2] = 4.0978;	RxnConstantTable[0][3] = -12.728;	RxnConstantTable[0][4] = 0.07487;		//n = 1E14
        RxnConstantTable[1][0] = 2.0723;	RxnConstantTable[1][1] = 1.38970;	RxnConstantTable[1][2] = 2.0617;	RxnConstantTable[1][3] = -11.828;	RxnConstantTable[1][4] = 0.015105;	//n = 1E15
        RxnConstantTable[2][0] = 1.6060;	RxnConstantTable[2][1] = 1.57320;	RxnConstantTable[2][2] = 1.3923;	RxnConstantTable[2][3] = -11.533;	RxnConstantTable[2][4] = -0.004543;	//n = 1E16
        RxnConstantTable[3][0] = 1.5351;	RxnConstantTable[3][1] = 1.60610;	RxnConstantTable[3][2] = 1.2993;	RxnConstantTable[3][3] = -11.494;	RxnConstantTable[3][4] = -0.00698;	//n = 1E17
        RxnConstantTable[4][0] = 1.4766;	RxnConstantTable[4][1] = 1.62910;	RxnConstantTable[4][2] = 1.2153;	RxnConstantTable[4][3] = -11.457;	RxnConstantTable[4][4] = -0.00944;	//n = 1E18
        RxnConstantTable[5][0] = 1.4766;	RxnConstantTable[5][1] = 1.62910;	RxnConstantTable[5][2] = 1.2153;	RxnConstantTable[5][3] = -11.457;	RxnConstantTable[5][4] = -0.00944;	//n = 1E19
      } else if (iReaction > 4 && iReaction <= 9) {
        //O2 + M -> 2O + M
        RxnConstantTable[0][0] = 1.8103;	RxnConstantTable[0][1] = 1.9607;	RxnConstantTable[0][2] = 3.5716;	RxnConstantTable[0][3] = -7.3623;		RxnConstantTable[0][4] = 0.083861;
        RxnConstantTable[1][0] = 0.91354;	RxnConstantTable[1][1] = 2.3160;	RxnConstantTable[1][2] = 2.2885;	RxnConstantTable[1][3] = -6.7969;		RxnConstantTable[1][4] = 0.046338;
        RxnConstantTable[2][0] = 0.64183;	RxnConstantTable[2][1] = 2.4253;	RxnConstantTable[2][2] = 1.9026;	RxnConstantTable[2][3] = -6.6277;		RxnConstantTable[2][4] = 0.035151;
        RxnConstantTable[3][0] = 0.55388;	RxnConstantTable[3][1] = 2.4600;	RxnConstantTable[3][2] = 1.7763;	RxnConstantTable[3][3] = -6.5720;		RxnConstantTable[3][4] = 0.031445;
        RxnConstantTable[4][0] = 0.52455;	RxnConstantTable[4][1] = 2.4715;	RxnConstantTable[4][2] = 1.7342;	RxnConstantTable[4][3] = -6.55534;	RxnConstantTable[4][4] = 0.030209;
        RxnConstantTable[5][0] = 0.50989;	RxnConstantTable[5][1] = 2.4773;	RxnConstantTable[5][2] = 1.7132;	RxnConstantTable[5][3] = -6.5441;		RxnConstantTable[5][4] = 0.029591;
      } else if (iReaction > 9 && iReaction <= 14) {
        //NO + M -> N + O + M
        RxnConstantTable[0][0] = 2.1649;	RxnConstantTable[0][1] = 0.078577;	RxnConstantTable[0][2] = 2.8508;	RxnConstantTable[0][3] = -8.5422;	RxnConstantTable[0][4] = 0.053043;
        RxnConstantTable[1][0] = 1.0072;	RxnConstantTable[1][1] = 0.53545;		RxnConstantTable[1][2] = 1.1911;	RxnConstantTable[1][3] = -7.8098;	RxnConstantTable[1][4] = 0.004394;
        RxnConstantTable[2][0] = 0.63817;	RxnConstantTable[2][1] = 0.68189;		RxnConstantTable[2][2] = 0.66336;	RxnConstantTable[2][3] = -7.5773;	RxnConstantTable[2][4] = -0.011025;
        RxnConstantTable[3][0] = 0.55889;	RxnConstantTable[3][1] = 0.71558;		RxnConstantTable[3][2] = 0.55396;	RxnConstantTable[3][3] = -7.5304;	RxnConstantTable[3][4] = -0.014089;
        RxnConstantTable[4][0] = 0.5150;	RxnConstantTable[4][1] = 0.73286;		RxnConstantTable[4][2] = 0.49096;	RxnConstantTable[4][3] = -7.5025;	RxnConstantTable[4][4] = -0.015938;
        RxnConstantTable[5][0] = 0.50765;	RxnConstantTable[5][1] = 0.73575;		RxnConstantTable[5][2] = 0.48042;	RxnConstantTable[5][3] = -7.4979;	RxnConstantTable[5][4] = -0.016247;
      } else if (iReaction == 15) {
        //N2 + O -> NO + N
        RxnConstantTable[0][0] = 1.3261;	RxnConstantTable[0][1] = 0.75268;	RxnConstantTable[0][2] = 1.2474;	RxnConstantTable[0][3] = -4.1857;	RxnConstantTable[0][4] = 0.02184;
        RxnConstantTable[1][0] = 1.0653;	RxnConstantTable[1][1] = 0.85417;	RxnConstantTable[1][2] = 0.87093;	RxnConstantTable[1][3] = -4.0188;	RxnConstantTable[1][4] = 0.010721;
        RxnConstantTable[2][0] = 0.96794;	RxnConstantTable[2][1] = 0.89131;	RxnConstantTable[2][2] = 0.7291;	RxnConstantTable[2][3] = -3.9555;	RxnConstantTable[2][4] = 0.006488;
        RxnConstantTable[3][0] = 0.97646;	RxnConstantTable[3][1] = 0.89043;	RxnConstantTable[3][2] = 0.74572;	RxnConstantTable[3][3] = -3.9642;	RxnConstantTable[3][4] = 0.007123;
        RxnConstantTable[4][0] = 0.96188;	RxnConstantTable[4][1] = 0.89617;	RxnConstantTable[4][2] = 0.72479;	RxnConstantTable[4][3] = -3.955;	RxnConstantTable[4][4] = 0.006509;
        RxnConstantTable[5][0] = 0.96921;	RxnConstantTable[5][1] = 0.89329;	RxnConstantTable[5][2] = 0.73531;	RxnConstantTable[5][3] = -3.9596;	RxnConstantTable[5][4] = 0.006818;
      } else if (iReaction == 16) {
        //NO + O -> O2 + N
        RxnConstantTable[0][0] = 0.35438;		RxnConstantTable[0][1] = -1.8821;	RxnConstantTable[0][2] = -0.72111;	RxnConstantTable[0][3] = -1.1797;		RxnConstantTable[0][4] = -0.030831;
        RxnConstantTable[1][0] = 0.093613;	RxnConstantTable[1][1] = -1.7806;	RxnConstantTable[1][2] = -1.0975;		RxnConstantTable[1][3] = -1.0128;		RxnConstantTable[1][4] = -0.041949;
        RxnConstantTable[2][0] = -0.003732;	RxnConstantTable[2][1] = -1.7434;	RxnConstantTable[2][2] = -1.2394;		RxnConstantTable[2][3] = -0.94952;	RxnConstantTable[2][4] = -0.046182;
        RxnConstantTable[3][0] = 0.004815;	RxnConstantTable[3][1] = -1.7443;	RxnConstantTable[3][2] = -1.2227;		RxnConstantTable[3][3] = -0.95824;	RxnConstantTable[3][4] = -0.045545;
        RxnConstantTable[4][0] = -0.009758;	RxnConstantTable[4][1] = -1.7386;	RxnConstantTable[4][2] = -1.2436;		RxnConstantTable[4][3] = -0.949;		RxnConstantTable[4][4] = -0.046159;
        RxnConstantTable[5][0] = -0.002428;	RxnConstantTable[5][1] = -1.7415;	RxnConstantTable[5][2] = -1.2331;		RxnConstantTable[5][3] = -0.95365;	RxnConstantTable[5][4] = -0.04585;
      }
      break;
    case AIR7:
      if (iReaction <= 6) {
        //N2 + M -> 2N + M
        RxnConstantTable[0][0] = 3.4907;	RxnConstantTable[0][1] = 0.83133;	RxnConstantTable[0][2] = 4.0978;	RxnConstantTable[0][3] = -12.728;	RxnConstantTable[0][4] = 0.07487;		//n = 1E14
        RxnConstantTable[1][0] = 2.0723;	RxnConstantTable[1][1] = 1.38970;	RxnConstantTable[1][2] = 2.0617;	RxnConstantTable[1][3] = -11.828;	RxnConstantTable[1][4] = 0.015105;	//n = 1E15
        RxnConstantTable[2][0] = 1.6060;	RxnConstantTable[2][1] = 1.57320;	RxnConstantTable[2][2] = 1.3923;	RxnConstantTable[2][3] = -11.533;	RxnConstantTable[2][4] = -0.004543;	//n = 1E16
        RxnConstantTable[3][0] = 1.5351;	RxnConstantTable[3][1] = 1.60610;	RxnConstantTable[3][2] = 1.2993;	RxnConstantTable[3][3] = -11.494;	RxnConstantTable[3][4] = -0.00698;	//n = 1E17
        RxnConstantTable[4][0] = 1.4766;	RxnConstantTable[4][1] = 1.62910;	RxnConstantTable[4][2] = 1.2153;	RxnConstantTable[4][3] = -11.457;	RxnConstantTable[4][4] = -0.00944;	//n = 1E18
        RxnConstantTable[5][0] = 1.4766;	RxnConstantTable[5][1] = 1.62910;	RxnConstantTable[5][2] = 1.2153;	RxnConstantTable[5][3] = -11.457;	RxnConstantTable[5][4] = -0.00944;	//n = 1E19
      } else if (iReaction > 6 && iReaction <= 13) {
        //O2 + M -> 2O + M
        RxnConstantTable[0][0] = 1.8103;	RxnConstantTable[0][1] = 1.9607;	RxnConstantTable[0][2] = 3.5716;	RxnConstantTable[0][3] = -7.3623;		RxnConstantTable[0][4] = 0.083861;
        RxnConstantTable[1][0] = 0.91354;	RxnConstantTable[1][1] = 2.3160;	RxnConstantTable[1][2] = 2.2885;	RxnConstantTable[1][3] = -6.7969;		RxnConstantTable[1][4] = 0.046338;
        RxnConstantTable[2][0] = 0.64183;	RxnConstantTable[2][1] = 2.4253;	RxnConstantTable[2][2] = 1.9026;	RxnConstantTable[2][3] = -6.6277;		RxnConstantTable[2][4] = 0.035151;
        RxnConstantTable[3][0] = 0.55388;	RxnConstantTable[3][1] = 2.4600;	RxnConstantTable[3][2] = 1.7763;	RxnConstantTable[3][3] = -6.5720;		RxnConstantTable[3][4] = 0.031445;
        RxnConstantTable[4][0] = 0.52455;	RxnConstantTable[4][1] = 2.4715;	RxnConstantTable[4][2] = 1.7342;	RxnConstantTable[4][3] = -6.55534;	RxnConstantTable[4][4] = 0.030209;
        RxnConstantTable[5][0] = 0.50989;	RxnConstantTable[5][1] = 2.4773;	RxnConstantTable[5][2] = 1.7132;	RxnConstantTable[5][3] = -6.5441;		RxnConstantTable[5][4] = 0.029591;
      } else if (iReaction > 13 && iReaction <= 20) {
        //NO + M -> N + O + M
        RxnConstantTable[0][0] = 2.1649;	RxnConstantTable[0][1] = 0.078577;	RxnConstantTable[0][2] = 2.8508;	RxnConstantTable[0][3] = -8.5422;	RxnConstantTable[0][4] = 0.053043;
        RxnConstantTable[1][0] = 1.0072;	RxnConstantTable[1][1] = 0.53545;		RxnConstantTable[1][2] = 1.1911;	RxnConstantTable[1][3] = -7.8098;	RxnConstantTable[1][4] = 0.004394;
        RxnConstantTable[2][0] = 0.63817;	RxnConstantTable[2][1] = 0.68189;		RxnConstantTable[2][2] = 0.66336;	RxnConstantTable[2][3] = -7.5773;	RxnConstantTable[2][4] = -0.011025;
        RxnConstantTable[3][0] = 0.55889;	RxnConstantTable[3][1] = 0.71558;		RxnConstantTable[3][2] = 0.55396;	RxnConstantTable[3][3] = -7.5304;	RxnConstantTable[3][4] = -0.014089;
        RxnConstantTable[4][0] = 0.5150;	RxnConstantTable[4][1] = 0.73286;		RxnConstantTable[4][2] = 0.49096;	RxnConstantTable[4][3] = -7.5025;	RxnConstantTable[4][4] = -0.015938;
        RxnConstantTable[5][0] = 0.50765;	RxnConstantTable[5][1] = 0.73575;		RxnConstantTable[5][2] = 0.48042;	RxnConstantTable[5][3] = -7.4979;	RxnConstantTable[5][4] = -0.016247;
      } else if (iReaction == 21) {
        //N2 + O -> NO + N
        RxnConstantTable[0][0] = 1.3261;	RxnConstantTable[0][1] = 0.75268;	RxnConstantTable[0][2] = 1.2474;	RxnConstantTable[0][3] = -4.1857;	RxnConstantTable[0][4] = 0.02184;
        RxnConstantTable[1][0] = 1.0653;	RxnConstantTable[1][1] = 0.85417;	RxnConstantTable[1][2] = 0.87093;	RxnConstantTable[1][3] = -4.0188;	RxnConstantTable[1][4] = 0.010721;
        RxnConstantTable[2][0] = 0.96794;	RxnConstantTable[2][1] = 0.89131;	RxnConstantTable[2][2] = 0.7291;	RxnConstantTable[2][3] = -3.9555;	RxnConstantTable[2][4] = 0.006488;
        RxnConstantTable[3][0] = 0.97646;	RxnConstantTable[3][1] = 0.89043;	RxnConstantTable[3][2] = 0.74572;	RxnConstantTable[3][3] = -3.9642;	RxnConstantTable[3][4] = 0.007123;
        RxnConstantTable[4][0] = 0.96188;	RxnConstantTable[4][1] = 0.89617;	RxnConstantTable[4][2] = 0.72479;	RxnConstantTable[4][3] = -3.955;	RxnConstantTable[4][4] = 0.006509;
        RxnConstantTable[5][0] = 0.96921;	RxnConstantTable[5][1] = 0.89329;	RxnConstantTable[5][2] = 0.73531;	RxnConstantTable[5][3] = -3.9596;	RxnConstantTable[5][4] = 0.006818;
      } else if (iReaction == 22) {
        //NO + O -> O2 + N
        RxnConstantTable[0][0] = 0.35438;		RxnConstantTable[0][1] = -1.8821;	RxnConstantTable[0][2] = -0.72111;	RxnConstantTable[0][3] = -1.1797;		RxnConstantTable[0][4] = -0.030831;
        RxnConstantTable[1][0] = 0.093613;	RxnConstantTable[1][1] = -1.7806;	RxnConstantTable[1][2] = -1.0975;		RxnConstantTable[1][3] = -1.0128;		RxnConstantTable[1][4] = -0.041949;
        RxnConstantTable[2][0] = -0.003732;	RxnConstantTable[2][1] = -1.7434;	RxnConstantTable[2][2] = -1.2394;		RxnConstantTable[2][3] = -0.94952;	RxnConstantTable[2][4] = -0.046182;
        RxnConstantTable[3][0] = 0.004815;	RxnConstantTable[3][1] = -1.7443;	RxnConstantTable[3][2] = -1.2227;		RxnConstantTable[3][3] = -0.95824;	RxnConstantTable[3][4] = -0.045545;
        RxnConstantTable[4][0] = -0.009758;	RxnConstantTable[4][1] = -1.7386;	RxnConstantTable[4][2] = -1.2436;		RxnConstantTable[4][3] = -0.949;		RxnConstantTable[4][4] = -0.046159;
        RxnConstantTable[5][0] = -0.002428;	RxnConstantTable[5][1] = -1.7415;	RxnConstantTable[5][2] = -1.2331;		RxnConstantTable[5][3] = -0.95365;	RxnConstantTable[5][4] = -0.04585;
      } else if (iReaction == 23) {
        //N + O -> NO+ + e-
        RxnConstantTable[0][0] = -2.1852;		RxnConstantTable[0][1] = -6.6709;	RxnConstantTable[0][2] = -4.2968;	RxnConstantTable[0][3] = -2.2175;	RxnConstantTable[0][4] = -0.050748;
        RxnConstantTable[1][0] = -1.0276;		RxnConstantTable[1][1] = -7.1278;	RxnConstantTable[1][2] = -2.637;	RxnConstantTable[1][3] = -2.95;		RxnConstantTable[1][4] = -0.0021;
        RxnConstantTable[2][0] = -0.65871;	RxnConstantTable[2][1] = -7.2742;	RxnConstantTable[2][2] = -2.1096;	RxnConstantTable[2][3] = -3.1823;	RxnConstantTable[2][4] = 0.01331;
        RxnConstantTable[3][0] = -0.57924;	RxnConstantTable[3][1] = -7.3079;	RxnConstantTable[3][2] = -1.9999;	RxnConstantTable[3][3] = -3.2294;	RxnConstantTable[3][4] = 0.016382;
        RxnConstantTable[4][0] = -0.53538;	RxnConstantTable[4][1] = -7.3252;	RxnConstantTable[4][2] = -1.937;	RxnConstantTable[4][3] = -3.2572;	RxnConstantTable[4][4] = 0.01823;
        RxnConstantTable[5][0] = -0.52801;	RxnConstantTable[5][1] = -7.3281;	RxnConstantTable[5][2] = -1.9264;	RxnConstantTable[5][3] = -3.2618;	RxnConstantTable[5][4] = 0.01854;
      }
      break;
  }
}

bool CConfig::TokenizeString(string & str, string & option_name,
                             vector<string> & option_value) {
  const string delimiters(" ()[]{}:,\t\n\v\f\r");
  // check for comments or empty string
  string::size_type pos, last_pos;
  pos = str.find_first_of("%");
  if ( (str.length() == 0) || (pos == 0) ) {
    // str is empty or a comment line, so no option here
    return false;
  }
  if (pos != string::npos) {
    // remove comment at end if necessary
    str.erase(pos);
  }

  // look for line composed on only delimiters (usually whitespace)
  pos = str.find_first_not_of(delimiters);
  if (pos == string::npos) {
    return false;
  }

  // find the equals sign and split string
  string name_part, value_part;
  pos = str.find("=");
  if (pos == string::npos) {
    cerr << "Error in TokenizeString(): "
    << "line in the configuration file with no \"=\" sign."
    << endl;
    cout << "Look for: " << str << endl;
    cout << "str.length() = " << str.length() << endl;
    throw(-1);
  }
  name_part = str.substr(0, pos);
  value_part = str.substr(pos+1, string::npos);
  //cout << "name_part  = |" << name_part  << "|" << endl;
  //cout << "value_part = |" << value_part << "|" << endl;

  // the first_part should consist of one string with no interior delimiters
  last_pos = name_part.find_first_not_of(delimiters, 0);
  pos = name_part.find_first_of(delimiters, last_pos);
  if ( (name_part.length() == 0) || (last_pos == string::npos) ) {
    cerr << "Error in CConfig::TokenizeString(): "
    << "line in the configuration file with no name before the \"=\" sign."
    << endl;
    throw(-1);
  }
  if (pos == string::npos) pos = name_part.length();
  option_name = name_part.substr(last_pos, pos - last_pos);
  last_pos = name_part.find_first_not_of(delimiters, pos);
  if (last_pos != string::npos) {
    cerr << "Error in TokenizeString(): "
    << "two or more options before an \"=\" sign in the configuration file."
    << endl;
    throw(-1);
  }
  StringToUpperCase(option_name);

  //cout << "option_name = |" << option_name << "|" << endl;
  //cout << "pos = " << pos << ": last_pos = " << last_pos << endl;

  // now fill the option value vector
  option_value.clear();
  last_pos = value_part.find_first_not_of(delimiters, 0);
  pos = value_part.find_first_of(delimiters, last_pos);
  while (string::npos != pos || string::npos != last_pos) {
    // add token to the vector<string>
    option_value.push_back(value_part.substr(last_pos, pos - last_pos));
    // skip delimiters
    last_pos = value_part.find_first_not_of(delimiters, pos);
    // find next "non-delimiter"
    pos = value_part.find_first_of(delimiters, last_pos);
  }
  if (option_value.size() == 0) {
    cerr << "Error inT okenizeString(): "
    << "option " << option_name << " in configuration file with no value assigned."
    << endl;
    throw(-1);
  }

#if 0
  cout << "option value(s) = ";
  for (unsigned int i = 0; i < option_value.size(); i++)
    cout << option_value[i] << " ";
  cout << endl;
#endif

  // look for ';' DV delimiters attached to values
  vector<string>::iterator it;
  it = option_value.begin();
  while (it != option_value.end()) {
    if (it->compare(";") == 0) {
      it++;
      continue;
    }

    pos = it->find(';');
    if (pos != string::npos) {
      string before_semi = it->substr(0, pos);
      string after_semi= it->substr(pos+1, string::npos);
      if (before_semi.empty()) {
        *it = ";";
        it++;
        option_value.insert(it, after_semi);
      } else {
        *it = before_semi;
        it++;
        vector<string> to_insert;
        to_insert.push_back(";");
        if (!after_semi.empty())
          to_insert.push_back(after_semi);
        option_value.insert(it, to_insert.begin(), to_insert.end());
      }
      it = option_value.begin(); // go back to beginning; not efficient
      continue;
    } else {
      it++;
    }
  }
#if 0
  cout << "option value(s) = ";
  for (unsigned int i = 0; i < option_value.size(); i++)
    cout << option_value[i] << " ";
  cout << endl;
#endif
  // remove any consecutive ";"
  it = option_value.begin();
  bool semi_at_prev = false;
  while (it != option_value.end()) {
    if (semi_at_prev) {
      if (it->compare(";") == 0) {
        option_value.erase(it);
        it = option_value.begin();
        semi_at_prev = false;
        continue;
      }
    }
    if (it->compare(";") == 0) {
      semi_at_prev = true;
    } else {
      semi_at_prev = false;
    }
    it++;
  }

#if 0
  cout << "option value(s) = ";
  for (unsigned int i = 0; i < option_value.size(); i++)
    cout << option_value[i] << " ";
  cout << endl;
#endif
  return true;
}

unsigned short CConfig::GetMarker_CfgFile_TagBound(string val_marker) {

  unsigned short iMarker_Config;

  for (iMarker_Config = 0; iMarker_Config < nMarker_Config; iMarker_Config++)
    if (Marker_CfgFile_TagBound[iMarker_Config] == val_marker)
      return iMarker_Config;

  cout <<"The configuration file doesn't have any definition for marker "<< val_marker <<"!!" << endl;
  exit(EXIT_FAILURE);
  
}

string CConfig::GetMarker_CfgFile_TagBound(unsigned short val_marker) {
  return Marker_CfgFile_TagBound[val_marker];
}

unsigned short CConfig::GetMarker_CfgFile_KindBC(string val_marker) {
  unsigned short iMarker_Config;
  for (iMarker_Config = 0; iMarker_Config < nMarker_Config; iMarker_Config++)
    if (Marker_CfgFile_TagBound[iMarker_Config] == val_marker) break;
  return Marker_CfgFile_KindBC[iMarker_Config];
}

unsigned short CConfig::GetMarker_CfgFile_Monitoring(string val_marker) {
  unsigned short iMarker_Config;
  for (iMarker_Config = 0; iMarker_Config < nMarker_Config; iMarker_Config++)
    if (Marker_CfgFile_TagBound[iMarker_Config] == val_marker) break;
  return Marker_CfgFile_Monitoring[iMarker_Config];
}

unsigned short CConfig::GetMarker_CfgFile_GeoEval(string val_marker) {
  unsigned short iMarker_Config;
  for (iMarker_Config = 0; iMarker_Config < nMarker_Config; iMarker_Config++)
    if (Marker_CfgFile_TagBound[iMarker_Config] == val_marker) break;
  return Marker_CfgFile_GeoEval[iMarker_Config];
}

unsigned short CConfig::GetMarker_CfgFile_Designing(string val_marker) {
  unsigned short iMarker_Config;
  for (iMarker_Config = 0; iMarker_Config < nMarker_Config; iMarker_Config++)
    if (Marker_CfgFile_TagBound[iMarker_Config] == val_marker) break;
  return Marker_CfgFile_Designing[iMarker_Config];
}

unsigned short CConfig::GetMarker_CfgFile_Plotting(string val_marker) {
  unsigned short iMarker_Config;
  for (iMarker_Config = 0; iMarker_Config < nMarker_Config; iMarker_Config++)
    if (Marker_CfgFile_TagBound[iMarker_Config] == val_marker) break;
  return Marker_CfgFile_Plotting[iMarker_Config];
}


unsigned short CConfig::GetMarker_CfgFile_FSIinterface(string val_marker) {
  unsigned short iMarker_Config;
  for (iMarker_Config = 0; iMarker_Config < nMarker_Config; iMarker_Config++)
    if (Marker_CfgFile_TagBound[iMarker_Config] == val_marker) break;
  return Marker_CfgFile_FSIinterface[iMarker_Config];
}

unsigned short CConfig::GetMarker_CfgFile_Out_1D(string val_marker) {
  unsigned short iMarker_Config;
  for (iMarker_Config = 0; iMarker_Config < nMarker_Config; iMarker_Config++)
    if (Marker_CfgFile_TagBound[iMarker_Config] == val_marker) break;
  return Marker_CfgFile_Out_1D[iMarker_Config];
}

unsigned short CConfig::GetMarker_CfgFile_DV(string val_marker) {
  unsigned short iMarker_Config;
  for (iMarker_Config = 0; iMarker_Config < nMarker_Config; iMarker_Config++)
    if (Marker_CfgFile_TagBound[iMarker_Config] == val_marker) break;
  return Marker_CfgFile_DV[iMarker_Config];
}

unsigned short CConfig::GetMarker_CfgFile_Moving(string val_marker) {
  unsigned short iMarker_Config;
  for (iMarker_Config = 0; iMarker_Config < nMarker_Config; iMarker_Config++)
    if (Marker_CfgFile_TagBound[iMarker_Config] == val_marker) break;
  return Marker_CfgFile_Moving[iMarker_Config];
}

unsigned short CConfig::GetMarker_CfgFile_PerBound(string val_marker) {
  unsigned short iMarker_Config;
  for (iMarker_Config = 0; iMarker_Config < nMarker_Config; iMarker_Config++)
    if (Marker_CfgFile_TagBound[iMarker_Config] == val_marker) break;
  return Marker_CfgFile_PerBound[iMarker_Config];
}

CConfig::~CConfig(void) {
  
  if (RK_Alpha_Step!=NULL) delete [] RK_Alpha_Step;
  if (MG_PreSmooth!=NULL) delete [] MG_PreSmooth;
  if (MG_PostSmooth!=NULL) delete [] MG_PostSmooth;
  if (U_FreeStreamND!=NULL) delete [] U_FreeStreamND;

  /*--- If allocated, delete arrays for Plasma solver ---*/
  
  if (Molar_Mass           != NULL) delete [] Molar_Mass;
  if (Gas_Composition      != NULL) delete [] Gas_Composition;
  if (Enthalpy_Formation   != NULL) delete [] Enthalpy_Formation;
  if (ArrheniusCoefficient != NULL) delete [] ArrheniusCoefficient;
  if (ArrheniusEta         != NULL) delete [] ArrheniusEta;
  if (ArrheniusTheta       != NULL) delete [] ArrheniusTheta;
  if (CharVibTemp          != NULL) delete [] CharVibTemp;
  if (CharElTemp           != NULL) {
    for (unsigned short iSpecies = 0; iSpecies < nSpecies; iSpecies++)
      delete[] CharElTemp[iSpecies];
    delete [] CharElTemp;
  }
  if (degen != NULL) {
    for (unsigned short iSpecies = 0; iSpecies < nSpecies; iSpecies++)
      delete[] degen[iSpecies];
    delete [] degen;
  }
  unsigned short ii, iReaction;
  if (Reactions != NULL) {
    for (iReaction = 0; iReaction < nReactions; iReaction++) {
      for (ii = 0; ii < 2; ii++) {
        delete [] Reactions[iReaction][ii];
      }
      delete[] Reactions[iReaction];
    }
    delete [] Reactions;
  }

  /*--- Free memory for Aeroelastic problems. ---*/
  
  if (Grid_Movement && Aeroelastic_Simulation) {

    delete[] Aeroelastic_pitch;
    delete[] Aeroelastic_plunge;
  }

  /*--- Free memory for unspecified grid motion parameters ---*/

  if (Kind_GridMovement != NULL)
    delete [] Kind_GridMovement;

  /*--- motion origin: ---*/
  
  if (Motion_Origin_X != NULL)
    delete [] Motion_Origin_X;
  if (Motion_Origin_Y != NULL)
    delete [] Motion_Origin_Y;
  if (Motion_Origin_Z != NULL)
    delete [] Motion_Origin_Z;
  if (MoveMotion_Origin != NULL)
    delete [] MoveMotion_Origin;

  /*--- rotation: ---*/
  
  if (Rotation_Rate_X != NULL)
    delete [] Rotation_Rate_X;
  if (Rotation_Rate_Y != NULL)
    delete [] Rotation_Rate_Y;
  if (Rotation_Rate_Z != NULL)
    delete [] Rotation_Rate_Z;

  /*--- pitching: ---*/
  
  if (Pitching_Omega_X != NULL)
    delete [] Pitching_Omega_X;
  if (Pitching_Omega_Y != NULL)
    delete [] Pitching_Omega_Y;
  if (Pitching_Omega_Z != NULL)
    delete [] Pitching_Omega_Z;

  /*--- pitching amplitude: ---*/
  
  if (Pitching_Ampl_X != NULL)
    delete [] Pitching_Ampl_X;
  if (Pitching_Ampl_Y != NULL)
    delete [] Pitching_Ampl_Y;
  if (Pitching_Ampl_Z != NULL)
    delete [] Pitching_Ampl_Z;

  /*--- pitching phase: ---*/
  
  if (Pitching_Phase_X != NULL)
    delete [] Pitching_Phase_X;
  if (Pitching_Phase_Y != NULL)
    delete [] Pitching_Phase_Y;
  if (Pitching_Phase_Z != NULL)
    delete [] Pitching_Phase_Z;

  /*--- plunging: ---*/
  
  if (Plunging_Omega_X != NULL)
    delete [] Plunging_Omega_X;
  if (Plunging_Omega_Y != NULL)
    delete [] Plunging_Omega_Y;
  if (Plunging_Omega_Z != NULL)
    delete [] Plunging_Omega_Z;

  /*--- plunging amplitude: ---*/
  
  if (Plunging_Ampl_X != NULL)
    delete [] Plunging_Ampl_X;
  if (Plunging_Ampl_Y != NULL)
    delete [] Plunging_Ampl_Y;
  if (Plunging_Ampl_Z != NULL)
    delete [] Plunging_Ampl_Z;

  if (RefOriginMoment != NULL)
    delete [] RefOriginMoment;
  if (RefOriginMoment_X != NULL)
    delete [] RefOriginMoment_X;
  if (RefOriginMoment_Y != NULL)
    delete [] RefOriginMoment_Y;
  if (RefOriginMoment_Z != NULL)
    delete [] RefOriginMoment_Z;

  /*--- Marker pointers ---*/
  
  if (Marker_CfgFile_Out_1D!=NULL)   delete[] Marker_CfgFile_Out_1D;
  if (Marker_All_Out_1D!=NULL)      delete[] Marker_All_Out_1D;
  if (Marker_CfgFile_GeoEval!=NULL)  delete[] Marker_CfgFile_GeoEval;
  if (Marker_All_GeoEval!=NULL)     delete[] Marker_All_GeoEval;
  if (Marker_CfgFile_TagBound!=NULL)      delete[] Marker_CfgFile_TagBound;
  if (Marker_All_TagBound!=NULL)         delete[] Marker_All_TagBound;
  if (Marker_CfgFile_KindBC!=NULL) delete[] Marker_CfgFile_KindBC;
  if (Marker_All_KindBC!=NULL)    delete[] Marker_All_KindBC;
  if (Marker_CfgFile_Monitoring!=NULL)    delete[] Marker_CfgFile_Monitoring;
  if (Marker_All_Monitoring!=NULL)   delete[] Marker_All_Monitoring;
  if (Marker_CfgFile_Designing!=NULL) delete[] Marker_CfgFile_Designing;
  if (Marker_All_Designing!=NULL)    delete[] Marker_All_Designing;
  if (Marker_CfgFile_Plotting!=NULL)  delete[] Marker_CfgFile_Plotting;
  if (Marker_CfgFile_FSIinterface!=NULL)  delete[] Marker_CfgFile_FSIinterface;
  if (Marker_All_Plotting!=NULL)     delete[] Marker_All_Plotting;
  if (Marker_All_FSIinterface!=NULL)     delete[] Marker_All_FSIinterface;
  if (Marker_CfgFile_DV!=NULL)        delete[] Marker_CfgFile_DV;
  if (Marker_All_DV!=NULL)           delete[] Marker_All_DV;
  if (Marker_CfgFile_Moving!=NULL)   delete[] Marker_CfgFile_Moving;
  if (Marker_All_Moving!=NULL)      delete[] Marker_All_Moving;
  if (Marker_CfgFile_PerBound!=NULL) delete[] Marker_CfgFile_PerBound;
  if (Marker_All_PerBound!=NULL)    delete[] Marker_All_PerBound;

  if (Marker_DV!=NULL)               delete[] Marker_DV;
  if (Marker_Moving!=NULL)           delete[] Marker_Moving;
  if (Marker_Monitoring!=NULL)      delete[] Marker_Monitoring;
  if (Marker_Designing!=NULL)       delete[] Marker_Designing;
  if (Marker_GeoEval!=NULL)         delete[] Marker_GeoEval;
  if (Marker_Plotting!=NULL)        delete[] Marker_Plotting;
  if (Marker_FSIinterface!=NULL)        delete[] Marker_FSIinterface;
  if (Marker_All_SendRecv!=NULL)    delete[] Marker_All_SendRecv;

  if (EA_IntLimit!=NULL)    delete[] EA_IntLimit;
  if (Hold_GridFixed_Coord!=NULL)    delete[] Hold_GridFixed_Coord ;
  if (Subsonic_Engine_Box!=NULL)    delete[] Subsonic_Engine_Box ;
  if (DV_Value!=NULL)    delete[] DV_Value;
  if (Design_Variable!=NULL)    delete[] Design_Variable;
  if (Dirichlet_Value!=NULL)    delete[] Dirichlet_Value;
  if (Exhaust_Temperature_Target!=NULL)    delete[]  Exhaust_Temperature_Target;
  if (Exhaust_Pressure_Target!=NULL)    delete[]  Exhaust_Pressure_Target;
  if (Inlet_Ttotal!=NULL)    delete[]  Inlet_Ttotal;
  if (Inlet_Ptotal!=NULL)    delete[]  Inlet_Ptotal;
  if (Inlet_FlowDir!=NULL)    delete[] Inlet_FlowDir;
  if (Inlet_Temperature!=NULL)    delete[] Inlet_Temperature;
  if (Inlet_Pressure!=NULL)    delete[] Inlet_Pressure;
  if (Inlet_Velocity!=NULL)    delete[] Inlet_Velocity ;
  if (Inflow_Mach_Target!=NULL)    delete[] Inflow_Mach_Target;
  if (Inflow_Mach!=NULL)    delete[]  Inflow_Mach;
  if (Inflow_Pressure!=NULL)    delete[] Inflow_Pressure;
  if (Bleed_MassFlow_Target!=NULL)    delete[] Bleed_MassFlow_Target;
  if (Bleed_MassFlow!=NULL)    delete[]  Bleed_MassFlow;
  if (Bleed_Temperature_Target!=NULL)    delete[] Bleed_Temperature_Target;
  if (Bleed_Temperature!=NULL)    delete[]  Bleed_Temperature;
  if (Bleed_Pressure!=NULL)    delete[] Bleed_Pressure;
  if (Exhaust_Pressure!=NULL)    delete[] Exhaust_Pressure;
  if (Exhaust_Temperature!=NULL)    delete[] Exhaust_Temperature;
  if (Outlet_Pressure!=NULL)    delete[] Outlet_Pressure;
  if (Isothermal_Temperature!=NULL)    delete[] Isothermal_Temperature;
  if (Heat_Flux!=NULL)    delete[] Heat_Flux;
  if (Heat_FluxNonCatalytic!=NULL)    delete[] Heat_FluxNonCatalytic;
  if (Heat_FluxCatalytic!=NULL)    delete[] Heat_FluxCatalytic;
  if (Displ_Value!=NULL)    delete[] Displ_Value;
  if (Load_Value!=NULL)    delete[] Load_Value;
  if (Load_Dir!=NULL)    delete[] Load_Dir;
  if (Load_Dir_Multiplier!=NULL)    delete[] Load_Dir_Multiplier;
  if (Load_Dir_Value!=NULL)    delete[] Load_Dir_Value;
  if (Load_Sine_Amplitude!=NULL)    delete[] Load_Sine_Amplitude;
  if (Load_Sine_Frequency!=NULL)    delete[] Load_Sine_Frequency;
  if (FlowLoad_Value!=NULL)    delete[] FlowLoad_Value;
  if (Periodic_RotCenter!=NULL)    delete[] Periodic_RotCenter;
  if (Periodic_RotAngles!=NULL)    delete[] Periodic_RotAngles;
  if (Periodic_Translation!=NULL)    delete[] Periodic_Translation;
  if (Periodic_Center!=NULL)    delete[] Periodic_Center;
  if (Periodic_Rotation!=NULL)    delete[] Periodic_Rotation;
  if (Periodic_Translate!=NULL)    delete[] Periodic_Translate;

  if (ParamDV!=NULL  )    delete[] ParamDV;
  if (MG_CorrecSmooth!=NULL    )    delete[] MG_CorrecSmooth;
  if (Section_Location!=NULL)    delete[] Section_Location;
  if (Kappa_Flow!=NULL      )    delete[] Kappa_Flow;
  if (Kappa_AdjFlow!=NULL             )    delete[] Kappa_AdjFlow;
  if (Kappa_TNE2!=NULL   )    delete[] Kappa_TNE2;
  if (Kappa_AdjTNE2!=NULL        )    delete[] Kappa_AdjTNE2;
  if (Kappa_LinFlow!=NULL  )    delete[] Kappa_LinFlow;
  if (PlaneTag!=NULL)    delete[] PlaneTag;
  if (CFL_AdaptParam!=NULL)    delete[] CFL_AdaptParam;
  if (CFL!=NULL)    delete[] CFL;
  
  /*--- String markers ---*/
  if (Marker_Euler!=NULL )              delete[] Marker_Euler;
  if (Marker_FarField!=NULL )           delete[] Marker_FarField;
  if (Marker_Custom!=NULL )             delete[] Marker_Custom;
  if (Marker_SymWall!=NULL )            delete[] Marker_SymWall;
  if (Marker_Pressure!=NULL )           delete[] Marker_Pressure;
  if (Marker_PerBound!=NULL )           delete[] Marker_PerBound;
  if (Marker_PerDonor!=NULL )           delete[] Marker_PerDonor;
  if (Marker_NearFieldBound!=NULL )     delete[] Marker_NearFieldBound;
  if (Marker_InterfaceBound!=NULL )     delete[] Marker_InterfaceBound;
  if (Marker_Dirichlet!=NULL )          delete[] Marker_Dirichlet;
  if (Marker_Dirichlet_Elec!=NULL )     delete[] Marker_Dirichlet_Elec;
  if (Marker_Inlet!=NULL )              delete[] Marker_Inlet;
  if (Marker_Supersonic_Inlet!=NULL )   delete[] Marker_Supersonic_Inlet;
  if (Marker_Supersonic_Outlet!=NULL )   delete[] Marker_Supersonic_Outlet;
  if (Marker_Outlet!=NULL )             delete[] Marker_Outlet;
  if (Marker_Out_1D!=NULL )             delete[] Marker_Out_1D;
  if (Marker_Isothermal!=NULL )         delete[] Marker_Isothermal;
  if (Marker_EngineInflow!=NULL )      delete[] Marker_EngineInflow;
  if (Marker_EngineBleed!=NULL )      delete[] Marker_EngineBleed;
  if (Marker_EngineExhaust!=NULL )     delete[] Marker_EngineExhaust;
  if (Marker_Displacement!=NULL )       delete[] Marker_Displacement;
  if (Marker_Load!=NULL )               delete[] Marker_Load;
  if (Marker_Load_Dir!=NULL )               delete[] Marker_Load_Dir;
  if (Marker_Load_Sine!=NULL )               delete[] Marker_Load_Sine;
  if (Marker_FlowLoad!=NULL )           delete[] Marker_FlowLoad;
  if (Marker_Neumann!=NULL )            delete[] Marker_Neumann;
  if (Marker_Neumann_Elec!=NULL )       delete[] Marker_Neumann_Elec;
  if (Marker_IsothermalNonCatalytic!=NULL ) delete[] Marker_IsothermalNonCatalytic;
  if (Marker_IsothermalCatalytic!=NULL )    delete[] Marker_IsothermalCatalytic;
  if (Marker_HeatFlux!=NULL )               delete[] Marker_HeatFlux;
  if (Marker_HeatFluxNonCatalytic!=NULL )   delete[] Marker_HeatFluxNonCatalytic;
  if (Marker_HeatFluxCatalytic!=NULL )      delete[] Marker_HeatFluxCatalytic;

}

string CConfig::GetUnsteady_FileName(string val_filename, int val_iter) {

  string UnstExt, UnstFilename = val_filename;
  char buffer[50];

  /*--- Check that a positive value iteration is requested (for now). ---*/
  if (val_iter < 0) {
    cout << "Requesting a negative iteration number for the restart file!!" << endl;
    exit(EXIT_FAILURE);
  }

  /*--- Append iteration number for unsteady cases ---*/
  if ((Wrt_Unsteady) || (Unsteady_Simulation == TIME_SPECTRAL)) {
    unsigned short lastindex = UnstFilename.find_last_of(".");
    UnstFilename = UnstFilename.substr(0, lastindex);
    if ((val_iter >= 0)    && (val_iter < 10))    sprintf (buffer, "_0000%d.dat", val_iter);
    if ((val_iter >= 10)   && (val_iter < 100))   sprintf (buffer, "_000%d.dat",  val_iter);
    if ((val_iter >= 100)  && (val_iter < 1000))  sprintf (buffer, "_00%d.dat",   val_iter);
    if ((val_iter >= 1000) && (val_iter < 10000)) sprintf (buffer, "_0%d.dat",    val_iter);
    if (val_iter >= 10000) sprintf (buffer, "_%d.dat", val_iter);
    string UnstExt = string(buffer);
    UnstFilename.append(UnstExt);
  }

  return UnstFilename;
}

string CConfig::GetObjFunc_Extension(string val_filename) {

  string AdjExt, Filename = val_filename;

  if (Adjoint) {

    /*--- Remove filename extension (.dat) ---*/
    unsigned short lastindex = Filename.find_last_of(".");
    Filename = Filename.substr(0, lastindex);

    switch (Kind_ObjFunc) {
      case DRAG_COEFFICIENT:        AdjExt = "_cd";       break;
      case LIFT_COEFFICIENT:        AdjExt = "_cl";       break;
      case SIDEFORCE_COEFFICIENT:   AdjExt = "_csf";      break;
      case INVERSE_DESIGN_PRESSURE: AdjExt = "_invpress"; break;
      case INVERSE_DESIGN_HEATFLUX: AdjExt = "_invheat";  break;
      case MOMENT_X_COEFFICIENT:    AdjExt = "_cmx";      break;
      case MOMENT_Y_COEFFICIENT:    AdjExt = "_cmy";      break;
      case MOMENT_Z_COEFFICIENT:    AdjExt = "_cmz";      break;
      case EFFICIENCY:              AdjExt = "_eff";      break;
      case EQUIVALENT_AREA:         AdjExt = "_ea";       break;
      case NEARFIELD_PRESSURE:      AdjExt = "_nfp";      break;
      case FORCE_X_COEFFICIENT:     AdjExt = "_cfx";      break;
      case FORCE_Y_COEFFICIENT:     AdjExt = "_cfy";      break;
      case FORCE_Z_COEFFICIENT:     AdjExt = "_cfz";      break;
      case THRUST_COEFFICIENT:      AdjExt = "_ct";       break;
      case TORQUE_COEFFICIENT:      AdjExt = "_cq";       break;
      case TOTAL_HEATFLUX:          AdjExt = "_totheat";  break;
      case MAXIMUM_HEATFLUX:        AdjExt = "_maxheat";  break;
      case FIGURE_OF_MERIT:         AdjExt = "_merit";    break;
      case FREE_SURFACE:            AdjExt = "_fs";       break;
      case AVG_TOTAL_PRESSURE:      AdjExt = "_pt";       break;
      case AVG_OUTLET_PRESSURE:      AdjExt = "_pe";       break;
      case MASS_FLOW_RATE:          AdjExt = "_mfr";       break;
    }
    Filename.append(AdjExt);

    /*--- Lastly, add the .dat extension ---*/
    Filename.append(".dat");

  }

  return Filename;
}

unsigned short CConfig::GetContainerPosition(unsigned short val_eqsystem) {

  switch (val_eqsystem) {
    case RUNTIME_FLOW_SYS:      return FLOW_SOL;
    case RUNTIME_TURB_SYS:      return TURB_SOL;
    case RUNTIME_TNE2_SYS:      return TNE2_SOL;
    case RUNTIME_TRANS_SYS:     return TRANS_SOL;
    case RUNTIME_POISSON_SYS:   return POISSON_SOL;
    case RUNTIME_WAVE_SYS:      return WAVE_SOL;
    case RUNTIME_HEAT_SYS:      return HEAT_SOL;
    case RUNTIME_FEA_SYS:       return FEA_SOL;
    case RUNTIME_ADJPOT_SYS:    return ADJFLOW_SOL;
    case RUNTIME_ADJFLOW_SYS:   return ADJFLOW_SOL;
    case RUNTIME_ADJTURB_SYS:   return ADJTURB_SOL;
    case RUNTIME_ADJTNE2_SYS:   return ADJTNE2_SOL;
    case RUNTIME_LINPOT_SYS:    return LINFLOW_SOL;
    case RUNTIME_LINFLOW_SYS:   return LINFLOW_SOL;
    case RUNTIME_MULTIGRID_SYS: return 0;
  }
  return 0;
}

void CConfig::SetKind_ConvNumScheme(unsigned short val_kind_convnumscheme,
                                    unsigned short val_kind_centered, unsigned short val_kind_upwind,
                                    unsigned short val_kind_slopelimit, unsigned short val_order_spatial_int) {

  Kind_ConvNumScheme = val_kind_convnumscheme;
  Kind_Centered = val_kind_centered;
  Kind_Upwind = val_kind_upwind;
  Kind_SlopeLimit = val_kind_slopelimit;
  SpatialOrder = val_order_spatial_int;

}

void CConfig::SetGlobalParam(unsigned short val_solver,
                             unsigned short val_system,
                             unsigned long val_extiter) {

  /*--- Set the simulation global time ---*/
  Current_UnstTime = static_cast<double>(val_extiter)*Delta_UnstTime;
  Current_UnstTimeND = static_cast<double>(val_extiter)*Delta_UnstTimeND;

  /*--- Set the solver methods ---*/
  switch (val_solver) {
    case EULER:
      if (val_system == RUNTIME_FLOW_SYS) {
        SetKind_ConvNumScheme(Kind_ConvNumScheme_Flow, Kind_Centered_Flow,
                              Kind_Upwind_Flow, Kind_SlopeLimit_Flow,
                              SpatialOrder_Flow);
        SetKind_TimeIntScheme(Kind_TimeIntScheme_Flow);
      }
      break;
    case NAVIER_STOKES:
      if (val_system == RUNTIME_FLOW_SYS) {
        SetKind_ConvNumScheme(Kind_ConvNumScheme_Flow, Kind_Centered_Flow,
                              Kind_Upwind_Flow, Kind_SlopeLimit_Flow,
                              SpatialOrder_Flow);
        SetKind_TimeIntScheme(Kind_TimeIntScheme_Flow);
      }
      break;
    case RANS:
      if (val_system == RUNTIME_FLOW_SYS) {
        SetKind_ConvNumScheme(Kind_ConvNumScheme_Flow, Kind_Centered_Flow,
                              Kind_Upwind_Flow, Kind_SlopeLimit_Flow,
                              SpatialOrder_Flow);
        SetKind_TimeIntScheme(Kind_TimeIntScheme_Flow);
      }
      if (val_system == RUNTIME_TURB_SYS) {
        SetKind_ConvNumScheme(Kind_ConvNumScheme_Turb, Kind_Centered_Turb,
                              Kind_Upwind_Turb, Kind_SlopeLimit_Turb,
                              SpatialOrder_Turb);
        SetKind_TimeIntScheme(Kind_TimeIntScheme_Turb);
      }
      if (val_system == RUNTIME_TRANS_SYS) {
        SetKind_ConvNumScheme(Kind_ConvNumScheme_Turb, Kind_Centered_Turb,
                              Kind_Upwind_Turb, Kind_SlopeLimit_Turb,
                              SpatialOrder_Turb);
        SetKind_TimeIntScheme(Kind_TimeIntScheme_Turb);
      }
      break;
    case TNE2_EULER:
      if (val_system == RUNTIME_TNE2_SYS) {
        SetKind_ConvNumScheme(Kind_ConvNumScheme_TNE2, Kind_Centered_TNE2,
                              Kind_Upwind_TNE2, Kind_SlopeLimit_TNE2,
                              SpatialOrder_TNE2);
        SetKind_TimeIntScheme(Kind_TimeIntScheme_TNE2);
      }
      break;
    case TNE2_NAVIER_STOKES:
      if (val_system == RUNTIME_TNE2_SYS) {
        SetKind_ConvNumScheme(Kind_ConvNumScheme_TNE2, Kind_Centered_TNE2,
                              Kind_Upwind_TNE2, Kind_SlopeLimit_TNE2,
                              SpatialOrder_TNE2);
        SetKind_TimeIntScheme(Kind_TimeIntScheme_TNE2);
      }
      break;
    case ADJ_EULER:
      if (val_system == RUNTIME_FLOW_SYS) {
        SetKind_ConvNumScheme(Kind_ConvNumScheme_Flow, Kind_Centered_Flow,
                              Kind_Upwind_Flow, Kind_SlopeLimit_Flow,
                              SpatialOrder_Flow);
        SetKind_TimeIntScheme(Kind_TimeIntScheme_Flow);
      }
      if (val_system == RUNTIME_ADJFLOW_SYS) {
        SetKind_ConvNumScheme(Kind_ConvNumScheme_AdjFlow, Kind_Centered_AdjFlow,
                              Kind_Upwind_AdjFlow, Kind_SlopeLimit_AdjFlow,
                              SpatialOrder_AdjFlow);
        SetKind_TimeIntScheme(Kind_TimeIntScheme_AdjFlow);
      }
      break;
    case ADJ_NAVIER_STOKES:
      if (val_system == RUNTIME_FLOW_SYS) {
        SetKind_ConvNumScheme(Kind_ConvNumScheme_Flow, Kind_Centered_Flow,
                              Kind_Upwind_Flow, Kind_SlopeLimit_Flow,
                              SpatialOrder_Flow);
        SetKind_TimeIntScheme(Kind_TimeIntScheme_Flow);
      }
      if (val_system == RUNTIME_ADJFLOW_SYS) {
        SetKind_ConvNumScheme(Kind_ConvNumScheme_AdjFlow, Kind_Centered_AdjFlow,
                              Kind_Upwind_AdjFlow, Kind_SlopeLimit_AdjFlow,
                              SpatialOrder_AdjFlow);
        SetKind_TimeIntScheme(Kind_TimeIntScheme_AdjFlow);
      }
      break;
    case ADJ_RANS:
      if (val_system == RUNTIME_FLOW_SYS) {
        SetKind_ConvNumScheme(Kind_ConvNumScheme_Flow, Kind_Centered_Flow,
                              Kind_Upwind_Flow, Kind_SlopeLimit_Flow,
                              SpatialOrder_Flow);
        SetKind_TimeIntScheme(Kind_TimeIntScheme_Flow);
      }
      if (val_system == RUNTIME_ADJFLOW_SYS) {
        SetKind_ConvNumScheme(Kind_ConvNumScheme_AdjFlow, Kind_Centered_AdjFlow,
                              Kind_Upwind_AdjFlow, Kind_SlopeLimit_AdjFlow,
                              SpatialOrder_AdjFlow);
        SetKind_TimeIntScheme(Kind_TimeIntScheme_AdjFlow);
      }
      if (val_system == RUNTIME_TURB_SYS) {
        SetKind_ConvNumScheme(Kind_ConvNumScheme_Turb, Kind_Centered_Turb,
                              Kind_Upwind_Turb, Kind_SlopeLimit_Turb,
                              SpatialOrder_Turb);
        SetKind_TimeIntScheme(Kind_TimeIntScheme_Turb);
      }
      if (val_system == RUNTIME_ADJTURB_SYS) {
        SetKind_ConvNumScheme(Kind_ConvNumScheme_AdjTurb, Kind_Centered_AdjTurb,
                              Kind_Upwind_AdjTurb, Kind_SlopeLimit_AdjTurb,
                              SpatialOrder_AdjTurb);
        SetKind_TimeIntScheme(Kind_TimeIntScheme_AdjTurb);
      }
      break;
    case ADJ_TNE2_EULER:
      if (val_system == RUNTIME_TNE2_SYS) {
        SetKind_ConvNumScheme(Kind_ConvNumScheme_TNE2, Kind_Centered_TNE2,
                              Kind_Upwind_TNE2, Kind_SlopeLimit_TNE2,
                              SpatialOrder_TNE2);
        SetKind_TimeIntScheme(Kind_TimeIntScheme_TNE2);
      }
      if (val_system == RUNTIME_ADJTNE2_SYS) {
        SetKind_ConvNumScheme(Kind_ConvNumScheme_AdjTNE2, Kind_Centered_AdjTNE2,
                              Kind_Upwind_AdjTNE2, Kind_SlopeLimit_AdjTNE2,
                              SpatialOrder_AdjTNE2);
        SetKind_TimeIntScheme(Kind_TimeIntScheme_AdjTNE2);
      }
      break;
    case ADJ_TNE2_NAVIER_STOKES:
      if (val_system == RUNTIME_TNE2_SYS) {
        SetKind_ConvNumScheme(Kind_ConvNumScheme_TNE2, Kind_Centered_TNE2,
                              Kind_Upwind_TNE2, Kind_SlopeLimit_TNE2,
                              SpatialOrder_TNE2);
        SetKind_TimeIntScheme(Kind_TimeIntScheme_TNE2);
      }
      if (val_system == RUNTIME_ADJTNE2_SYS) {
        SetKind_ConvNumScheme(Kind_ConvNumScheme_AdjTNE2, Kind_Centered_AdjTNE2,
                              Kind_Upwind_AdjTNE2, Kind_SlopeLimit_AdjTNE2,
                              SpatialOrder_AdjTNE2);
        SetKind_TimeIntScheme(Kind_TimeIntScheme_AdjTNE2);
      }
      break;
    case LIN_EULER:
      if (val_system == RUNTIME_FLOW_SYS) {
        SetKind_ConvNumScheme(Kind_ConvNumScheme_Flow, Kind_Centered_Flow,
                              Kind_Upwind_Flow, Kind_SlopeLimit_Flow,
                              SpatialOrder_Flow);
        SetKind_TimeIntScheme(Kind_TimeIntScheme_Flow);
      }
      if (val_system == RUNTIME_LINFLOW_SYS) {
        SetKind_ConvNumScheme(Kind_ConvNumScheme_LinFlow, Kind_Centered_LinFlow,
                              Kind_Upwind_LinFlow, NONE, NONE);
        SetKind_TimeIntScheme(Kind_TimeIntScheme_LinFlow);
      }
      break;
    case POISSON_EQUATION:
      if (val_system == RUNTIME_POISSON_SYS) {
        SetKind_ConvNumScheme(NONE, NONE, NONE, NONE, NONE);
        SetKind_TimeIntScheme(Kind_TimeIntScheme_Poisson);
      }
      break;
    case WAVE_EQUATION:
      if (val_system == RUNTIME_WAVE_SYS) {
        SetKind_ConvNumScheme(NONE, NONE, NONE, NONE, NONE);
        SetKind_TimeIntScheme(Kind_TimeIntScheme_Wave);
      }
      break;
    case HEAT_EQUATION:
      if (val_system == RUNTIME_HEAT_SYS) {
        SetKind_ConvNumScheme(NONE, NONE, NONE, NONE, NONE);
        SetKind_TimeIntScheme(Kind_TimeIntScheme_Heat);
      }
      break;
    case LINEAR_ELASTICITY:

      Current_DynTime = static_cast<double>(val_extiter)*Delta_DynTime;

      if (val_system == RUNTIME_FEA_SYS) {
        SetKind_ConvNumScheme(NONE, NONE, NONE, NONE, NONE);
        SetKind_TimeIntScheme(Kind_TimeIntScheme_FEA);
      }
      break;
    case FEM_ELASTICITY:

      Current_DynTime = static_cast<double>(val_extiter)*Delta_DynTime;

      if (val_system == RUNTIME_FEA_SYS) {
        SetKind_ConvNumScheme(NONE, NONE, NONE, NONE, NONE);
        SetKind_TimeIntScheme(Kind_TimeIntScheme_FEA);
      }
      break;
  }
}

double* CConfig::GetPeriodicRotCenter(string val_marker) {
  unsigned short iMarker_PerBound;
  for (iMarker_PerBound = 0; iMarker_PerBound < nMarker_PerBound; iMarker_PerBound++)
    if (Marker_PerBound[iMarker_PerBound] == val_marker) break;
  return Periodic_RotCenter[iMarker_PerBound];
}

double* CConfig::GetPeriodicRotAngles(string val_marker) {
  unsigned short iMarker_PerBound;
  for (iMarker_PerBound = 0; iMarker_PerBound < nMarker_PerBound; iMarker_PerBound++)
    if (Marker_PerBound[iMarker_PerBound] == val_marker) break;
  return Periodic_RotAngles[iMarker_PerBound];
}

double* CConfig::GetPeriodicTranslation(string val_marker) {
  unsigned short iMarker_PerBound;
  for (iMarker_PerBound = 0; iMarker_PerBound < nMarker_PerBound; iMarker_PerBound++)
    if (Marker_PerBound[iMarker_PerBound] == val_marker) break;
  return Periodic_Translation[iMarker_PerBound];
}

unsigned short CConfig::GetMarker_Periodic_Donor(string val_marker) {
  unsigned short iMarker_PerBound, jMarker_PerBound, kMarker_All;

  /*--- Find the marker for this periodic boundary. ---*/
  for (iMarker_PerBound = 0; iMarker_PerBound < nMarker_PerBound; iMarker_PerBound++)
    if (Marker_PerBound[iMarker_PerBound] == val_marker) break;

  /*--- Find corresponding donor. ---*/
  for (jMarker_PerBound = 0; jMarker_PerBound < nMarker_PerBound; jMarker_PerBound++)
    if (Marker_PerBound[jMarker_PerBound] == Marker_PerDonor[iMarker_PerBound]) break;

  /*--- Find and return global marker index for donor boundary. ---*/
  for (kMarker_All = 0; kMarker_All < nMarker_Config; kMarker_All++)
    if (Marker_PerBound[jMarker_PerBound] == Marker_All_TagBound[kMarker_All]) break;

  return kMarker_All;
}

double* CConfig::GetActDisk_Origin(string val_marker) {
  unsigned short iMarker_ActDisk;
  for (iMarker_ActDisk = 0; iMarker_ActDisk < nMarker_ActDisk_Inlet; iMarker_ActDisk++)
    if ((Marker_ActDisk_Inlet[iMarker_ActDisk] == val_marker) ||
        (Marker_ActDisk_Outlet[iMarker_ActDisk] == val_marker)) break;
  return ActDisk_Origin[iMarker_ActDisk];
}

double CConfig::GetActDisk_RootRadius(string val_marker) {
  unsigned short iMarker_ActDisk;
  for (iMarker_ActDisk = 0; iMarker_ActDisk < nMarker_ActDisk_Inlet; iMarker_ActDisk++)
    if ((Marker_ActDisk_Inlet[iMarker_ActDisk] == val_marker) ||
        (Marker_ActDisk_Outlet[iMarker_ActDisk] == val_marker)) break;
  return ActDisk_RootRadius[iMarker_ActDisk];
}

double CConfig::GetActDisk_TipRadius(string val_marker) {
  unsigned short iMarker_ActDisk;
  for (iMarker_ActDisk = 0; iMarker_ActDisk < nMarker_ActDisk_Inlet; iMarker_ActDisk++)
    if ((Marker_ActDisk_Inlet[iMarker_ActDisk] == val_marker) ||
        (Marker_ActDisk_Outlet[iMarker_ActDisk] == val_marker)) break;
  return ActDisk_TipRadius[iMarker_ActDisk];
}

double CConfig::GetActDisk_PressJump(string val_marker) {
  unsigned short iMarker_ActDisk;
  for (iMarker_ActDisk = 0; iMarker_ActDisk < nMarker_ActDisk_Inlet; iMarker_ActDisk++)
    if ((Marker_ActDisk_Inlet[iMarker_ActDisk] == val_marker) ||
        (Marker_ActDisk_Outlet[iMarker_ActDisk] == val_marker)) break;
  return ActDisk_PressJump[iMarker_ActDisk];
}

double CConfig::GetActDisk_TempJump(string val_marker) {
  unsigned short iMarker_ActDisk;
  for (iMarker_ActDisk = 0; iMarker_ActDisk < nMarker_ActDisk_Inlet; iMarker_ActDisk++)
    if ((Marker_ActDisk_Inlet[iMarker_ActDisk] == val_marker) ||
        (Marker_ActDisk_Outlet[iMarker_ActDisk] == val_marker)) break;
  return ActDisk_TempJump[iMarker_ActDisk];
}

double CConfig::GetActDisk_Omega(string val_marker) {
  unsigned short iMarker_ActDisk;
  for (iMarker_ActDisk = 0; iMarker_ActDisk < nMarker_ActDisk_Inlet; iMarker_ActDisk++)
    if ((Marker_ActDisk_Inlet[iMarker_ActDisk] == val_marker) ||
        (Marker_ActDisk_Outlet[iMarker_ActDisk] == val_marker)) break;
  return ActDisk_Omega[iMarker_ActDisk];
}

unsigned short CConfig::GetActDisk_Distribution(string val_marker) {
  unsigned short iMarker_ActDisk;
  for (iMarker_ActDisk = 0; iMarker_ActDisk < nMarker_ActDisk_Inlet; iMarker_ActDisk++)
    if ((Marker_ActDisk_Inlet[iMarker_ActDisk] == val_marker) ||
        (Marker_ActDisk_Outlet[iMarker_ActDisk] == val_marker)) break;
  return ActDisk_Distribution[iMarker_ActDisk];
}

unsigned short CConfig::GetMarker_ActDisk_Outlet(string val_marker) {
  unsigned short iMarker_ActDisk, kMarker_All;

  /*--- Find the marker for this actuator disk inlet. ---*/

  for (iMarker_ActDisk = 0; iMarker_ActDisk < nMarker_ActDisk_Inlet; iMarker_ActDisk++)
    if (Marker_ActDisk_Inlet[iMarker_ActDisk] == val_marker) break;

  /*--- Find and return global marker index for the actuator disk outlet. ---*/

  for (kMarker_All = 0; kMarker_All < nMarker_Config; kMarker_All++)
    if (Marker_ActDisk_Outlet[iMarker_ActDisk] == Marker_All_TagBound[kMarker_All]) break;

  return kMarker_All;
}

void CConfig::SetnPeriodicIndex(unsigned short val_index) {

  /*--- Store total number of transformations. ---*/
  nPeriodic_Index = val_index;

  /*--- Allocate memory for centers, angles, translations. ---*/
  Periodic_Center    = new double*[nPeriodic_Index];
  Periodic_Rotation  = new double*[nPeriodic_Index];
  Periodic_Translate = new double*[nPeriodic_Index];

}

unsigned short CConfig::GetMarker_Moving(string val_marker) {
  unsigned short iMarker_Moving;

  /*--- Find the marker for this moving boundary. ---*/
  for (iMarker_Moving = 0; iMarker_Moving < nMarker_Moving; iMarker_Moving++)
    if (Marker_Moving[iMarker_Moving] == val_marker) break;

  return iMarker_Moving;
}

double CConfig::GetDirichlet_Value(string val_marker) {
  unsigned short iMarker_Dirichlet;
  for (iMarker_Dirichlet = 0; iMarker_Dirichlet < nMarker_Dirichlet_Elec; iMarker_Dirichlet++)
    if (Marker_Dirichlet_Elec[iMarker_Dirichlet] == val_marker) break;
  return Dirichlet_Value[iMarker_Dirichlet];
}

bool CConfig::GetDirichlet_Boundary(string val_marker) {
  unsigned short iMarker_Dirichlet;
  bool Dirichlet = false;
  for (iMarker_Dirichlet = 0; iMarker_Dirichlet < nMarker_Dirichlet_Elec; iMarker_Dirichlet++)
    if (Marker_Dirichlet_Elec[iMarker_Dirichlet] == val_marker) {
      Dirichlet = true;
      break;
    }
  return Dirichlet;
}

double CConfig::GetExhaust_Temperature_Target(string val_marker) {
  unsigned short iMarker_EngineExhaust;
  for (iMarker_EngineExhaust = 0; iMarker_EngineExhaust < nMarker_EngineExhaust; iMarker_EngineExhaust++)
    if (Marker_EngineExhaust[iMarker_EngineExhaust] == val_marker) break;
  return Exhaust_Temperature_Target[iMarker_EngineExhaust];
}

double CConfig::GetExhaust_Pressure_Target(string val_marker) {
  unsigned short iMarker_EngineExhaust;
  for (iMarker_EngineExhaust = 0; iMarker_EngineExhaust < nMarker_EngineExhaust; iMarker_EngineExhaust++)
    if (Marker_EngineExhaust[iMarker_EngineExhaust] == val_marker) break;
  return Exhaust_Pressure_Target[iMarker_EngineExhaust];
}

double CConfig::GetInlet_Ttotal(string val_marker) {
  unsigned short iMarker_Inlet;
  for (iMarker_Inlet = 0; iMarker_Inlet < nMarker_Inlet; iMarker_Inlet++)
    if (Marker_Inlet[iMarker_Inlet] == val_marker) break;
  return Inlet_Ttotal[iMarker_Inlet];
}

double CConfig::GetInlet_Ptotal(string val_marker) {
  unsigned short iMarker_Inlet;
  for (iMarker_Inlet = 0; iMarker_Inlet < nMarker_Inlet; iMarker_Inlet++)
    if (Marker_Inlet[iMarker_Inlet] == val_marker) break;
  return Inlet_Ptotal[iMarker_Inlet];
}

double* CConfig::GetInlet_FlowDir(string val_marker) {
  unsigned short iMarker_Inlet;
  for (iMarker_Inlet = 0; iMarker_Inlet < nMarker_Inlet; iMarker_Inlet++)
    if (Marker_Inlet[iMarker_Inlet] == val_marker) break;
  return Inlet_FlowDir[iMarker_Inlet];
}

double CConfig::GetInlet_Temperature(string val_marker) {
  unsigned short iMarker_Supersonic_Inlet;
  for (iMarker_Supersonic_Inlet = 0; iMarker_Supersonic_Inlet < nMarker_Supersonic_Inlet; iMarker_Supersonic_Inlet++)
    if (Marker_Supersonic_Inlet[iMarker_Supersonic_Inlet] == val_marker) break;
  return Inlet_Temperature[iMarker_Supersonic_Inlet];
}

double CConfig::GetInlet_Pressure(string val_marker) {
  unsigned short iMarker_Supersonic_Inlet;
  for (iMarker_Supersonic_Inlet = 0; iMarker_Supersonic_Inlet < nMarker_Supersonic_Inlet; iMarker_Supersonic_Inlet++)
    if (Marker_Supersonic_Inlet[iMarker_Supersonic_Inlet] == val_marker) break;
  return Inlet_Pressure[iMarker_Supersonic_Inlet];
}

double* CConfig::GetInlet_Velocity(string val_marker) {
  unsigned short iMarker_Supersonic_Inlet;
  for (iMarker_Supersonic_Inlet = 0; iMarker_Supersonic_Inlet < nMarker_Supersonic_Inlet; iMarker_Supersonic_Inlet++)
    if (Marker_Supersonic_Inlet[iMarker_Supersonic_Inlet] == val_marker) break;
  return Inlet_Velocity[iMarker_Supersonic_Inlet];
}

double CConfig::GetOutlet_Pressure(string val_marker) {
  unsigned short iMarker_Outlet;
  for (iMarker_Outlet = 0; iMarker_Outlet < nMarker_Outlet; iMarker_Outlet++)
    if (Marker_Outlet[iMarker_Outlet] == val_marker) break;
  return Outlet_Pressure[iMarker_Outlet];
}

double CConfig::GetRiemann_Var1(string val_marker) {
  unsigned short iMarker_Riemann;
  for (iMarker_Riemann = 0; iMarker_Riemann < nMarker_Riemann; iMarker_Riemann++)
    if (Marker_Riemann[iMarker_Riemann] == val_marker) break;
  return Riemann_Var1[iMarker_Riemann];
}

double CConfig::GetRiemann_Var2(string val_marker) {
  unsigned short iMarker_Riemann;
  for (iMarker_Riemann = 0; iMarker_Riemann < nMarker_Riemann; iMarker_Riemann++)
    if (Marker_Riemann[iMarker_Riemann] == val_marker) break;
  return Riemann_Var2[iMarker_Riemann];
}

double* CConfig::GetRiemann_FlowDir(string val_marker) {
  unsigned short iMarker_Riemann;
  for (iMarker_Riemann = 0; iMarker_Riemann < nMarker_Riemann; iMarker_Riemann++)
    if (Marker_Riemann[iMarker_Riemann] == val_marker) break;
  return Riemann_FlowDir[iMarker_Riemann];
}

unsigned short CConfig::GetKind_Data_Riemann(string val_marker) {
  unsigned short iMarker_Riemann;
  for (iMarker_Riemann = 0; iMarker_Riemann < nMarker_Riemann; iMarker_Riemann++)
    if (Marker_Riemann[iMarker_Riemann] == val_marker) break;
  return Kind_Data_Riemann[iMarker_Riemann];
}

double CConfig::GetIsothermal_Temperature(string val_marker) {
  unsigned short iMarker_Isothermal = 0;

  if ((nMarker_Isothermal*nMarker_IsothermalCatalytic             != 0) ||
      (nMarker_Isothermal*nMarker_IsothermalNonCatalytic          != 0) ||
      (nMarker_IsothermalCatalytic*nMarker_IsothermalNonCatalytic != 0)   ) {
    cout << "Mixed catalytic boundaries not supported!!" << endl;
    exit(EXIT_FAILURE);
  }

  if (nMarker_Isothermal > 0) {
    for (iMarker_Isothermal = 0; iMarker_Isothermal < nMarker_Isothermal; iMarker_Isothermal++)
      if (Marker_Isothermal[iMarker_Isothermal] == val_marker) break;
  }

  if (nMarker_IsothermalCatalytic > 0) {
    for (iMarker_Isothermal = 0; iMarker_Isothermal < nMarker_IsothermalCatalytic; iMarker_Isothermal++)
      if (Marker_IsothermalCatalytic[iMarker_Isothermal] == val_marker) break;
  }

  if (nMarker_IsothermalNonCatalytic > 0) {
    for (iMarker_Isothermal = 0; iMarker_Isothermal < nMarker_IsothermalNonCatalytic; iMarker_Isothermal++)
      if (Marker_IsothermalNonCatalytic[iMarker_Isothermal] == val_marker) break;
  }

  return Isothermal_Temperature[iMarker_Isothermal];
}

double CConfig::GetWall_HeatFlux(string val_marker) {
  unsigned short iMarker_HeatFlux = 0;

  if ((nMarker_HeatFlux*nMarker_HeatFluxCatalytic             != 0) ||
      (nMarker_HeatFlux*nMarker_HeatFluxNonCatalytic          != 0) ||
      (nMarker_HeatFluxCatalytic*nMarker_HeatFluxNonCatalytic != 0)) {
    cout << "Mixed catalytic boundaries not supported!!" << endl;
    exit(EXIT_FAILURE);
  }

  if (nMarker_HeatFlux > 0) {
  for (iMarker_HeatFlux = 0; iMarker_HeatFlux < nMarker_HeatFlux; iMarker_HeatFlux++)
    if (Marker_HeatFlux[iMarker_HeatFlux] == val_marker) break;
  }

  if (nMarker_HeatFluxCatalytic > 0) {
    for (iMarker_HeatFlux = 0; iMarker_HeatFlux < nMarker_HeatFluxCatalytic; iMarker_HeatFlux++)
      if (Marker_HeatFluxCatalytic[iMarker_HeatFlux] == val_marker) break;
  }

  if (nMarker_HeatFluxNonCatalytic > 0) {
    for (iMarker_HeatFlux = 0; iMarker_HeatFlux < nMarker_HeatFluxNonCatalytic; iMarker_HeatFlux++)
      if (Marker_HeatFluxNonCatalytic[iMarker_HeatFlux] == val_marker) break;
  }

  return Heat_Flux[iMarker_HeatFlux];
}

double CConfig::GetInflow_Mach_Target(string val_marker) {
  unsigned short iMarker_EngineInflow;
  for (iMarker_EngineInflow = 0; iMarker_EngineInflow < nMarker_EngineInflow; iMarker_EngineInflow++)
    if (Marker_EngineInflow[iMarker_EngineInflow] == val_marker) break;
  return Inflow_Mach_Target[iMarker_EngineInflow];
}

double CConfig::GetBleed_MassFlow_Target(string val_marker) {
  unsigned short iMarker_EngineBleed;
  for (iMarker_EngineBleed = 0; iMarker_EngineBleed < nMarker_EngineBleed; iMarker_EngineBleed++)
    if (Marker_EngineBleed[iMarker_EngineBleed] == val_marker) break;
  return Bleed_MassFlow_Target[iMarker_EngineBleed];
}

double CConfig::GetBleed_Temperature_Target(string val_marker) {
  unsigned short iMarker_EngineBleed;
  for (iMarker_EngineBleed = 0; iMarker_EngineBleed < nMarker_EngineBleed; iMarker_EngineBleed++)
    if (Marker_EngineBleed[iMarker_EngineBleed] == val_marker) break;
  return Bleed_Temperature_Target[iMarker_EngineBleed];
}

double CConfig::GetInflow_Pressure(string val_marker) {
  unsigned short iMarker_EngineInflow;
  for (iMarker_EngineInflow = 0; iMarker_EngineInflow < nMarker_EngineInflow; iMarker_EngineInflow++)
    if (Marker_EngineInflow[iMarker_EngineInflow] == val_marker) break;
  return Inflow_Pressure[iMarker_EngineInflow];
}

double CConfig::GetBleed_Pressure(string val_marker) {
  unsigned short iMarker_EngineBleed;
  for (iMarker_EngineBleed = 0; iMarker_EngineBleed < nMarker_EngineBleed; iMarker_EngineBleed++)
    if (Marker_EngineBleed[iMarker_EngineBleed] == val_marker) break;
  return Bleed_Pressure[iMarker_EngineBleed];
}

double CConfig::GetExhaust_Pressure(string val_marker) {
  unsigned short iMarker_EngineExhaust;
  for (iMarker_EngineExhaust = 0; iMarker_EngineExhaust < nMarker_EngineExhaust; iMarker_EngineExhaust++)
  if (Marker_EngineExhaust[iMarker_EngineExhaust] == val_marker) break;
  return Exhaust_Pressure[iMarker_EngineExhaust];
}

double CConfig::GetExhaust_Temperature(string val_marker) {
  unsigned short iMarker_EngineExhaust;
  for (iMarker_EngineExhaust = 0; iMarker_EngineExhaust < nMarker_EngineExhaust; iMarker_EngineExhaust++)
  if (Marker_EngineExhaust[iMarker_EngineExhaust] == val_marker) break;
  return Exhaust_Temperature[iMarker_EngineExhaust];
}

double CConfig::GetInflow_Mach(string val_marker) {
  unsigned short iMarker_EngineInflow;
  for (iMarker_EngineInflow = 0; iMarker_EngineInflow < nMarker_EngineInflow; iMarker_EngineInflow++)
    if (Marker_EngineInflow[iMarker_EngineInflow] == val_marker) break;
  return Inflow_Mach[iMarker_EngineInflow];
}

double CConfig::GetBleed_MassFlow(string val_marker) {
  unsigned short iMarker_EngineBleed;
  for (iMarker_EngineBleed = 0; iMarker_EngineBleed < nMarker_EngineBleed; iMarker_EngineBleed++)
    if (Marker_EngineBleed[iMarker_EngineBleed] == val_marker) break;
  return Bleed_MassFlow[iMarker_EngineBleed];
}

double CConfig::GetBleed_Temperature(string val_marker) {
  unsigned short iMarker_EngineBleed;
  for (iMarker_EngineBleed = 0; iMarker_EngineBleed < nMarker_EngineBleed; iMarker_EngineBleed++)
    if (Marker_EngineBleed[iMarker_EngineBleed] == val_marker) break;
  return Bleed_Temperature[iMarker_EngineBleed];
}

double CConfig::GetDispl_Value(string val_marker) {
  unsigned short iMarker_Displacement;
  for (iMarker_Displacement = 0; iMarker_Displacement < nMarker_Displacement; iMarker_Displacement++)
    if (Marker_Displacement[iMarker_Displacement] == val_marker) break;
  return Displ_Value[iMarker_Displacement];
}

double CConfig::GetLoad_Value(string val_marker) {
  unsigned short iMarker_Load;
  for (iMarker_Load = 0; iMarker_Load < nMarker_Load; iMarker_Load++)
    if (Marker_Load[iMarker_Load] == val_marker) break;
  return Load_Value[iMarker_Load];
}

double CConfig::GetLoad_Dir_Value(string val_marker) {
  unsigned short iMarker_Load_Dir;
  for (iMarker_Load_Dir = 0; iMarker_Load_Dir < nMarker_Load_Dir; iMarker_Load_Dir++)
    if (Marker_Load_Dir[iMarker_Load_Dir] == val_marker) break;
  return Load_Dir_Value[iMarker_Load_Dir];
}

double CConfig::GetLoad_Dir_Multiplier(string val_marker) {
  unsigned short iMarker_Load_Dir;
  for (iMarker_Load_Dir = 0; iMarker_Load_Dir < nMarker_Load_Dir; iMarker_Load_Dir++)
    if (Marker_Load_Dir[iMarker_Load_Dir] == val_marker) break;
  return Load_Dir_Multiplier[iMarker_Load_Dir];
}

double* CConfig::GetLoad_Dir(string val_marker) {
  unsigned short iMarker_Load_Dir;
  for (iMarker_Load_Dir = 0; iMarker_Load_Dir < nMarker_Load_Dir; iMarker_Load_Dir++)
    if (Marker_Load_Dir[iMarker_Load_Dir] == val_marker) break;
  return Load_Dir[iMarker_Load_Dir];
}


double CConfig::GetLoad_Sine_Amplitude(string val_marker) {
  unsigned short iMarker_Load_Sine;
  for (iMarker_Load_Sine = 0; iMarker_Load_Sine < nMarker_Load_Sine; iMarker_Load_Sine++)
    if (Marker_Load_Sine[iMarker_Load_Sine] == val_marker) break;
  return Load_Sine_Amplitude[iMarker_Load_Sine];
}

double CConfig::GetLoad_Sine_Frequency(string val_marker) {
  unsigned short iMarker_Load_Sine;
  for (iMarker_Load_Sine = 0; iMarker_Load_Sine < nMarker_Load_Sine; iMarker_Load_Sine++)
    if (Marker_Load_Sine[iMarker_Load_Sine] == val_marker) break;
  return Load_Sine_Frequency[iMarker_Load_Sine];
}

double* CConfig::GetLoad_Sine_Dir(string val_marker) {
  unsigned short iMarker_Load_Sine;
  for (iMarker_Load_Sine = 0; iMarker_Load_Sine < nMarker_Load_Sine; iMarker_Load_Sine++)
    if (Marker_Load_Sine[iMarker_Load_Sine] == val_marker) break;
  return Load_Sine_Dir[iMarker_Load_Sine];
}

double CConfig::GetFlowLoad_Value(string val_marker) {
  unsigned short iMarker_FlowLoad;
  for (iMarker_FlowLoad = 0; iMarker_FlowLoad < nMarker_FlowLoad; iMarker_FlowLoad++)
    if (Marker_FlowLoad[iMarker_FlowLoad] == val_marker) break;
  return FlowLoad_Value[iMarker_FlowLoad];
}

void CConfig::SetSpline(vector<double> &x, vector<double> &y, unsigned long n, double yp1, double ypn, vector<double> &y2) {
  unsigned long i, k;
  double p, qn, sig, un, *u;

  u = new double [n];

  if (yp1 > 0.99e30)			// The lower boundary condition is set either to be "nat
    y2[0]=u[0]=0.0;			  // -ural"
  else {									// or else to have a specified first derivative.
    y2[0] = -0.5;
    u[0]=(3.0/(x[1]-x[0]))*((y[1]-y[0])/(x[1]-x[0])-yp1);
  }

  for (i=2; i<=n-1; i++) {									//  This is the decomposition loop of the tridiagonal al-
    sig=(x[i-1]-x[i-2])/(x[i]-x[i-2]);		//	gorithm. y2 and u are used for tem-
    p=sig*y2[i-2]+2.0;										//	porary storage of the decomposed
    y2[i-1]=(sig-1.0)/p;										//	factors.
    u[i-1]=(y[i]-y[i-1])/(x[i]-x[i-1]) - (y[i-1]-y[i-2])/(x[i-1]-x[i-2]);
    u[i-1]=(6.0*u[i-1]/(x[i]-x[i-2])-sig*u[i-2])/p;
  }

  if (ypn > 0.99e30)						// The upper boundary condition is set either to be
    qn=un=0.0;									// "natural"
  else {												// or else to have a specified first derivative.
    qn=0.5;
    un=(3.0/(x[n-1]-x[n-2]))*(ypn-(y[n-1]-y[n-2])/(x[n-1]-x[n-2]));
  }
  y2[n-1]=(un-qn*u[n-2])/(qn*y2[n-2]+1.0);
  for (k=n-1; k>=1; k--)					// This is the backsubstitution loop of the tridiagonal
    y2[k-1]=y2[k-1]*y2[k]+u[k-1];	  // algorithm.

  delete[] u;

}

double CConfig::GetSpline(vector<double>&xa, vector<double>&ya, vector<double>&y2a, unsigned long n, double x) {
  unsigned long klo, khi, k;
  double h, b, a, y;

  klo=1;										// We will find the right place in the table by means of
  khi=n;										// bisection. This is optimal if sequential calls to this
  while (khi-klo > 1) {			// routine are at random values of x. If sequential calls
    k=(khi+klo) >> 1;				// are in order, and closely spaced, one would do better
    if (xa[k-1] > x) khi=k;		// to store previous values of klo and khi and test if
    else klo=k;							// they remain appropriate on the next call.
  }								// klo and khi now bracket the input value of x
  h=xa[khi-1]-xa[klo-1];
  if (h == 0.0) cout << "Bad xa input to routine splint" << endl;	// The xa’s must be dis-
  a=(xa[khi-1]-x)/h;																					      // tinct.
  b=(x-xa[klo-1])/h;				// Cubic spline polynomial is now evaluated.
  y=a*ya[klo-1]+b*ya[khi-1]+((a*a*a-a)*y2a[klo-1]+(b*b*b-b)*y2a[khi-1])*(h*h)/6.0;

  return y;
}<|MERGE_RESOLUTION|>--- conflicted
+++ resolved
@@ -1214,14 +1214,11 @@
   *  Options: NO, YES \ingroup Config */
   addBoolOption("MATCHING_MESH", MatchingMesh, true);
 
-<<<<<<< HEAD
-=======
   /*!\par KIND_INTERPOLATION \n
    * DESCRIPTION: Type of interpolation to use for multi-zone problems. \n OPTIONS: see \link Interpolator_Map \endlink
    * Sets Kind_Interpolation \ingroup Config
    */
   addEnumOption("KIND_INTERPOLATION", Kind_Interpolation, Interpolator_Map, NEAREST_NEIGHBOR);
->>>>>>> b4be60aa
 
   /* DESCRIPTION: Maximum number of FSI iterations */
   addUnsignedShortOption("FSI_ITER", nIterFSI, 1);
