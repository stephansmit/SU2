/*!
 * \file numerics_structure.inl
 * \brief In-Line subroutines of the <i>numerics_structure.hpp</i> file.
 * \author Aerospace Design Laboratory (Stanford University) <http://su2.stanford.edu>.
 * \version 2.0.7
 *
<<<<<<< HEAD
 * Stanford University Unstructured (SU2),
 * copyright (C) 2012-2013 Aerospace Design Laboratory (ADL), is
 * distributed under the GNU Lesser General Public License (GNU LGPL).
=======
 * Stanford University Unstructured (SU2).
 * Copyright (C) 2012-2013 Aerospace Design Laboratory (ADL).
>>>>>>> 3384cf29
 *
 * SU2 is free software; you can redistribute it and/or
 * modify it under the terms of the GNU Lesser General Public
 * License as published by the Free Software Foundation; either
 * version 2.1 of the License, or (at your option) any later version.
 *
 * SU2 is distributed in the hope that it will be useful,
 * but WITHOUT ANY WARRANTY; without even the implied warranty of
 * MERCHANTABILITY or FITNESS FOR A PARTICULAR PURPOSE.  See the GNU
 * Lesser General Public License for more details.
 *
 * You should have received a copy of the GNU Lesser General Public
<<<<<<< HEAD
 * License along with this library.  If not, see <http://www.gnu.org/licenses/>.
=======
 * License along with SU2. If not, see <http://www.gnu.org/licenses/>.
>>>>>>> 3384cf29
 */

#pragma once

inline double CNumerics::Determinant_3x3(double A00, double A01, double A02, double A10, double A11, double A12, double A20, double A21, double A22) {
	return A00*(A11*A22-A12*A21) - A01*(A10*A22-A12*A20) + A02*(A10*A21-A11*A20);
}

inline void CNumerics::ComputeResidual(double *val_residual, CConfig *config) { }

inline void CNumerics::ComputeResidual_MacCormack(double *val_residual, CConfig *config) { }

inline void CNumerics::ComputeResidual(double *val_residual_i, double *val_residual_j) { }

inline void CNumerics::ComputeResidual(double *val_residual_i, double *val_residual_j, CConfig *config) { }

inline void CNumerics::ComputeResidual(double **val_Jacobian_i, double **val_Jacobian_j, CConfig *config) { }

inline void CNumerics::ComputeResidual(double *val_residual, double **val_Jacobian_i, double **val_Jacobian_j, 
                                   CConfig *config) { }

inline void CNumerics::ComputeResidual(double *val_residual, double **val_Jacobian_i, double **val_Jacobian_j,
                                   double **val_JacobianMeanFlow_i, double **val_JacobianMeanFlow_j, CConfig *config) { }

inline void CNumerics::ComputeResidual(double *val_resconv, double *val_resvisc, double **val_Jacobian_i, 
								   double **val_Jacobian_j, CConfig *config) { }

inline void CNumerics::ComputeResidual(double *val_residual_i, double *val_residual_j, 
								   double **val_Jacobian_ii, double **val_Jacobian_ij, 
								   double **val_Jacobian_ji, double **val_Jacobian_jj, CConfig *config) { }
							
inline void CNumerics::ComputeResidual(double *val_resconv_i, double *val_resvisc_i, double *val_resconv_j, 
								   double *val_resvisc_j, double **val_Jacobian_ii, double **val_Jacobian_ij, 
								   double **val_Jacobian_ji, double **val_Jacobian_jj, CConfig *config) { }
							
inline void CNumerics::ComputeResidual(double **val_stiffmatrix_elem, CConfig *config) { }

inline void CNumerics::GetEq_Rxn_Coefficients(double **EqnRxnConstants, CConfig *config) { };
														
inline void CNumerics::ComputeResidual(double *val_residual, double **val_Jacobian_i, CConfig *config) { }

inline void CNumerics::ComputeResidual_TransLM(double *val_residual, double **val_Jacobian_i, double **val_Jacobian_j, CConfig *config, double &gamma_sep) {}

inline void CNumerics::ComputeResidual_Axisymmetric(double *val_residual, CConfig *config) { }

inline void CNumerics::ComputeResidual_Axisymmetric_ad(double *val_residual, double *val_residuald, CConfig *config) { }

inline void CNumerics::SetJacobian_Axisymmetric(double **val_Jacobian_i, CConfig *config) { }

inline void CNumerics::ComputeResidual_Chemistry(double *val_residual, CConfig *config) { }

inline void CNumerics::ComputeResidual_Chemistry_ad(double *val_residual, double *val_residuald, CConfig *config) { }

inline void CNumerics::ComputeResidual_Chemistry(double *val_residual, double **val_Jacobian, CConfig *config) { }

inline void CNumerics::SetJacobian_Chemistry(double **val_Jacobian_i, CConfig *config) { }

inline void CNumerics::ComputeResidual_ElecForce(double *val_residual, CConfig *config) { }

inline void CNumerics::ComputeResidual_ElecForce(double *val_residual, double **val_Jacobian, CConfig *config) { }

inline void CNumerics::SetJacobian_ElecForce(double **val_Jacobian_i, CConfig *config) { }

inline void CNumerics::ComputeResidual_MomentumExch(double *val_residual, CConfig *config) { }

inline void CNumerics::ComputeResidual_MomentumExch_ad(double *val_residual, double *val_residuald, CConfig *config) { }

inline void CNumerics::ComputeResidual_MomentumExch(double *val_residual, double **val_Jacobian, CConfig *config) { }

inline void CNumerics::SetJacobian_MomentumExch(double **val_Jacobian_i, CConfig *config) { }

inline void CNumerics::ComputeResidual_EnergyExch(double *val_residual, double **val_Jacobian, CConfig *config) { }

inline void CNumerics::ComputeResidual_EnergyExch(double *val_residual, double *val_residual_ElecForce, double **val_Jacobian, CConfig *config) { }

inline void CNumerics::ComputeResidual_EnergyExch(double *val_residual, CConfig *config) { }

inline void CNumerics::ComputeResidual_EnergyExch_ad(double *val_residual, double *val_residuald, CConfig *config) { }

inline void CNumerics::SetJacobian_EnergyExch(double **val_Jacobian_i, CConfig *config) { }

inline void CNumerics::SetSensor( double val_sensor_i, double val_sensor_j, unsigned short iSpecies) {}

inline void CNumerics::SetPressure(double val_pressure_i, double val_pressure_j, unsigned short iSpecies) { }

inline void CNumerics::SetSoundSpeed(double val_soundspeed_i, double val_soundspeed_j, unsigned short iSpecies) { }

inline void CNumerics::SetEnthalpy(double val_enthalpy_i, double val_enthalpy_j, unsigned short iSpecies) { }

inline void CNumerics::SetLambda(double val_lambda_i, double val_lambda_j, unsigned short iSpecies) { }

inline double CNumerics::GetPrecond_Beta() { return 0; }
	
inline void CNumerics::SetUndivided_Laplacian(double *val_und_lapl_i, double *val_und_lapl_j) {
	Und_Lapl_i = val_und_lapl_i; 
	Und_Lapl_j = val_und_lapl_j; 
}

inline void CNumerics::SetSensor( double val_sensor_i, double val_sensor_j) {
	Sensor_i = val_sensor_i;
	Sensor_j = val_sensor_j;
}

inline void CCentJST_Plasma::SetSensor( double val_sensor_i, double val_sensor_j, unsigned short iSpecies) {
	Sensor_i[iSpecies] = val_sensor_i;
	Sensor_j[iSpecies] = val_sensor_j;
}

inline void CCentJST_PlasmaDiatomic::SetSensor( double val_sensor_i, double val_sensor_j, unsigned short iSpecies) {
	Sensor_i[iSpecies] = val_sensor_i;
	Sensor_j[iSpecies] = val_sensor_j;
}

inline void CCentLax_PlasmaDiatomic::SetSensor( double val_sensor_i, double val_sensor_j, unsigned short iSpecies) {
	Sensor_i[iSpecies] = val_sensor_i;
	Sensor_j[iSpecies] = val_sensor_j;
}

inline void CCentLax_AdjPlasmaDiatomic::SetSensor( double val_sensor_i, double val_sensor_j, unsigned short iSpecies) {
	Sensor_i[iSpecies] = val_sensor_i;
	Sensor_j[iSpecies] = val_sensor_j;
}

inline void CNumerics::SetConservative(double *val_u_i, double *val_u_j) {
	U_i = val_u_i;
	U_j = val_u_j;
}

inline void CNumerics::SetConservative_ZeroOrder(double *val_u_i, double *val_u_j) {
	UZeroOrder_i = val_u_i;
	UZeroOrder_j = val_u_j;
}

inline void CNumerics::SetPrimitive(double *val_v_i, double *val_v_j) {
	V_i = val_v_i;
	V_j = val_v_j;
}

inline void CNumerics::SetPrimitive(double **val_v_i, double**val_v_j) {
  Varray_i = val_v_i;
  Varray_j = val_v_j;
}

inline void CNumerics::SetConservative(double *val_u_0, double *val_u_1, double *val_u_2) {
	U_0 = val_u_0;
	U_1 = val_u_1;
	U_2 = val_u_2;
}

inline void CNumerics::SetConservative(double *val_u_0, double *val_u_1, double *val_u_2, double *val_u_3) {
	U_0 = val_u_0;
	U_1 = val_u_1;
	U_2 = val_u_2;
	U_3 = val_u_3;
}

inline void CNumerics::SetVelocity2_Inf(double velocity2) {
	vel2_inf = velocity2;
}

inline void CNumerics::SetChargeDensity(double *val_u_0, double *val_u_1, double *val_u_2, double *val_u_3) {
	U_0 = val_u_0;
	U_1 = val_u_1;
	U_2 = val_u_2;
	U_3 = val_u_3;
}

inline void CNumerics::SetElecField(double *val_Efield) {}

inline void CNumerics::SetTimeStep(double val_timestep) {TimeStep = val_timestep;}

inline double* CNumerics::GetMagneticField() {return 0;}

inline double CNumerics::GetMagneticForce(unsigned short val_Species, unsigned short val_dim) {return 0;}

inline void CNumerics::SetElec_Cond() {}

inline void CNumerics::SetLaminarViscosity(double val_lam_viscosity_i, double val_lam_viscosity_j) {
	Laminar_Viscosity_i = val_lam_viscosity_i;
	Laminar_Viscosity_j = val_lam_viscosity_j;
}

inline void CNumerics::SetLaminarViscosity(double val_lam_viscosity_i, double val_lam_viscosity_j, unsigned short iSpecies) {
	Laminar_Viscosity_MultipleSpecies_i[iSpecies] = val_lam_viscosity_i;
	Laminar_Viscosity_MultipleSpecies_j[iSpecies] = val_lam_viscosity_j;
}

inline void CNumerics::SetThermalConductivity(double val_therm_conductivity_i, double val_therm_conductivity_j, unsigned short iSpecies) {
	Thermal_Conductivity_MultipleSpecies_i[iSpecies] = val_therm_conductivity_i;
	Thermal_Conductivity_MultipleSpecies_j[iSpecies] = val_therm_conductivity_j;
}

inline void CNumerics::SetThermalConductivity_vib(double val_therm_conductivity_vib_i, double val_therm_conductivity_vib_j, unsigned short iSpecies) {
	Thermal_Conductivity_vib_MultipleSpecies_i[iSpecies] = val_therm_conductivity_vib_i;
	Thermal_Conductivity_vib_MultipleSpecies_j[iSpecies] = val_therm_conductivity_vib_j;
}

inline void CNumerics::SetEddyViscosity(double val_eddy_viscosity_i, double val_eddy_viscosity_j, unsigned short iSpecies) {
	Eddy_Viscosity_MultipleSpecies_i[iSpecies] = val_eddy_viscosity_i;
	Eddy_Viscosity_MultipleSpecies_j[iSpecies] = val_eddy_viscosity_j;
}

inline void CNumerics::SetEddyViscosity(double val_eddy_viscosity_i, double val_eddy_viscosity_j) {
	Eddy_Viscosity_i=val_eddy_viscosity_i;
	Eddy_Viscosity_j=val_eddy_viscosity_j;
}

inline void CNumerics::SetIntermittency(double intermittency_in) { }

inline void CNumerics::SetProduction(double val_production) { }

inline void CNumerics::SetDestruction(double val_destruction) { }

inline void CNumerics::SetCrossProduction(double val_crossproduction) { }

inline double CNumerics::GetProduction(void) { return 0; }

inline double CNumerics::GetDestruction(void) { return 0; }

inline double CNumerics::GetCrossProduction(void) { return 0; }

inline void CNumerics::SetTurbKineticEnergy(double val_turb_ke_i, double val_turb_ke_j) {
	turb_ke_i = val_turb_ke_i;
	turb_ke_j = val_turb_ke_j;
}

inline void CNumerics::SetDistance(double val_dist_i, double val_dist_j) {
	dist_i = val_dist_i;
	dist_j = val_dist_j;
}

inline void CNumerics::SetAdjointVar(double *val_psi_i, double *val_psi_j) {
	Psi_i = val_psi_i;
	Psi_j = val_psi_j;
}

inline void CNumerics::SetLinearizedVar(double *val_deltau_i, double *val_deltau_j) {
	DeltaU_i = val_deltau_i;
	DeltaU_j = val_deltau_j;
}

inline void CNumerics::SetAdjointVarGradient(double **val_psivar_grad_i, double **val_psivar_grad_j) {
	PsiVar_Grad_i = val_psivar_grad_i;
	PsiVar_Grad_j = val_psivar_grad_j;
}

inline void CNumerics::SetTurbVar(double *val_turbvar_i, double *val_turbvar_j) {
	TurbVar_i = val_turbvar_i;
	TurbVar_j = val_turbvar_j;
}

inline void CNumerics::SetTransVar(double *val_transvar_i, double *val_transvar_j) {
	TransVar_i = val_transvar_i;
	TransVar_j = val_transvar_j;
}

inline void CNumerics::SetTurbVarGradient(double **val_turbvar_grad_i, double **val_turbvar_grad_j) {
	TurbVar_Grad_i = val_turbvar_grad_i;
	TurbVar_Grad_j = val_turbvar_grad_j;
}

inline void CNumerics::SetTransVarGradient(double **val_transvar_grad_i, double **val_transvar_grad_j) {
	TransVar_Grad_i = val_transvar_grad_i;
	TransVar_Grad_j = val_transvar_grad_j;
}

inline void CNumerics::SetLevelSetVar(double *val_levelsetvar_i, double *val_levelsetvar_j) {
	LevelSetVar_i = val_levelsetvar_i;
	LevelSetVar_j = val_levelsetvar_j;
}

inline void CNumerics::SetLevelSetVarGradient(double **val_levelsetvar_grad_i, double **val_levelsetvar_grad_j) {
	LevelSetVar_Grad_i = val_levelsetvar_grad_i;
	LevelSetVar_Grad_j = val_levelsetvar_grad_j;
}

inline void CNumerics::SetPrimVarGradient(double **val_primvar_grad_i, double **val_primvar_grad_j) {
	PrimVar_Grad_i = val_primvar_grad_i;
	PrimVar_Grad_j = val_primvar_grad_j;
}

inline void CNumerics::SetPrimVarGradient(double ***val_primvar_grad_i, double ***val_primvar_grad_j) {
  PrimVar_Grad_i_array = val_primvar_grad_i;
  PrimVar_Grad_j_array = val_primvar_grad_j;
}

inline void CNumerics::SetConsVarGradient(double **val_consvar_grad_i, double **val_consvar_grad_j) {
	ConsVar_Grad_i = val_consvar_grad_i;
	ConsVar_Grad_j = val_consvar_grad_j;
}

inline void CNumerics::SetConsVarGradient(double **val_consvar_grad_0, double **val_consvar_grad_1, double **val_consvar_grad_2) {
	ConsVar_Grad_0 = val_consvar_grad_0;
	ConsVar_Grad_1 = val_consvar_grad_1;
	ConsVar_Grad_2 = val_consvar_grad_2;
}

inline void CNumerics::SetConsVarGradient(double **val_consvar_grad_0, double **val_consvar_grad_1, double **val_consvar_grad_2, double **val_consvar_grad_3) {
	ConsVar_Grad_0 = val_consvar_grad_0;
	ConsVar_Grad_1 = val_consvar_grad_1;
	ConsVar_Grad_2 = val_consvar_grad_2;
	ConsVar_Grad_3 = val_consvar_grad_3;
}

inline void CNumerics::SetConsVarGradient(double **val_consvar_grad) {
	ConsVar_Grad = val_consvar_grad;
}

inline void CNumerics::SetCoord(double *val_coord_i, double *val_coord_j) {
	Coord_i = val_coord_i;
	Coord_j = val_coord_j;
}

inline void CNumerics::SetCoord(double *val_coord_0, double *val_coord_1, 
									 double *val_coord_2) {
	Coord_0 = val_coord_0;
	Coord_1 = val_coord_1;
	Coord_2 = val_coord_2;
}

inline void CNumerics::SetCoord(double *val_coord_0, double *val_coord_1, 
									 double *val_coord_2, double *val_coord_3) {
	Coord_0 = val_coord_0;
	Coord_1 = val_coord_1;
	Coord_2 = val_coord_2;
	Coord_3 = val_coord_3;	
}

inline void CNumerics::SetGridVel(double *val_gridvel_i, double *val_gridvel_j) {
	GridVel_i = val_gridvel_i;
	GridVel_j = val_gridvel_j;
}

inline void CNumerics::SetWindGust(double *val_windgust_i, double *val_windgust_j) {
	WindGust_i = val_windgust_i;
	WindGust_j = val_windgust_j;
}

inline void CNumerics::SetWindGustDer(double *val_windgustder_i, double *val_windgustder_j) {
	WindGustDer_i = val_windgustder_i;
	WindGustDer_j = val_windgustder_j;
}

inline void CNumerics::SetPressure(double val_pressure_i, double val_pressure_j) {
	Pressure_i = val_pressure_i;
	Pressure_j = val_pressure_j;
}

inline void CCentJST_Plasma::SetPressure(double val_pressure_i, double val_pressure_j, unsigned short iSpecies) {
	Pressure_i[iSpecies] = val_pressure_i;
	Pressure_j[iSpecies] = val_pressure_j;
}

inline void CCentJST_PlasmaDiatomic::SetPressure(double val_pressure_i, double val_pressure_j, unsigned short iSpecies) {
	Pressure_i[iSpecies] = val_pressure_i;
	Pressure_j[iSpecies] = val_pressure_j;
}

inline void CCentLax_PlasmaDiatomic::SetPressure(double val_pressure_i, double val_pressure_j, unsigned short iSpecies) {
	Pressure_i[iSpecies] = val_pressure_i;
	Pressure_j[iSpecies] = val_pressure_j;
}

inline void CCentLax_AdjPlasmaDiatomic::SetPressure(double val_pressure_i, double val_pressure_j, unsigned short iSpecies) {
	Pressure_i[iSpecies] = val_pressure_i;
	Pressure_j[iSpecies] = val_pressure_j;
}

inline void CNumerics::SetDensityInc(double val_densityinc_i, double val_densityinc_j) {
	DensityInc_i = val_densityinc_i;
	DensityInc_j = val_densityinc_j;
}

inline void CNumerics::SetBetaInc2(double val_betainc2_i, double val_betainc2_j) {
	BetaInc2_i = val_betainc2_i;
	BetaInc2_j = val_betainc2_j;
}

inline void CNumerics::SetSoundSpeed(double val_soundspeed_i, double val_soundspeed_j) {
	SoundSpeed_i = val_soundspeed_i;
	SoundSpeed_j = val_soundspeed_j;
}

inline void CCentJST_Plasma::SetSoundSpeed(double val_soundspeed_i, double val_soundspeed_j, unsigned short iSpecies) {
	SoundSpeed_i[iSpecies] = val_soundspeed_i;
	SoundSpeed_j[iSpecies] = val_soundspeed_j;
}

inline void CCentJST_PlasmaDiatomic::SetSoundSpeed(double val_soundspeed_i, double val_soundspeed_j, unsigned short iSpecies) {
	SoundSpeed_i[iSpecies] = val_soundspeed_i;
	SoundSpeed_j[iSpecies] = val_soundspeed_j;
}

inline void CCentLax_PlasmaDiatomic::SetSoundSpeed(double val_soundspeed_i, double val_soundspeed_j, unsigned short iSpecies) {
	SoundSpeed_i[iSpecies] = val_soundspeed_i;
	SoundSpeed_j[iSpecies] = val_soundspeed_j;
}

inline void CCentLax_AdjPlasmaDiatomic::SetSoundSpeed(double val_soundspeed_i, double val_soundspeed_j, unsigned short iSpecies) {
	SoundSpeed_i[iSpecies] = val_soundspeed_i;
	SoundSpeed_j[iSpecies] = val_soundspeed_j;
}

inline void CNumerics::SetEnthalpy(double val_enthalpy_i, double val_enthalpy_j) {
	Enthalpy_i = val_enthalpy_i;
	Enthalpy_j = val_enthalpy_j;
}

inline void CCentJST_Plasma::SetEnthalpy(double val_enthalpy_i, double val_enthalpy_j, unsigned short iSpecies) {
	Enthalpy_i[iSpecies] = val_enthalpy_i;
	Enthalpy_j[iSpecies] = val_enthalpy_j;
}

inline void CCentJST_PlasmaDiatomic::SetEnthalpy(double val_enthalpy_i, double val_enthalpy_j, unsigned short iSpecies) {
	Enthalpy_i[iSpecies] = val_enthalpy_i;
	Enthalpy_j[iSpecies] = val_enthalpy_j;
}

inline void CCentLax_PlasmaDiatomic::SetEnthalpy(double val_enthalpy_i, double val_enthalpy_j, unsigned short iSpecies) {
	Enthalpy_i[iSpecies] = val_enthalpy_i;
	Enthalpy_j[iSpecies] = val_enthalpy_j;
}

inline void CCentLax_AdjPlasmaDiatomic::SetEnthalpy(double val_enthalpy_i, double val_enthalpy_j, unsigned short iSpecies) {
	Enthalpy_i[iSpecies] = val_enthalpy_i;
	Enthalpy_j[iSpecies] = val_enthalpy_j;
}

inline void CNumerics::SetLambda(double val_lambda_i, double val_lambda_j) {
	Lambda_i = val_lambda_i;
	Lambda_j = val_lambda_j;
}

inline void CCentJST_Plasma::SetLambda(double val_lambda_i, double val_lambda_j, unsigned short iSpecies) {
	Lambda_i[iSpecies] = val_lambda_i;
	Lambda_j[iSpecies] = val_lambda_j;
}

inline void CCentJST_PlasmaDiatomic::SetLambda(double val_lambda_i, double val_lambda_j, unsigned short iSpecies) {
	Lambda_i[iSpecies] = val_lambda_i;
	Lambda_j[iSpecies] = val_lambda_j;
}

inline void CCentLax_PlasmaDiatomic::SetLambda(double val_lambda_i, double val_lambda_j, unsigned short iSpecies) {
	Lambda_i[iSpecies] = val_lambda_i;
	Lambda_j[iSpecies] = val_lambda_j;
}

inline void CCentLax_AdjPlasmaDiatomic::SetLambda(double val_lambda_i, double val_lambda_j, unsigned short iSpecies) {
	Lambda_i[iSpecies] = val_lambda_i;
	Lambda_j[iSpecies] = val_lambda_j;
}

inline void CNumerics::SetNeighbor(unsigned short val_neighbor_i, unsigned short val_neighbor_j) {
	Neighbor_i = val_neighbor_i;
	Neighbor_j = val_neighbor_j;
}

inline void CNumerics::SetTurbAdjointVar(double *val_turbpsivar_i, double *val_turbpsivar_j) {
	TurbPsi_i = val_turbpsivar_i;
	TurbPsi_j = val_turbpsivar_j;
}

inline void CNumerics::SetTurbAdjointGradient(double **val_turbpsivar_grad_i, double **val_turbpsivar_grad_j) {
	TurbPsi_Grad_i = val_turbpsivar_grad_i;
	TurbPsi_Grad_j = val_turbpsivar_grad_j;
}

inline void CNumerics::SetTemperature(double val_temp_i, double val_temp_j) {
	Temp_i = val_temp_i;
	Temp_j = val_temp_j;
}

inline void CNumerics::SetTemperature_tr(double* val_temp_i, double* val_temp_j) {
	Temp_tr_i = val_temp_i;
	Temp_tr_j = val_temp_j;
}

inline void CNumerics::SetTemperature_vib(double* val_temp_i, double* val_temp_j) {
	Temp_vib_i = val_temp_i;
	Temp_vib_j = val_temp_j;
}

inline void CNumerics::SetPressure(double* val_pressure_i, double* val_pressure_j) {
	SpeciesPressure_i = val_pressure_i;
	SpeciesPressure_j = val_pressure_j;
}

inline void CNumerics::SetAuxVarGrad(double *val_auxvargrad_i, double *val_auxvargrad_j) {
	AuxVar_Grad_i = val_auxvargrad_i;
	AuxVar_Grad_j = val_auxvargrad_j;
}

inline void CNumerics::SetNormal(double *val_normal) { Normal = val_normal; }

inline void CNumerics::SetVolume(double val_volume) { Volume = val_volume; }

inline void CSourcePieceWise_TurbSST::SetF1blending(double val_F1_i, double val_F1_j){ 
	F1_i = val_F1_i; 
	F1_j = val_F1_j;
}

inline void CSourcePieceWise_TurbSST::SetF2blending(double val_F2_i, double val_F2_j){ 
	F2_i = val_F2_i; 
	F2_j = val_F2_j;
}

inline void CSourcePieceWise_TurbSST::SetStrainMag(double val_StrainMag_i, double val_StrainMag_j){
	StrainMag = val_StrainMag_i;
}

inline void CSourcePieceWise_TurbSST::SetCrossDiff(double val_CDkw_i, double val_CDkw_j){
	CDkw = val_CDkw_i;
}			

inline void CSourcePieceWise_TurbSA::SetIntermittency(double intermittency_in) { intermittency = intermittency_in; }

inline void CSourcePieceWise_TurbSA::SetProduction(double val_production) { Production = val_production; }

inline void CSourcePieceWise_TurbSA::SetDestruction(double val_destruction) { Destruction = val_destruction; }

inline void CSourcePieceWise_TurbSA::SetCrossProduction(double val_crossproduction) { CrossProduction = val_crossproduction; }

inline double CSourcePieceWise_TurbSA::GetProduction(void) { return Production; }

inline double CSourcePieceWise_TurbSA::GetDestruction(void) { return Destruction; }

inline double CSourcePieceWise_TurbSA::GetCrossProduction(void) { return CrossProduction; }

inline void CSourcePieceWise_Plasma::SetElecField(double *val_Efield) { ElectricField = val_Efield; }

inline double* CSourcePieceWise_Plasma::GetMagneticField() { return JcrossB; }

inline double CSourcePieceWise_Plasma::GetMagneticForce(unsigned short val_Species, unsigned short val_dim) { return Mag_Force[val_Species][val_dim]; }

inline double CUpwRoe_Turkel_Flow::GetPrecond_Beta() { return Beta; }

inline double* CSource_Magnet::GetMagneticField() { return Current_Density; }

inline double CNumerics::GetElec_CondIntegral() {return 0;}

inline double CSource_JouleHeating::GetElec_CondIntegral() {return Elec_Conduct*Coord_i[1]*(Coord_i[1]-Coord_j[1]);}

inline void CNumerics::SetElec_CondIntegralsqr(double val_var) {}

inline void CSource_JouleHeating::SetElec_CondIntegralsqr(double val_var) {Integralsqr = val_var; }

inline void CNumerics::ComputeResidual(double **val_Jacobian_i, double *val_Jacobian_mui, double ***val_Jacobian_gradi, CConfig *config) { }

inline void CNumerics::ComputeResidual(double **val_Jacobian_i, double *val_Jacobian_mui, double ***val_Jacobian_gradi, 
									double **val_Jacobian_j, double *val_Jacobian_muj, double ***val_Jacobian_gradj, CConfig *config) { }
<|MERGE_RESOLUTION|>--- conflicted
+++ resolved
@@ -1,582 +1,572 @@
-/*!
- * \file numerics_structure.inl
- * \brief In-Line subroutines of the <i>numerics_structure.hpp</i> file.
- * \author Aerospace Design Laboratory (Stanford University) <http://su2.stanford.edu>.
- * \version 2.0.7
- *
-<<<<<<< HEAD
- * Stanford University Unstructured (SU2),
- * copyright (C) 2012-2013 Aerospace Design Laboratory (ADL), is
- * distributed under the GNU Lesser General Public License (GNU LGPL).
-=======
- * Stanford University Unstructured (SU2).
- * Copyright (C) 2012-2013 Aerospace Design Laboratory (ADL).
->>>>>>> 3384cf29
- *
- * SU2 is free software; you can redistribute it and/or
- * modify it under the terms of the GNU Lesser General Public
- * License as published by the Free Software Foundation; either
- * version 2.1 of the License, or (at your option) any later version.
- *
- * SU2 is distributed in the hope that it will be useful,
- * but WITHOUT ANY WARRANTY; without even the implied warranty of
- * MERCHANTABILITY or FITNESS FOR A PARTICULAR PURPOSE.  See the GNU
- * Lesser General Public License for more details.
- *
- * You should have received a copy of the GNU Lesser General Public
-<<<<<<< HEAD
- * License along with this library.  If not, see <http://www.gnu.org/licenses/>.
-=======
- * License along with SU2. If not, see <http://www.gnu.org/licenses/>.
->>>>>>> 3384cf29
- */
-
-#pragma once
-
-inline double CNumerics::Determinant_3x3(double A00, double A01, double A02, double A10, double A11, double A12, double A20, double A21, double A22) {
-	return A00*(A11*A22-A12*A21) - A01*(A10*A22-A12*A20) + A02*(A10*A21-A11*A20);
-}
-
-inline void CNumerics::ComputeResidual(double *val_residual, CConfig *config) { }
-
-inline void CNumerics::ComputeResidual_MacCormack(double *val_residual, CConfig *config) { }
-
-inline void CNumerics::ComputeResidual(double *val_residual_i, double *val_residual_j) { }
-
-inline void CNumerics::ComputeResidual(double *val_residual_i, double *val_residual_j, CConfig *config) { }
-
-inline void CNumerics::ComputeResidual(double **val_Jacobian_i, double **val_Jacobian_j, CConfig *config) { }
-
-inline void CNumerics::ComputeResidual(double *val_residual, double **val_Jacobian_i, double **val_Jacobian_j, 
-                                   CConfig *config) { }
-
-inline void CNumerics::ComputeResidual(double *val_residual, double **val_Jacobian_i, double **val_Jacobian_j,
-                                   double **val_JacobianMeanFlow_i, double **val_JacobianMeanFlow_j, CConfig *config) { }
-
-inline void CNumerics::ComputeResidual(double *val_resconv, double *val_resvisc, double **val_Jacobian_i, 
-								   double **val_Jacobian_j, CConfig *config) { }
-
-inline void CNumerics::ComputeResidual(double *val_residual_i, double *val_residual_j, 
-								   double **val_Jacobian_ii, double **val_Jacobian_ij, 
-								   double **val_Jacobian_ji, double **val_Jacobian_jj, CConfig *config) { }
-							
-inline void CNumerics::ComputeResidual(double *val_resconv_i, double *val_resvisc_i, double *val_resconv_j, 
-								   double *val_resvisc_j, double **val_Jacobian_ii, double **val_Jacobian_ij, 
-								   double **val_Jacobian_ji, double **val_Jacobian_jj, CConfig *config) { }
-							
-inline void CNumerics::ComputeResidual(double **val_stiffmatrix_elem, CConfig *config) { }
-
-inline void CNumerics::GetEq_Rxn_Coefficients(double **EqnRxnConstants, CConfig *config) { };
-														
-inline void CNumerics::ComputeResidual(double *val_residual, double **val_Jacobian_i, CConfig *config) { }
-
-inline void CNumerics::ComputeResidual_TransLM(double *val_residual, double **val_Jacobian_i, double **val_Jacobian_j, CConfig *config, double &gamma_sep) {}
-
-inline void CNumerics::ComputeResidual_Axisymmetric(double *val_residual, CConfig *config) { }
-
-inline void CNumerics::ComputeResidual_Axisymmetric_ad(double *val_residual, double *val_residuald, CConfig *config) { }
-
-inline void CNumerics::SetJacobian_Axisymmetric(double **val_Jacobian_i, CConfig *config) { }
-
-inline void CNumerics::ComputeResidual_Chemistry(double *val_residual, CConfig *config) { }
-
-inline void CNumerics::ComputeResidual_Chemistry_ad(double *val_residual, double *val_residuald, CConfig *config) { }
-
-inline void CNumerics::ComputeResidual_Chemistry(double *val_residual, double **val_Jacobian, CConfig *config) { }
-
-inline void CNumerics::SetJacobian_Chemistry(double **val_Jacobian_i, CConfig *config) { }
-
-inline void CNumerics::ComputeResidual_ElecForce(double *val_residual, CConfig *config) { }
-
-inline void CNumerics::ComputeResidual_ElecForce(double *val_residual, double **val_Jacobian, CConfig *config) { }
-
-inline void CNumerics::SetJacobian_ElecForce(double **val_Jacobian_i, CConfig *config) { }
-
-inline void CNumerics::ComputeResidual_MomentumExch(double *val_residual, CConfig *config) { }
-
-inline void CNumerics::ComputeResidual_MomentumExch_ad(double *val_residual, double *val_residuald, CConfig *config) { }
-
-inline void CNumerics::ComputeResidual_MomentumExch(double *val_residual, double **val_Jacobian, CConfig *config) { }
-
-inline void CNumerics::SetJacobian_MomentumExch(double **val_Jacobian_i, CConfig *config) { }
-
-inline void CNumerics::ComputeResidual_EnergyExch(double *val_residual, double **val_Jacobian, CConfig *config) { }
-
-inline void CNumerics::ComputeResidual_EnergyExch(double *val_residual, double *val_residual_ElecForce, double **val_Jacobian, CConfig *config) { }
-
-inline void CNumerics::ComputeResidual_EnergyExch(double *val_residual, CConfig *config) { }
-
-inline void CNumerics::ComputeResidual_EnergyExch_ad(double *val_residual, double *val_residuald, CConfig *config) { }
-
-inline void CNumerics::SetJacobian_EnergyExch(double **val_Jacobian_i, CConfig *config) { }
-
-inline void CNumerics::SetSensor( double val_sensor_i, double val_sensor_j, unsigned short iSpecies) {}
-
-inline void CNumerics::SetPressure(double val_pressure_i, double val_pressure_j, unsigned short iSpecies) { }
-
-inline void CNumerics::SetSoundSpeed(double val_soundspeed_i, double val_soundspeed_j, unsigned short iSpecies) { }
-
-inline void CNumerics::SetEnthalpy(double val_enthalpy_i, double val_enthalpy_j, unsigned short iSpecies) { }
-
-inline void CNumerics::SetLambda(double val_lambda_i, double val_lambda_j, unsigned short iSpecies) { }
-
-inline double CNumerics::GetPrecond_Beta() { return 0; }
-	
-inline void CNumerics::SetUndivided_Laplacian(double *val_und_lapl_i, double *val_und_lapl_j) {
-	Und_Lapl_i = val_und_lapl_i; 
-	Und_Lapl_j = val_und_lapl_j; 
-}
-
-inline void CNumerics::SetSensor( double val_sensor_i, double val_sensor_j) {
-	Sensor_i = val_sensor_i;
-	Sensor_j = val_sensor_j;
-}
-
-inline void CCentJST_Plasma::SetSensor( double val_sensor_i, double val_sensor_j, unsigned short iSpecies) {
-	Sensor_i[iSpecies] = val_sensor_i;
-	Sensor_j[iSpecies] = val_sensor_j;
-}
-
-inline void CCentJST_PlasmaDiatomic::SetSensor( double val_sensor_i, double val_sensor_j, unsigned short iSpecies) {
-	Sensor_i[iSpecies] = val_sensor_i;
-	Sensor_j[iSpecies] = val_sensor_j;
-}
-
-inline void CCentLax_PlasmaDiatomic::SetSensor( double val_sensor_i, double val_sensor_j, unsigned short iSpecies) {
-	Sensor_i[iSpecies] = val_sensor_i;
-	Sensor_j[iSpecies] = val_sensor_j;
-}
-
-inline void CCentLax_AdjPlasmaDiatomic::SetSensor( double val_sensor_i, double val_sensor_j, unsigned short iSpecies) {
-	Sensor_i[iSpecies] = val_sensor_i;
-	Sensor_j[iSpecies] = val_sensor_j;
-}
-
-inline void CNumerics::SetConservative(double *val_u_i, double *val_u_j) {
-	U_i = val_u_i;
-	U_j = val_u_j;
-}
-
-inline void CNumerics::SetConservative_ZeroOrder(double *val_u_i, double *val_u_j) {
-	UZeroOrder_i = val_u_i;
-	UZeroOrder_j = val_u_j;
-}
-
-inline void CNumerics::SetPrimitive(double *val_v_i, double *val_v_j) {
-	V_i = val_v_i;
-	V_j = val_v_j;
-}
-
-inline void CNumerics::SetPrimitive(double **val_v_i, double**val_v_j) {
-  Varray_i = val_v_i;
-  Varray_j = val_v_j;
-}
-
-inline void CNumerics::SetConservative(double *val_u_0, double *val_u_1, double *val_u_2) {
-	U_0 = val_u_0;
-	U_1 = val_u_1;
-	U_2 = val_u_2;
-}
-
-inline void CNumerics::SetConservative(double *val_u_0, double *val_u_1, double *val_u_2, double *val_u_3) {
-	U_0 = val_u_0;
-	U_1 = val_u_1;
-	U_2 = val_u_2;
-	U_3 = val_u_3;
-}
-
-inline void CNumerics::SetVelocity2_Inf(double velocity2) {
-	vel2_inf = velocity2;
-}
-
-inline void CNumerics::SetChargeDensity(double *val_u_0, double *val_u_1, double *val_u_2, double *val_u_3) {
-	U_0 = val_u_0;
-	U_1 = val_u_1;
-	U_2 = val_u_2;
-	U_3 = val_u_3;
-}
-
-inline void CNumerics::SetElecField(double *val_Efield) {}
-
-inline void CNumerics::SetTimeStep(double val_timestep) {TimeStep = val_timestep;}
-
-inline double* CNumerics::GetMagneticField() {return 0;}
-
-inline double CNumerics::GetMagneticForce(unsigned short val_Species, unsigned short val_dim) {return 0;}
-
-inline void CNumerics::SetElec_Cond() {}
-
-inline void CNumerics::SetLaminarViscosity(double val_lam_viscosity_i, double val_lam_viscosity_j) {
-	Laminar_Viscosity_i = val_lam_viscosity_i;
-	Laminar_Viscosity_j = val_lam_viscosity_j;
-}
-
-inline void CNumerics::SetLaminarViscosity(double val_lam_viscosity_i, double val_lam_viscosity_j, unsigned short iSpecies) {
-	Laminar_Viscosity_MultipleSpecies_i[iSpecies] = val_lam_viscosity_i;
-	Laminar_Viscosity_MultipleSpecies_j[iSpecies] = val_lam_viscosity_j;
-}
-
-inline void CNumerics::SetThermalConductivity(double val_therm_conductivity_i, double val_therm_conductivity_j, unsigned short iSpecies) {
-	Thermal_Conductivity_MultipleSpecies_i[iSpecies] = val_therm_conductivity_i;
-	Thermal_Conductivity_MultipleSpecies_j[iSpecies] = val_therm_conductivity_j;
-}
-
-inline void CNumerics::SetThermalConductivity_vib(double val_therm_conductivity_vib_i, double val_therm_conductivity_vib_j, unsigned short iSpecies) {
-	Thermal_Conductivity_vib_MultipleSpecies_i[iSpecies] = val_therm_conductivity_vib_i;
-	Thermal_Conductivity_vib_MultipleSpecies_j[iSpecies] = val_therm_conductivity_vib_j;
-}
-
-inline void CNumerics::SetEddyViscosity(double val_eddy_viscosity_i, double val_eddy_viscosity_j, unsigned short iSpecies) {
-	Eddy_Viscosity_MultipleSpecies_i[iSpecies] = val_eddy_viscosity_i;
-	Eddy_Viscosity_MultipleSpecies_j[iSpecies] = val_eddy_viscosity_j;
-}
-
-inline void CNumerics::SetEddyViscosity(double val_eddy_viscosity_i, double val_eddy_viscosity_j) {
-	Eddy_Viscosity_i=val_eddy_viscosity_i;
-	Eddy_Viscosity_j=val_eddy_viscosity_j;
-}
-
-inline void CNumerics::SetIntermittency(double intermittency_in) { }
-
-inline void CNumerics::SetProduction(double val_production) { }
-
-inline void CNumerics::SetDestruction(double val_destruction) { }
-
-inline void CNumerics::SetCrossProduction(double val_crossproduction) { }
-
-inline double CNumerics::GetProduction(void) { return 0; }
-
-inline double CNumerics::GetDestruction(void) { return 0; }
-
-inline double CNumerics::GetCrossProduction(void) { return 0; }
-
-inline void CNumerics::SetTurbKineticEnergy(double val_turb_ke_i, double val_turb_ke_j) {
-	turb_ke_i = val_turb_ke_i;
-	turb_ke_j = val_turb_ke_j;
-}
-
-inline void CNumerics::SetDistance(double val_dist_i, double val_dist_j) {
-	dist_i = val_dist_i;
-	dist_j = val_dist_j;
-}
-
-inline void CNumerics::SetAdjointVar(double *val_psi_i, double *val_psi_j) {
-	Psi_i = val_psi_i;
-	Psi_j = val_psi_j;
-}
-
-inline void CNumerics::SetLinearizedVar(double *val_deltau_i, double *val_deltau_j) {
-	DeltaU_i = val_deltau_i;
-	DeltaU_j = val_deltau_j;
-}
-
-inline void CNumerics::SetAdjointVarGradient(double **val_psivar_grad_i, double **val_psivar_grad_j) {
-	PsiVar_Grad_i = val_psivar_grad_i;
-	PsiVar_Grad_j = val_psivar_grad_j;
-}
-
-inline void CNumerics::SetTurbVar(double *val_turbvar_i, double *val_turbvar_j) {
-	TurbVar_i = val_turbvar_i;
-	TurbVar_j = val_turbvar_j;
-}
-
-inline void CNumerics::SetTransVar(double *val_transvar_i, double *val_transvar_j) {
-	TransVar_i = val_transvar_i;
-	TransVar_j = val_transvar_j;
-}
-
-inline void CNumerics::SetTurbVarGradient(double **val_turbvar_grad_i, double **val_turbvar_grad_j) {
-	TurbVar_Grad_i = val_turbvar_grad_i;
-	TurbVar_Grad_j = val_turbvar_grad_j;
-}
-
-inline void CNumerics::SetTransVarGradient(double **val_transvar_grad_i, double **val_transvar_grad_j) {
-	TransVar_Grad_i = val_transvar_grad_i;
-	TransVar_Grad_j = val_transvar_grad_j;
-}
-
-inline void CNumerics::SetLevelSetVar(double *val_levelsetvar_i, double *val_levelsetvar_j) {
-	LevelSetVar_i = val_levelsetvar_i;
-	LevelSetVar_j = val_levelsetvar_j;
-}
-
-inline void CNumerics::SetLevelSetVarGradient(double **val_levelsetvar_grad_i, double **val_levelsetvar_grad_j) {
-	LevelSetVar_Grad_i = val_levelsetvar_grad_i;
-	LevelSetVar_Grad_j = val_levelsetvar_grad_j;
-}
-
-inline void CNumerics::SetPrimVarGradient(double **val_primvar_grad_i, double **val_primvar_grad_j) {
-	PrimVar_Grad_i = val_primvar_grad_i;
-	PrimVar_Grad_j = val_primvar_grad_j;
-}
-
-inline void CNumerics::SetPrimVarGradient(double ***val_primvar_grad_i, double ***val_primvar_grad_j) {
-  PrimVar_Grad_i_array = val_primvar_grad_i;
-  PrimVar_Grad_j_array = val_primvar_grad_j;
-}
-
-inline void CNumerics::SetConsVarGradient(double **val_consvar_grad_i, double **val_consvar_grad_j) {
-	ConsVar_Grad_i = val_consvar_grad_i;
-	ConsVar_Grad_j = val_consvar_grad_j;
-}
-
-inline void CNumerics::SetConsVarGradient(double **val_consvar_grad_0, double **val_consvar_grad_1, double **val_consvar_grad_2) {
-	ConsVar_Grad_0 = val_consvar_grad_0;
-	ConsVar_Grad_1 = val_consvar_grad_1;
-	ConsVar_Grad_2 = val_consvar_grad_2;
-}
-
-inline void CNumerics::SetConsVarGradient(double **val_consvar_grad_0, double **val_consvar_grad_1, double **val_consvar_grad_2, double **val_consvar_grad_3) {
-	ConsVar_Grad_0 = val_consvar_grad_0;
-	ConsVar_Grad_1 = val_consvar_grad_1;
-	ConsVar_Grad_2 = val_consvar_grad_2;
-	ConsVar_Grad_3 = val_consvar_grad_3;
-}
-
-inline void CNumerics::SetConsVarGradient(double **val_consvar_grad) {
-	ConsVar_Grad = val_consvar_grad;
-}
-
-inline void CNumerics::SetCoord(double *val_coord_i, double *val_coord_j) {
-	Coord_i = val_coord_i;
-	Coord_j = val_coord_j;
-}
-
-inline void CNumerics::SetCoord(double *val_coord_0, double *val_coord_1, 
-									 double *val_coord_2) {
-	Coord_0 = val_coord_0;
-	Coord_1 = val_coord_1;
-	Coord_2 = val_coord_2;
-}
-
-inline void CNumerics::SetCoord(double *val_coord_0, double *val_coord_1, 
-									 double *val_coord_2, double *val_coord_3) {
-	Coord_0 = val_coord_0;
-	Coord_1 = val_coord_1;
-	Coord_2 = val_coord_2;
-	Coord_3 = val_coord_3;	
-}
-
-inline void CNumerics::SetGridVel(double *val_gridvel_i, double *val_gridvel_j) {
-	GridVel_i = val_gridvel_i;
-	GridVel_j = val_gridvel_j;
-}
-
-inline void CNumerics::SetWindGust(double *val_windgust_i, double *val_windgust_j) {
-	WindGust_i = val_windgust_i;
-	WindGust_j = val_windgust_j;
-}
-
-inline void CNumerics::SetWindGustDer(double *val_windgustder_i, double *val_windgustder_j) {
-	WindGustDer_i = val_windgustder_i;
-	WindGustDer_j = val_windgustder_j;
-}
-
-inline void CNumerics::SetPressure(double val_pressure_i, double val_pressure_j) {
-	Pressure_i = val_pressure_i;
-	Pressure_j = val_pressure_j;
-}
-
-inline void CCentJST_Plasma::SetPressure(double val_pressure_i, double val_pressure_j, unsigned short iSpecies) {
-	Pressure_i[iSpecies] = val_pressure_i;
-	Pressure_j[iSpecies] = val_pressure_j;
-}
-
-inline void CCentJST_PlasmaDiatomic::SetPressure(double val_pressure_i, double val_pressure_j, unsigned short iSpecies) {
-	Pressure_i[iSpecies] = val_pressure_i;
-	Pressure_j[iSpecies] = val_pressure_j;
-}
-
-inline void CCentLax_PlasmaDiatomic::SetPressure(double val_pressure_i, double val_pressure_j, unsigned short iSpecies) {
-	Pressure_i[iSpecies] = val_pressure_i;
-	Pressure_j[iSpecies] = val_pressure_j;
-}
-
-inline void CCentLax_AdjPlasmaDiatomic::SetPressure(double val_pressure_i, double val_pressure_j, unsigned short iSpecies) {
-	Pressure_i[iSpecies] = val_pressure_i;
-	Pressure_j[iSpecies] = val_pressure_j;
-}
-
-inline void CNumerics::SetDensityInc(double val_densityinc_i, double val_densityinc_j) {
-	DensityInc_i = val_densityinc_i;
-	DensityInc_j = val_densityinc_j;
-}
-
-inline void CNumerics::SetBetaInc2(double val_betainc2_i, double val_betainc2_j) {
-	BetaInc2_i = val_betainc2_i;
-	BetaInc2_j = val_betainc2_j;
-}
-
-inline void CNumerics::SetSoundSpeed(double val_soundspeed_i, double val_soundspeed_j) {
-	SoundSpeed_i = val_soundspeed_i;
-	SoundSpeed_j = val_soundspeed_j;
-}
-
-inline void CCentJST_Plasma::SetSoundSpeed(double val_soundspeed_i, double val_soundspeed_j, unsigned short iSpecies) {
-	SoundSpeed_i[iSpecies] = val_soundspeed_i;
-	SoundSpeed_j[iSpecies] = val_soundspeed_j;
-}
-
-inline void CCentJST_PlasmaDiatomic::SetSoundSpeed(double val_soundspeed_i, double val_soundspeed_j, unsigned short iSpecies) {
-	SoundSpeed_i[iSpecies] = val_soundspeed_i;
-	SoundSpeed_j[iSpecies] = val_soundspeed_j;
-}
-
-inline void CCentLax_PlasmaDiatomic::SetSoundSpeed(double val_soundspeed_i, double val_soundspeed_j, unsigned short iSpecies) {
-	SoundSpeed_i[iSpecies] = val_soundspeed_i;
-	SoundSpeed_j[iSpecies] = val_soundspeed_j;
-}
-
-inline void CCentLax_AdjPlasmaDiatomic::SetSoundSpeed(double val_soundspeed_i, double val_soundspeed_j, unsigned short iSpecies) {
-	SoundSpeed_i[iSpecies] = val_soundspeed_i;
-	SoundSpeed_j[iSpecies] = val_soundspeed_j;
-}
-
-inline void CNumerics::SetEnthalpy(double val_enthalpy_i, double val_enthalpy_j) {
-	Enthalpy_i = val_enthalpy_i;
-	Enthalpy_j = val_enthalpy_j;
-}
-
-inline void CCentJST_Plasma::SetEnthalpy(double val_enthalpy_i, double val_enthalpy_j, unsigned short iSpecies) {
-	Enthalpy_i[iSpecies] = val_enthalpy_i;
-	Enthalpy_j[iSpecies] = val_enthalpy_j;
-}
-
-inline void CCentJST_PlasmaDiatomic::SetEnthalpy(double val_enthalpy_i, double val_enthalpy_j, unsigned short iSpecies) {
-	Enthalpy_i[iSpecies] = val_enthalpy_i;
-	Enthalpy_j[iSpecies] = val_enthalpy_j;
-}
-
-inline void CCentLax_PlasmaDiatomic::SetEnthalpy(double val_enthalpy_i, double val_enthalpy_j, unsigned short iSpecies) {
-	Enthalpy_i[iSpecies] = val_enthalpy_i;
-	Enthalpy_j[iSpecies] = val_enthalpy_j;
-}
-
-inline void CCentLax_AdjPlasmaDiatomic::SetEnthalpy(double val_enthalpy_i, double val_enthalpy_j, unsigned short iSpecies) {
-	Enthalpy_i[iSpecies] = val_enthalpy_i;
-	Enthalpy_j[iSpecies] = val_enthalpy_j;
-}
-
-inline void CNumerics::SetLambda(double val_lambda_i, double val_lambda_j) {
-	Lambda_i = val_lambda_i;
-	Lambda_j = val_lambda_j;
-}
-
-inline void CCentJST_Plasma::SetLambda(double val_lambda_i, double val_lambda_j, unsigned short iSpecies) {
-	Lambda_i[iSpecies] = val_lambda_i;
-	Lambda_j[iSpecies] = val_lambda_j;
-}
-
-inline void CCentJST_PlasmaDiatomic::SetLambda(double val_lambda_i, double val_lambda_j, unsigned short iSpecies) {
-	Lambda_i[iSpecies] = val_lambda_i;
-	Lambda_j[iSpecies] = val_lambda_j;
-}
-
-inline void CCentLax_PlasmaDiatomic::SetLambda(double val_lambda_i, double val_lambda_j, unsigned short iSpecies) {
-	Lambda_i[iSpecies] = val_lambda_i;
-	Lambda_j[iSpecies] = val_lambda_j;
-}
-
-inline void CCentLax_AdjPlasmaDiatomic::SetLambda(double val_lambda_i, double val_lambda_j, unsigned short iSpecies) {
-	Lambda_i[iSpecies] = val_lambda_i;
-	Lambda_j[iSpecies] = val_lambda_j;
-}
-
-inline void CNumerics::SetNeighbor(unsigned short val_neighbor_i, unsigned short val_neighbor_j) {
-	Neighbor_i = val_neighbor_i;
-	Neighbor_j = val_neighbor_j;
-}
-
-inline void CNumerics::SetTurbAdjointVar(double *val_turbpsivar_i, double *val_turbpsivar_j) {
-	TurbPsi_i = val_turbpsivar_i;
-	TurbPsi_j = val_turbpsivar_j;
-}
-
-inline void CNumerics::SetTurbAdjointGradient(double **val_turbpsivar_grad_i, double **val_turbpsivar_grad_j) {
-	TurbPsi_Grad_i = val_turbpsivar_grad_i;
-	TurbPsi_Grad_j = val_turbpsivar_grad_j;
-}
-
-inline void CNumerics::SetTemperature(double val_temp_i, double val_temp_j) {
-	Temp_i = val_temp_i;
-	Temp_j = val_temp_j;
-}
-
-inline void CNumerics::SetTemperature_tr(double* val_temp_i, double* val_temp_j) {
-	Temp_tr_i = val_temp_i;
-	Temp_tr_j = val_temp_j;
-}
-
-inline void CNumerics::SetTemperature_vib(double* val_temp_i, double* val_temp_j) {
-	Temp_vib_i = val_temp_i;
-	Temp_vib_j = val_temp_j;
-}
-
-inline void CNumerics::SetPressure(double* val_pressure_i, double* val_pressure_j) {
-	SpeciesPressure_i = val_pressure_i;
-	SpeciesPressure_j = val_pressure_j;
-}
-
-inline void CNumerics::SetAuxVarGrad(double *val_auxvargrad_i, double *val_auxvargrad_j) {
-	AuxVar_Grad_i = val_auxvargrad_i;
-	AuxVar_Grad_j = val_auxvargrad_j;
-}
-
-inline void CNumerics::SetNormal(double *val_normal) { Normal = val_normal; }
-
-inline void CNumerics::SetVolume(double val_volume) { Volume = val_volume; }
-
-inline void CSourcePieceWise_TurbSST::SetF1blending(double val_F1_i, double val_F1_j){ 
-	F1_i = val_F1_i; 
-	F1_j = val_F1_j;
-}
-
-inline void CSourcePieceWise_TurbSST::SetF2blending(double val_F2_i, double val_F2_j){ 
-	F2_i = val_F2_i; 
-	F2_j = val_F2_j;
-}
-
-inline void CSourcePieceWise_TurbSST::SetStrainMag(double val_StrainMag_i, double val_StrainMag_j){
-	StrainMag = val_StrainMag_i;
-}
-
-inline void CSourcePieceWise_TurbSST::SetCrossDiff(double val_CDkw_i, double val_CDkw_j){
-	CDkw = val_CDkw_i;
-}			
-
-inline void CSourcePieceWise_TurbSA::SetIntermittency(double intermittency_in) { intermittency = intermittency_in; }
-
-inline void CSourcePieceWise_TurbSA::SetProduction(double val_production) { Production = val_production; }
-
-inline void CSourcePieceWise_TurbSA::SetDestruction(double val_destruction) { Destruction = val_destruction; }
-
-inline void CSourcePieceWise_TurbSA::SetCrossProduction(double val_crossproduction) { CrossProduction = val_crossproduction; }
-
-inline double CSourcePieceWise_TurbSA::GetProduction(void) { return Production; }
-
-inline double CSourcePieceWise_TurbSA::GetDestruction(void) { return Destruction; }
-
-inline double CSourcePieceWise_TurbSA::GetCrossProduction(void) { return CrossProduction; }
-
-inline void CSourcePieceWise_Plasma::SetElecField(double *val_Efield) { ElectricField = val_Efield; }
-
-inline double* CSourcePieceWise_Plasma::GetMagneticField() { return JcrossB; }
-
-inline double CSourcePieceWise_Plasma::GetMagneticForce(unsigned short val_Species, unsigned short val_dim) { return Mag_Force[val_Species][val_dim]; }
-
-inline double CUpwRoe_Turkel_Flow::GetPrecond_Beta() { return Beta; }
-
-inline double* CSource_Magnet::GetMagneticField() { return Current_Density; }
-
-inline double CNumerics::GetElec_CondIntegral() {return 0;}
-
-inline double CSource_JouleHeating::GetElec_CondIntegral() {return Elec_Conduct*Coord_i[1]*(Coord_i[1]-Coord_j[1]);}
-
-inline void CNumerics::SetElec_CondIntegralsqr(double val_var) {}
-
-inline void CSource_JouleHeating::SetElec_CondIntegralsqr(double val_var) {Integralsqr = val_var; }
-
-inline void CNumerics::ComputeResidual(double **val_Jacobian_i, double *val_Jacobian_mui, double ***val_Jacobian_gradi, CConfig *config) { }
-
-inline void CNumerics::ComputeResidual(double **val_Jacobian_i, double *val_Jacobian_mui, double ***val_Jacobian_gradi, 
-									double **val_Jacobian_j, double *val_Jacobian_muj, double ***val_Jacobian_gradj, CConfig *config) { }
+/*!
+ * \file numerics_structure.inl
+ * \brief In-Line subroutines of the <i>numerics_structure.hpp</i> file.
+ * \author Aerospace Design Laboratory (Stanford University) <http://su2.stanford.edu>.
+ * \version 2.0.7
+ *
+ * Stanford University Unstructured (SU2).
+ * Copyright (C) 2012-2013 Aerospace Design Laboratory (ADL).
+ *
+ * SU2 is free software; you can redistribute it and/or
+ * modify it under the terms of the GNU Lesser General Public
+ * License as published by the Free Software Foundation; either
+ * version 2.1 of the License, or (at your option) any later version.
+ *
+ * SU2 is distributed in the hope that it will be useful,
+ * but WITHOUT ANY WARRANTY; without even the implied warranty of
+ * MERCHANTABILITY or FITNESS FOR A PARTICULAR PURPOSE.  See the GNU
+ * Lesser General Public License for more details.
+ *
+ * You should have received a copy of the GNU Lesser General Public
+ * License along with SU2. If not, see <http://www.gnu.org/licenses/>.
+ */
+
+#pragma once
+
+inline double CNumerics::Determinant_3x3(double A00, double A01, double A02, double A10, double A11, double A12, double A20, double A21, double A22) {
+	return A00*(A11*A22-A12*A21) - A01*(A10*A22-A12*A20) + A02*(A10*A21-A11*A20);
+}
+
+inline void CNumerics::ComputeResidual(double *val_residual, CConfig *config) { }
+
+inline void CNumerics::ComputeResidual_MacCormack(double *val_residual, CConfig *config) { }
+
+inline void CNumerics::ComputeResidual(double *val_residual_i, double *val_residual_j) { }
+
+inline void CNumerics::ComputeResidual(double *val_residual_i, double *val_residual_j, CConfig *config) { }
+
+inline void CNumerics::ComputeResidual(double **val_Jacobian_i, double **val_Jacobian_j, CConfig *config) { }
+
+inline void CNumerics::ComputeResidual(double *val_residual, double **val_Jacobian_i, double **val_Jacobian_j, 
+                                   CConfig *config) { }
+
+inline void CNumerics::ComputeResidual(double *val_residual, double **val_Jacobian_i, double **val_Jacobian_j,
+                                   double **val_JacobianMeanFlow_i, double **val_JacobianMeanFlow_j, CConfig *config) { }
+
+inline void CNumerics::ComputeResidual(double *val_resconv, double *val_resvisc, double **val_Jacobian_i, 
+								   double **val_Jacobian_j, CConfig *config) { }
+
+inline void CNumerics::ComputeResidual(double *val_residual_i, double *val_residual_j, 
+								   double **val_Jacobian_ii, double **val_Jacobian_ij, 
+								   double **val_Jacobian_ji, double **val_Jacobian_jj, CConfig *config) { }
+							
+inline void CNumerics::ComputeResidual(double *val_resconv_i, double *val_resvisc_i, double *val_resconv_j, 
+								   double *val_resvisc_j, double **val_Jacobian_ii, double **val_Jacobian_ij, 
+								   double **val_Jacobian_ji, double **val_Jacobian_jj, CConfig *config) { }
+							
+inline void CNumerics::ComputeResidual(double **val_stiffmatrix_elem, CConfig *config) { }
+
+inline void CNumerics::GetEq_Rxn_Coefficients(double **EqnRxnConstants, CConfig *config) { };
+														
+inline void CNumerics::ComputeResidual(double *val_residual, double **val_Jacobian_i, CConfig *config) { }
+
+inline void CNumerics::ComputeResidual_TransLM(double *val_residual, double **val_Jacobian_i, double **val_Jacobian_j, CConfig *config, double &gamma_sep) {}
+
+inline void CNumerics::ComputeResidual_Axisymmetric(double *val_residual, CConfig *config) { }
+
+inline void CNumerics::ComputeResidual_Axisymmetric_ad(double *val_residual, double *val_residuald, CConfig *config) { }
+
+inline void CNumerics::SetJacobian_Axisymmetric(double **val_Jacobian_i, CConfig *config) { }
+
+inline void CNumerics::ComputeResidual_Chemistry(double *val_residual, CConfig *config) { }
+
+inline void CNumerics::ComputeResidual_Chemistry_ad(double *val_residual, double *val_residuald, CConfig *config) { }
+
+inline void CNumerics::ComputeResidual_Chemistry(double *val_residual, double **val_Jacobian, CConfig *config) { }
+
+inline void CNumerics::SetJacobian_Chemistry(double **val_Jacobian_i, CConfig *config) { }
+
+inline void CNumerics::ComputeResidual_ElecForce(double *val_residual, CConfig *config) { }
+
+inline void CNumerics::ComputeResidual_ElecForce(double *val_residual, double **val_Jacobian, CConfig *config) { }
+
+inline void CNumerics::SetJacobian_ElecForce(double **val_Jacobian_i, CConfig *config) { }
+
+inline void CNumerics::ComputeResidual_MomentumExch(double *val_residual, CConfig *config) { }
+
+inline void CNumerics::ComputeResidual_MomentumExch_ad(double *val_residual, double *val_residuald, CConfig *config) { }
+
+inline void CNumerics::ComputeResidual_MomentumExch(double *val_residual, double **val_Jacobian, CConfig *config) { }
+
+inline void CNumerics::SetJacobian_MomentumExch(double **val_Jacobian_i, CConfig *config) { }
+
+inline void CNumerics::ComputeResidual_EnergyExch(double *val_residual, double **val_Jacobian, CConfig *config) { }
+
+inline void CNumerics::ComputeResidual_EnergyExch(double *val_residual, double *val_residual_ElecForce, double **val_Jacobian, CConfig *config) { }
+
+inline void CNumerics::ComputeResidual_EnergyExch(double *val_residual, CConfig *config) { }
+
+inline void CNumerics::ComputeResidual_EnergyExch_ad(double *val_residual, double *val_residuald, CConfig *config) { }
+
+inline void CNumerics::SetJacobian_EnergyExch(double **val_Jacobian_i, CConfig *config) { }
+
+inline void CNumerics::SetSensor( double val_sensor_i, double val_sensor_j, unsigned short iSpecies) {}
+
+inline void CNumerics::SetPressure(double val_pressure_i, double val_pressure_j, unsigned short iSpecies) { }
+
+inline void CNumerics::SetSoundSpeed(double val_soundspeed_i, double val_soundspeed_j, unsigned short iSpecies) { }
+
+inline void CNumerics::SetEnthalpy(double val_enthalpy_i, double val_enthalpy_j, unsigned short iSpecies) { }
+
+inline void CNumerics::SetLambda(double val_lambda_i, double val_lambda_j, unsigned short iSpecies) { }
+
+inline double CNumerics::GetPrecond_Beta() { return 0; }
+	
+inline void CNumerics::SetUndivided_Laplacian(double *val_und_lapl_i, double *val_und_lapl_j) {
+	Und_Lapl_i = val_und_lapl_i; 
+	Und_Lapl_j = val_und_lapl_j; 
+}
+
+inline void CNumerics::SetSensor( double val_sensor_i, double val_sensor_j) {
+	Sensor_i = val_sensor_i;
+	Sensor_j = val_sensor_j;
+}
+
+inline void CCentJST_Plasma::SetSensor( double val_sensor_i, double val_sensor_j, unsigned short iSpecies) {
+	Sensor_i[iSpecies] = val_sensor_i;
+	Sensor_j[iSpecies] = val_sensor_j;
+}
+
+inline void CCentJST_PlasmaDiatomic::SetSensor( double val_sensor_i, double val_sensor_j, unsigned short iSpecies) {
+	Sensor_i[iSpecies] = val_sensor_i;
+	Sensor_j[iSpecies] = val_sensor_j;
+}
+
+inline void CCentLax_PlasmaDiatomic::SetSensor( double val_sensor_i, double val_sensor_j, unsigned short iSpecies) {
+	Sensor_i[iSpecies] = val_sensor_i;
+	Sensor_j[iSpecies] = val_sensor_j;
+}
+
+inline void CCentLax_AdjPlasmaDiatomic::SetSensor( double val_sensor_i, double val_sensor_j, unsigned short iSpecies) {
+	Sensor_i[iSpecies] = val_sensor_i;
+	Sensor_j[iSpecies] = val_sensor_j;
+}
+
+inline void CNumerics::SetConservative(double *val_u_i, double *val_u_j) {
+	U_i = val_u_i;
+	U_j = val_u_j;
+}
+
+inline void CNumerics::SetConservative_ZeroOrder(double *val_u_i, double *val_u_j) {
+	UZeroOrder_i = val_u_i;
+	UZeroOrder_j = val_u_j;
+}
+
+inline void CNumerics::SetPrimitive(double *val_v_i, double *val_v_j) {
+	V_i = val_v_i;
+	V_j = val_v_j;
+}
+
+inline void CNumerics::SetPrimitive(double **val_v_i, double**val_v_j) {
+  Varray_i = val_v_i;
+  Varray_j = val_v_j;
+}
+
+inline void CNumerics::SetConservative(double *val_u_0, double *val_u_1, double *val_u_2) {
+	U_0 = val_u_0;
+	U_1 = val_u_1;
+	U_2 = val_u_2;
+}
+
+inline void CNumerics::SetConservative(double *val_u_0, double *val_u_1, double *val_u_2, double *val_u_3) {
+	U_0 = val_u_0;
+	U_1 = val_u_1;
+	U_2 = val_u_2;
+	U_3 = val_u_3;
+}
+
+inline void CNumerics::SetVelocity2_Inf(double velocity2) {
+	vel2_inf = velocity2;
+}
+
+inline void CNumerics::SetChargeDensity(double *val_u_0, double *val_u_1, double *val_u_2, double *val_u_3) {
+	U_0 = val_u_0;
+	U_1 = val_u_1;
+	U_2 = val_u_2;
+	U_3 = val_u_3;
+}
+
+inline void CNumerics::SetElecField(double *val_Efield) {}
+
+inline void CNumerics::SetTimeStep(double val_timestep) {TimeStep = val_timestep;}
+
+inline double* CNumerics::GetMagneticField() {return 0;}
+
+inline double CNumerics::GetMagneticForce(unsigned short val_Species, unsigned short val_dim) {return 0;}
+
+inline void CNumerics::SetElec_Cond() {}
+
+inline void CNumerics::SetLaminarViscosity(double val_lam_viscosity_i, double val_lam_viscosity_j) {
+	Laminar_Viscosity_i = val_lam_viscosity_i;
+	Laminar_Viscosity_j = val_lam_viscosity_j;
+}
+
+inline void CNumerics::SetLaminarViscosity(double val_lam_viscosity_i, double val_lam_viscosity_j, unsigned short iSpecies) {
+	Laminar_Viscosity_MultipleSpecies_i[iSpecies] = val_lam_viscosity_i;
+	Laminar_Viscosity_MultipleSpecies_j[iSpecies] = val_lam_viscosity_j;
+}
+
+inline void CNumerics::SetThermalConductivity(double val_therm_conductivity_i, double val_therm_conductivity_j, unsigned short iSpecies) {
+	Thermal_Conductivity_MultipleSpecies_i[iSpecies] = val_therm_conductivity_i;
+	Thermal_Conductivity_MultipleSpecies_j[iSpecies] = val_therm_conductivity_j;
+}
+
+inline void CNumerics::SetThermalConductivity_vib(double val_therm_conductivity_vib_i, double val_therm_conductivity_vib_j, unsigned short iSpecies) {
+	Thermal_Conductivity_vib_MultipleSpecies_i[iSpecies] = val_therm_conductivity_vib_i;
+	Thermal_Conductivity_vib_MultipleSpecies_j[iSpecies] = val_therm_conductivity_vib_j;
+}
+
+inline void CNumerics::SetEddyViscosity(double val_eddy_viscosity_i, double val_eddy_viscosity_j, unsigned short iSpecies) {
+	Eddy_Viscosity_MultipleSpecies_i[iSpecies] = val_eddy_viscosity_i;
+	Eddy_Viscosity_MultipleSpecies_j[iSpecies] = val_eddy_viscosity_j;
+}
+
+inline void CNumerics::SetEddyViscosity(double val_eddy_viscosity_i, double val_eddy_viscosity_j) {
+	Eddy_Viscosity_i=val_eddy_viscosity_i;
+	Eddy_Viscosity_j=val_eddy_viscosity_j;
+}
+
+inline void CNumerics::SetIntermittency(double intermittency_in) { }
+
+inline void CNumerics::SetProduction(double val_production) { }
+
+inline void CNumerics::SetDestruction(double val_destruction) { }
+
+inline void CNumerics::SetCrossProduction(double val_crossproduction) { }
+
+inline double CNumerics::GetProduction(void) { return 0; }
+
+inline double CNumerics::GetDestruction(void) { return 0; }
+
+inline double CNumerics::GetCrossProduction(void) { return 0; }
+
+inline void CNumerics::SetTurbKineticEnergy(double val_turb_ke_i, double val_turb_ke_j) {
+	turb_ke_i = val_turb_ke_i;
+	turb_ke_j = val_turb_ke_j;
+}
+
+inline void CNumerics::SetDistance(double val_dist_i, double val_dist_j) {
+	dist_i = val_dist_i;
+	dist_j = val_dist_j;
+}
+
+inline void CNumerics::SetAdjointVar(double *val_psi_i, double *val_psi_j) {
+	Psi_i = val_psi_i;
+	Psi_j = val_psi_j;
+}
+
+inline void CNumerics::SetLinearizedVar(double *val_deltau_i, double *val_deltau_j) {
+	DeltaU_i = val_deltau_i;
+	DeltaU_j = val_deltau_j;
+}
+
+inline void CNumerics::SetAdjointVarGradient(double **val_psivar_grad_i, double **val_psivar_grad_j) {
+	PsiVar_Grad_i = val_psivar_grad_i;
+	PsiVar_Grad_j = val_psivar_grad_j;
+}
+
+inline void CNumerics::SetTurbVar(double *val_turbvar_i, double *val_turbvar_j) {
+	TurbVar_i = val_turbvar_i;
+	TurbVar_j = val_turbvar_j;
+}
+
+inline void CNumerics::SetTransVar(double *val_transvar_i, double *val_transvar_j) {
+	TransVar_i = val_transvar_i;
+	TransVar_j = val_transvar_j;
+}
+
+inline void CNumerics::SetTurbVarGradient(double **val_turbvar_grad_i, double **val_turbvar_grad_j) {
+	TurbVar_Grad_i = val_turbvar_grad_i;
+	TurbVar_Grad_j = val_turbvar_grad_j;
+}
+
+inline void CNumerics::SetTransVarGradient(double **val_transvar_grad_i, double **val_transvar_grad_j) {
+	TransVar_Grad_i = val_transvar_grad_i;
+	TransVar_Grad_j = val_transvar_grad_j;
+}
+
+inline void CNumerics::SetLevelSetVar(double *val_levelsetvar_i, double *val_levelsetvar_j) {
+	LevelSetVar_i = val_levelsetvar_i;
+	LevelSetVar_j = val_levelsetvar_j;
+}
+
+inline void CNumerics::SetLevelSetVarGradient(double **val_levelsetvar_grad_i, double **val_levelsetvar_grad_j) {
+	LevelSetVar_Grad_i = val_levelsetvar_grad_i;
+	LevelSetVar_Grad_j = val_levelsetvar_grad_j;
+}
+
+inline void CNumerics::SetPrimVarGradient(double **val_primvar_grad_i, double **val_primvar_grad_j) {
+	PrimVar_Grad_i = val_primvar_grad_i;
+	PrimVar_Grad_j = val_primvar_grad_j;
+}
+
+inline void CNumerics::SetPrimVarGradient(double ***val_primvar_grad_i, double ***val_primvar_grad_j) {
+  PrimVar_Grad_i_array = val_primvar_grad_i;
+  PrimVar_Grad_j_array = val_primvar_grad_j;
+}
+
+inline void CNumerics::SetConsVarGradient(double **val_consvar_grad_i, double **val_consvar_grad_j) {
+	ConsVar_Grad_i = val_consvar_grad_i;
+	ConsVar_Grad_j = val_consvar_grad_j;
+}
+
+inline void CNumerics::SetConsVarGradient(double **val_consvar_grad_0, double **val_consvar_grad_1, double **val_consvar_grad_2) {
+	ConsVar_Grad_0 = val_consvar_grad_0;
+	ConsVar_Grad_1 = val_consvar_grad_1;
+	ConsVar_Grad_2 = val_consvar_grad_2;
+}
+
+inline void CNumerics::SetConsVarGradient(double **val_consvar_grad_0, double **val_consvar_grad_1, double **val_consvar_grad_2, double **val_consvar_grad_3) {
+	ConsVar_Grad_0 = val_consvar_grad_0;
+	ConsVar_Grad_1 = val_consvar_grad_1;
+	ConsVar_Grad_2 = val_consvar_grad_2;
+	ConsVar_Grad_3 = val_consvar_grad_3;
+}
+
+inline void CNumerics::SetConsVarGradient(double **val_consvar_grad) {
+	ConsVar_Grad = val_consvar_grad;
+}
+
+inline void CNumerics::SetCoord(double *val_coord_i, double *val_coord_j) {
+	Coord_i = val_coord_i;
+	Coord_j = val_coord_j;
+}
+
+inline void CNumerics::SetCoord(double *val_coord_0, double *val_coord_1, 
+									 double *val_coord_2) {
+	Coord_0 = val_coord_0;
+	Coord_1 = val_coord_1;
+	Coord_2 = val_coord_2;
+}
+
+inline void CNumerics::SetCoord(double *val_coord_0, double *val_coord_1, 
+									 double *val_coord_2, double *val_coord_3) {
+	Coord_0 = val_coord_0;
+	Coord_1 = val_coord_1;
+	Coord_2 = val_coord_2;
+	Coord_3 = val_coord_3;	
+}
+
+inline void CNumerics::SetGridVel(double *val_gridvel_i, double *val_gridvel_j) {
+	GridVel_i = val_gridvel_i;
+	GridVel_j = val_gridvel_j;
+}
+
+inline void CNumerics::SetWindGust(double *val_windgust_i, double *val_windgust_j) {
+	WindGust_i = val_windgust_i;
+	WindGust_j = val_windgust_j;
+}
+
+inline void CNumerics::SetWindGustDer(double *val_windgustder_i, double *val_windgustder_j) {
+	WindGustDer_i = val_windgustder_i;
+	WindGustDer_j = val_windgustder_j;
+}
+
+inline void CNumerics::SetPressure(double val_pressure_i, double val_pressure_j) {
+	Pressure_i = val_pressure_i;
+	Pressure_j = val_pressure_j;
+}
+
+inline void CCentJST_Plasma::SetPressure(double val_pressure_i, double val_pressure_j, unsigned short iSpecies) {
+	Pressure_i[iSpecies] = val_pressure_i;
+	Pressure_j[iSpecies] = val_pressure_j;
+}
+
+inline void CCentJST_PlasmaDiatomic::SetPressure(double val_pressure_i, double val_pressure_j, unsigned short iSpecies) {
+	Pressure_i[iSpecies] = val_pressure_i;
+	Pressure_j[iSpecies] = val_pressure_j;
+}
+
+inline void CCentLax_PlasmaDiatomic::SetPressure(double val_pressure_i, double val_pressure_j, unsigned short iSpecies) {
+	Pressure_i[iSpecies] = val_pressure_i;
+	Pressure_j[iSpecies] = val_pressure_j;
+}
+
+inline void CCentLax_AdjPlasmaDiatomic::SetPressure(double val_pressure_i, double val_pressure_j, unsigned short iSpecies) {
+	Pressure_i[iSpecies] = val_pressure_i;
+	Pressure_j[iSpecies] = val_pressure_j;
+}
+
+inline void CNumerics::SetDensityInc(double val_densityinc_i, double val_densityinc_j) {
+	DensityInc_i = val_densityinc_i;
+	DensityInc_j = val_densityinc_j;
+}
+
+inline void CNumerics::SetBetaInc2(double val_betainc2_i, double val_betainc2_j) {
+	BetaInc2_i = val_betainc2_i;
+	BetaInc2_j = val_betainc2_j;
+}
+
+inline void CNumerics::SetSoundSpeed(double val_soundspeed_i, double val_soundspeed_j) {
+	SoundSpeed_i = val_soundspeed_i;
+	SoundSpeed_j = val_soundspeed_j;
+}
+
+inline void CCentJST_Plasma::SetSoundSpeed(double val_soundspeed_i, double val_soundspeed_j, unsigned short iSpecies) {
+	SoundSpeed_i[iSpecies] = val_soundspeed_i;
+	SoundSpeed_j[iSpecies] = val_soundspeed_j;
+}
+
+inline void CCentJST_PlasmaDiatomic::SetSoundSpeed(double val_soundspeed_i, double val_soundspeed_j, unsigned short iSpecies) {
+	SoundSpeed_i[iSpecies] = val_soundspeed_i;
+	SoundSpeed_j[iSpecies] = val_soundspeed_j;
+}
+
+inline void CCentLax_PlasmaDiatomic::SetSoundSpeed(double val_soundspeed_i, double val_soundspeed_j, unsigned short iSpecies) {
+	SoundSpeed_i[iSpecies] = val_soundspeed_i;
+	SoundSpeed_j[iSpecies] = val_soundspeed_j;
+}
+
+inline void CCentLax_AdjPlasmaDiatomic::SetSoundSpeed(double val_soundspeed_i, double val_soundspeed_j, unsigned short iSpecies) {
+	SoundSpeed_i[iSpecies] = val_soundspeed_i;
+	SoundSpeed_j[iSpecies] = val_soundspeed_j;
+}
+
+inline void CNumerics::SetEnthalpy(double val_enthalpy_i, double val_enthalpy_j) {
+	Enthalpy_i = val_enthalpy_i;
+	Enthalpy_j = val_enthalpy_j;
+}
+
+inline void CCentJST_Plasma::SetEnthalpy(double val_enthalpy_i, double val_enthalpy_j, unsigned short iSpecies) {
+	Enthalpy_i[iSpecies] = val_enthalpy_i;
+	Enthalpy_j[iSpecies] = val_enthalpy_j;
+}
+
+inline void CCentJST_PlasmaDiatomic::SetEnthalpy(double val_enthalpy_i, double val_enthalpy_j, unsigned short iSpecies) {
+	Enthalpy_i[iSpecies] = val_enthalpy_i;
+	Enthalpy_j[iSpecies] = val_enthalpy_j;
+}
+
+inline void CCentLax_PlasmaDiatomic::SetEnthalpy(double val_enthalpy_i, double val_enthalpy_j, unsigned short iSpecies) {
+	Enthalpy_i[iSpecies] = val_enthalpy_i;
+	Enthalpy_j[iSpecies] = val_enthalpy_j;
+}
+
+inline void CCentLax_AdjPlasmaDiatomic::SetEnthalpy(double val_enthalpy_i, double val_enthalpy_j, unsigned short iSpecies) {
+	Enthalpy_i[iSpecies] = val_enthalpy_i;
+	Enthalpy_j[iSpecies] = val_enthalpy_j;
+}
+
+inline void CNumerics::SetLambda(double val_lambda_i, double val_lambda_j) {
+	Lambda_i = val_lambda_i;
+	Lambda_j = val_lambda_j;
+}
+
+inline void CCentJST_Plasma::SetLambda(double val_lambda_i, double val_lambda_j, unsigned short iSpecies) {
+	Lambda_i[iSpecies] = val_lambda_i;
+	Lambda_j[iSpecies] = val_lambda_j;
+}
+
+inline void CCentJST_PlasmaDiatomic::SetLambda(double val_lambda_i, double val_lambda_j, unsigned short iSpecies) {
+	Lambda_i[iSpecies] = val_lambda_i;
+	Lambda_j[iSpecies] = val_lambda_j;
+}
+
+inline void CCentLax_PlasmaDiatomic::SetLambda(double val_lambda_i, double val_lambda_j, unsigned short iSpecies) {
+	Lambda_i[iSpecies] = val_lambda_i;
+	Lambda_j[iSpecies] = val_lambda_j;
+}
+
+inline void CCentLax_AdjPlasmaDiatomic::SetLambda(double val_lambda_i, double val_lambda_j, unsigned short iSpecies) {
+	Lambda_i[iSpecies] = val_lambda_i;
+	Lambda_j[iSpecies] = val_lambda_j;
+}
+
+inline void CNumerics::SetNeighbor(unsigned short val_neighbor_i, unsigned short val_neighbor_j) {
+	Neighbor_i = val_neighbor_i;
+	Neighbor_j = val_neighbor_j;
+}
+
+inline void CNumerics::SetTurbAdjointVar(double *val_turbpsivar_i, double *val_turbpsivar_j) {
+	TurbPsi_i = val_turbpsivar_i;
+	TurbPsi_j = val_turbpsivar_j;
+}
+
+inline void CNumerics::SetTurbAdjointGradient(double **val_turbpsivar_grad_i, double **val_turbpsivar_grad_j) {
+	TurbPsi_Grad_i = val_turbpsivar_grad_i;
+	TurbPsi_Grad_j = val_turbpsivar_grad_j;
+}
+
+inline void CNumerics::SetTemperature(double val_temp_i, double val_temp_j) {
+	Temp_i = val_temp_i;
+	Temp_j = val_temp_j;
+}
+
+inline void CNumerics::SetTemperature_tr(double* val_temp_i, double* val_temp_j) {
+	Temp_tr_i = val_temp_i;
+	Temp_tr_j = val_temp_j;
+}
+
+inline void CNumerics::SetTemperature_vib(double* val_temp_i, double* val_temp_j) {
+	Temp_vib_i = val_temp_i;
+	Temp_vib_j = val_temp_j;
+}
+
+inline void CNumerics::SetPressure(double* val_pressure_i, double* val_pressure_j) {
+	SpeciesPressure_i = val_pressure_i;
+	SpeciesPressure_j = val_pressure_j;
+}
+
+inline void CNumerics::SetAuxVarGrad(double *val_auxvargrad_i, double *val_auxvargrad_j) {
+	AuxVar_Grad_i = val_auxvargrad_i;
+	AuxVar_Grad_j = val_auxvargrad_j;
+}
+
+inline void CNumerics::SetNormal(double *val_normal) { Normal = val_normal; }
+
+inline void CNumerics::SetVolume(double val_volume) { Volume = val_volume; }
+
+inline void CSourcePieceWise_TurbSST::SetF1blending(double val_F1_i, double val_F1_j){ 
+	F1_i = val_F1_i; 
+	F1_j = val_F1_j;
+}
+
+inline void CSourcePieceWise_TurbSST::SetF2blending(double val_F2_i, double val_F2_j){ 
+	F2_i = val_F2_i; 
+	F2_j = val_F2_j;
+}
+
+inline void CSourcePieceWise_TurbSST::SetStrainMag(double val_StrainMag_i, double val_StrainMag_j){
+	StrainMag = val_StrainMag_i;
+}
+
+inline void CSourcePieceWise_TurbSST::SetCrossDiff(double val_CDkw_i, double val_CDkw_j){
+	CDkw = val_CDkw_i;
+}			
+
+inline void CSourcePieceWise_TurbSA::SetIntermittency(double intermittency_in) { intermittency = intermittency_in; }
+
+inline void CSourcePieceWise_TurbSA::SetProduction(double val_production) { Production = val_production; }
+
+inline void CSourcePieceWise_TurbSA::SetDestruction(double val_destruction) { Destruction = val_destruction; }
+
+inline void CSourcePieceWise_TurbSA::SetCrossProduction(double val_crossproduction) { CrossProduction = val_crossproduction; }
+
+inline double CSourcePieceWise_TurbSA::GetProduction(void) { return Production; }
+
+inline double CSourcePieceWise_TurbSA::GetDestruction(void) { return Destruction; }
+
+inline double CSourcePieceWise_TurbSA::GetCrossProduction(void) { return CrossProduction; }
+
+inline void CSourcePieceWise_Plasma::SetElecField(double *val_Efield) { ElectricField = val_Efield; }
+
+inline double* CSourcePieceWise_Plasma::GetMagneticField() { return JcrossB; }
+
+inline double CSourcePieceWise_Plasma::GetMagneticForce(unsigned short val_Species, unsigned short val_dim) { return Mag_Force[val_Species][val_dim]; }
+
+inline double CUpwRoe_Turkel_Flow::GetPrecond_Beta() { return Beta; }
+
+inline double* CSource_Magnet::GetMagneticField() { return Current_Density; }
+
+inline double CNumerics::GetElec_CondIntegral() {return 0;}
+
+inline double CSource_JouleHeating::GetElec_CondIntegral() {return Elec_Conduct*Coord_i[1]*(Coord_i[1]-Coord_j[1]);}
+
+inline void CNumerics::SetElec_CondIntegralsqr(double val_var) {}
+
+inline void CSource_JouleHeating::SetElec_CondIntegralsqr(double val_var) {Integralsqr = val_var; }
+
+inline void CNumerics::ComputeResidual(double **val_Jacobian_i, double *val_Jacobian_mui, double ***val_Jacobian_gradi, CConfig *config) { }
+
+inline void CNumerics::ComputeResidual(double **val_Jacobian_i, double *val_Jacobian_mui, double ***val_Jacobian_gradi, 
+									double **val_Jacobian_j, double *val_Jacobian_muj, double ***val_Jacobian_gradj, CConfig *config) { }