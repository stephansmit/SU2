/*!
 * \file driver_structure.hpp
 * \brief Headers of the main subroutines for driving single or multi-zone problems.
 *        The subroutines and functions are in the <i>driver_structure.cpp</i> file.
 * \author T. Economon, H. Kline, R. Sanchez
 * \version 4.3.0 "Cardinal"
 *
 * SU2 Lead Developers: Dr. Francisco Palacios (Francisco.D.Palacios@boeing.com).
 *                      Dr. Thomas D. Economon (economon@stanford.edu).
 *
 * SU2 Developers: Prof. Juan J. Alonso's group at Stanford University.
 *                 Prof. Piero Colonna's group at Delft University of Technology.
 *                 Prof. Nicolas R. Gauger's group at Kaiserslautern University of Technology.
 *                 Prof. Alberto Guardone's group at Polytechnic University of Milan.
 *                 Prof. Rafael Palacios' group at Imperial College London.
 *                 Prof. Edwin van der Weide's group at the University of Twente.
 *                 Prof. Vincent Terrapon's group at the University of Liege.
 *
 * Copyright (C) 2012-2016 SU2, the open-source CFD code.
 *
 * SU2 is free software; you can redistribute it and/or
 * modify it under the terms of the GNU Lesser General Public
 * License as published by the Free Software Foundation; either
 * version 2.1 of the License, or (at your option) any later version.
 *
 * SU2 is distributed in the hope that it will be useful,
 * but WITHOUT ANY WARRANTY; without even the implied warranty of
 * MERCHANTABILITY or FITNESS FOR A PARTICULAR PURPOSE. See the GNU
 * Lesser General Public License for more details.
 *
 * You should have received a copy of the GNU Lesser General Public
 * License along with SU2. If not, see <http://www.gnu.org/licenses/>.
 */

#pragma once

#include "../../Common/include/mpi_structure.hpp"
#include "iteration_structure.hpp"
#include "solver_structure.hpp"
#include "integration_structure.hpp"
#include "output_structure.hpp"
#include "numerics_structure.hpp"
#include "transfer_structure.hpp"
#include "../../Common/include/geometry_structure.hpp"
#include "../../Common/include/grid_movement_structure.hpp"
#include "../../Common/include/config_structure.hpp"
#include "../../Common/include/interpolation_structure.hpp"

using namespace std;

/*!
 * \class CDriver
 * \brief Parent class for driving an iteration of a single or multi-zone problem.
 * \author T. Economon
 * \version 4.3.0 "Cardinal"
 */
class CDriver {
protected:
  char* config_file_name;                       /*!< \brief Configuration file name of the problem.*/
  char runtime_file_name[MAX_STRING_SIZE];
  su2double StartTime,                          /*!< \brief Start point of the timer for performance benchmarking.*/
  StopTime,                           /*!< \brief Stop point of the timer for performance benchmarking.*/
  UsedTimePreproc,                           /*!< \brief Elapsed time between Start and Stop point of the timer for tracking preprocessing phase.*/
  UsedTimeCompute,                           /*!< \brief Elapsed time between Start and Stop point of the timer for tracking compute phase.*/
  UsedTime;                           /*!< \brief Elapsed time between Start and Stop point of the timer.*/
  unsigned long ExtIter;                        /*!< \brief External iteration.*/
  ofstream ConvHist_file;                       /*!< \brief Convergence history file.*/
  unsigned short iMesh,                         /*!< \brief Iterator on mesh levels.*/
  iZone,                          /*!< \brief Iterator on zones.*/
  nZone,                          /*!< \brief Total number of zones in the problem. */
  nDim;                           /*!< \brief Number of dimensions.*/
  bool StopCalc,                                /*!< \brief Stop computation flag.*/
  fsi;                                     /*!< \brief FSI simulation flag.*/
  CIteration **iteration_container;             /*!< \brief Container vector with all the iteration methods. */
  COutput *output;                              /*!< \brief Pointer to the COutput class. */
  CIntegration ***integration_container;        /*!< \brief Container vector with all the integration methods. */
  CGeometry ***geometry_container;              /*!< \brief Geometrical definition of the problem. */
  CSolver ****solver_container;                 /*!< \brief Container vector with all the solutions. */
  CNumerics *****numerics_container;            /*!< \brief Description of the numerical method (the way in which the equations are solved). */
  CConfig **config_container;                   /*!< \brief Definition of the particular problem. */
  CSurfaceMovement **surface_movement;          /*!< \brief Surface movement classes of the problem. */
  CVolumetricMovement **grid_movement;          /*!< \brief Volume grid movement classes of the problem. */
  CFreeFormDefBox*** FFDBox;                    /*!< \brief FFD FFDBoxes of the problem. */
  CInterpolator ***interpolator_container;      /*!< \brief Definition of the interpolation method between non-matching discretizations of the interface. */
  CTransfer ***transfer_container;              /*!< \brief Definition of the transfer of information and the physics involved in the interface. */
  //Those are used to store the VarCoord of each node during FSI communications
  su2double APIVarCoord[3];
  su2double APINodalForce[3];
  su2double APINodalForceDensity[3];
  
public:
  
<<<<<<< HEAD
  /*!
   * \brief Constructor of the class.
   * \param[in] confFile - Configuration file name.
   * \param[in] val_nZone - Total number of zones.
=======
  /*! 
   * \brief Constructor of the class.
   * \param[in] confFile - Configuration file name.
      * \param[in] val_nZone - Total number of zones.
>>>>>>> 81146083
   * \param[in] val_nDim - Number of dimensions.
   */
  CDriver(char* confFile,
          unsigned short val_nZone,
          unsigned short val_nDim);
  
  /*!
   * \brief Destructor of the class.
   */
  virtual ~CDriver(void);

  /*!
   * \brief A virtual member.
   */  
  virtual void Run() { };

    /*!
     * \brief Construction of the edge-based data structure and the multigrid structure.
     */
  void Geometrical_Preprocessing();
  
  /*!
   * \brief Do the geometrical preprocessing for the DG FEM solver.
   */
  void Geometrical_Preprocessing_DGFEM();
  
  /*!
   * \brief Definition of the physics iteration class or within a single zone.
   * \param[in] iteration_container - Pointer to the iteration container to be instantiated.
   * \param[in] config - Definition of the particular problem.
   * \param[in] iZone - Index of the zone.
   */
  void Iteration_Preprocessing();
  
  /*!
   * \brief Definition and allocation of all solution classes.
   * \param[in] solver_container - Container vector with all the solutions.
   * \param[in] geometry - Geometrical definition of the problem.
   * \param[in] config - Definition of the particular problem.
   */
  void Solver_Preprocessing(CSolver ***solver_container, CGeometry **geometry, CConfig *config);
  
  /*!
   * \brief Definition and allocation of all solution classes.
   * \param[in] solver_container - Container vector with all the solutions.
   * \param[in] geometry - Geometrical definition of the problem.
   * \param[in] config - Definition of the particular problem.
   */
  void Solver_Postprocessing(CSolver ***solver_container, CGeometry **geometry, CConfig *config);
  
  /*!
   * \brief Definition and allocation of all integration classes.
   * \param[in] integration_container - Container vector with all the integration methods.
   * \param[in] geometry - Geometrical definition of the problem.
   * \param[in] config - Definition of the particular problem.
   */
  void Integration_Preprocessing(CIntegration **integration_container, CGeometry **geometry, CConfig *config);
  
  /*!
   * \brief Definition and allocation of all integration classes.
   * \param[in] integration_container - Container vector with all the integration methods.
   * \param[in] geometry - Geometrical definition of the problem.
   * \param[in] config - Definition of the particular problem.
   */
  void Integration_Postprocessing(CIntegration **integration_container, CGeometry **geometry, CConfig *config);
  
  /*!
   * \brief Definition and allocation of all interface classes.
   */
  void Interface_Preprocessing();
  
  /*!
   * \brief Definition and allocation of all solver classes.
   * \param[in] numerics_container - Description of the numerical method (the way in which the equations are solved).
   * \param[in] solver_container - Container vector with all the solutions.
   * \param[in] geometry - Geometrical definition of the problem.
   * \param[in] config - Definition of the particular problem.
   */
  void Numerics_Preprocessing(CNumerics ****numerics_container, CSolver ***solver_container, CGeometry **geometry, CConfig *config);
  
  
  /*!
   * \brief Definition and allocation of all solver classes.
   * \param[in] numerics_container - Description of the numerical method (the way in which the equations are solved).
   * \param[in] solver_container - Container vector with all the solutions.
   * \param[in] geometry - Geometrical definition of the problem.
   * \param[in] config - Definition of the particular problem.
   */
  void Numerics_Postprocessing(CNumerics ****numerics_container, CSolver ***solver_container, CGeometry **geometry, CConfig *config);
  
  /*!
   * \brief Deallocation routine
   */
  void Postprocessing();
  
  /*!
   * \brief A virtual member.
   * \param[in] donorZone - zone in which the displacements will be predicted.
   * \param[in] targetZone - zone which receives the predicted displacements.
   */
  virtual void Predict_Displacements(unsigned short donorZone, unsigned short targetZone) {};

  /*!
   * \brief A virtual member.
   * \param[in] donorZone - zone in which the tractions will be predicted.
   * \param[in] targetZone - zone which receives the predicted traction.
   */
  virtual void Predict_Tractions(unsigned short donorZone, unsigned short targetZone) {};

  /*!
   * \brief A virtual member.
   * \param[in] donorZone - zone in which the displacements will be transferred.
   * \param[in] targetZone - zone which receives the tractions transferred.
   */
  virtual void Transfer_Displacements(unsigned short donorZone, unsigned short targetZone) {};

  /*!
   * \brief A virtual member.
   * \param[in] donorZone - zone from which the tractions will be transferred.
   * \param[in] targetZone - zone which receives the tractions transferred.
   */
  virtual void Transfer_Tractions(unsigned short donorZone, unsigned short targetZone) {};

  /*!
   * \brief A virtual member.
   * \param[in] donorZone - origin of the information.
   * \param[in] targetZone - destination of the information.
   * \param[in] iFSIIter - Fluid-Structure Interaction subiteration.
   */
  virtual void Relaxation_Displacements(unsigned short donorZone, unsigned short targetZone, unsigned long iFSIIter) {};

  /*!
   * \brief A virtual member.
   * \param[in] donorZone - origin of the information.
   * \param[in] targetZone - destination of the information.
   * \param[in] iFSIIter - Fluid-Structure Interaction subiteration.
   */
  virtual void Relaxation_Tractions(unsigned short donorZone, unsigned short targetZone, unsigned long iFSIIter) {};

  /*!
   * \brief A virtual member.
   */
  virtual void Update() {};

  /*!
   * \brief Launch the computation for all zones and all physics.
   */
  void StartSolver();
  
  /*!
   * \brief A virtual member.
   */
  virtual void ResetConvergence() { };

  /*!
   * \brief Perform some pre-processing before an iteration of the physics.
   */
  void PreprocessExtIter(unsigned long ExtIter);
  
  /*!
   * \brief Monitor the computation.
   */
  bool Monitor(unsigned long ExtIter);
  
  /*!
   * \brief Output the solution in solution file.
   */
  void Output(unsigned long ExtIter);
  
  /*!
   * \brief Perform a dynamic mesh deformation, included grid velocity computation and update of the multigrid structure.
   */
  virtual void DynamicMeshUpdate(unsigned long ExtIter) { };

  /*!
   * \brief Perform a static mesh deformation, without considering grid velocity.
   */
  virtual void StaticMeshUpdate() { };
  
  /*!
   * \brief Perform a mesh deformation as initial condition.
   */
  virtual void SetInitialMesh() { };
  
  /*--- External communication layer ---*/
  
  su2double Get_Drag();
  su2double Get_Lift();
  su2double Get_Mz();
  unsigned short GetMovingMarker();
  unsigned long GetNumberVertices(unsigned short iMarker);
  unsigned long GetVertexGlobalIndex(unsigned short iMarker, unsigned short iVertex);
  su2double GetVertexCoordX(unsigned short iMarker, unsigned short iVertex);
  su2double GetVertexCoordY(unsigned short iMarker, unsigned short iVertex);
  su2double GetVertexCoordZ(unsigned short iMarker, unsigned short iVertex);
  bool ComputeVertexForces(unsigned short iMarker, unsigned short iVertex);
  su2double GetVertexForceX(unsigned short iMarker, unsigned short iVertex);
  su2double GetVertexForceY(unsigned short iMarker, unsigned short iVertex);
  su2double GetVertexForceZ(unsigned short iMarker, unsigned short iVertex);
  su2double GetVertexForceDensityX(unsigned short iMarker, unsigned short iVertex);
  su2double GetVertexForceDensityY(unsigned short iMarker, unsigned short iVertex);
  su2double GetVertexForceDensityZ(unsigned short iMarker, unsigned short iVertex);
  void SetVertexCoordX(unsigned short iMarker, unsigned short iVertex, su2double newPosX);
  void SetVertexCoordY(unsigned short iMarker, unsigned short iVertex, su2double newPosY);
  void SetVertexCoordZ(unsigned short iMarker, unsigned short iVertex, su2double newPosZ);
  su2double SetVertexVarCoord(unsigned short iMarker, unsigned short iVertex);
  
};
/*!
 * \class CGeneralDriver
 * \brief Class for driving a structural iteration of the physics within multiple zones.
 * \author T. Economon
 * \version 4.3.0 "Cardinal"
 */
class CGeneralDriver : public CDriver {
public:
  
<<<<<<< HEAD
  /*!
=======
  /*! 
>>>>>>> 81146083
   * \brief Constructor of the class.
   * \param[in] confFile - Configuration file name.
   * \param[in] val_nZone - Total number of zones.
   * \param[in] val_nDim - Number of dimensions.
   */
  CGeneralDriver(char* confFile,
<<<<<<< HEAD
                 unsigned short val_nZone,
                 unsigned short val_nDim);
=======

                    unsigned short val_nZone,
                    unsigned short val_nDim);
>>>>>>> 81146083
  
  /*!
   * \brief Destructor of the class.
   */
  ~CGeneralDriver(void);
<<<<<<< HEAD
=======
  
  /*! 
   * \brief Run a single iteration of the physics within a single zone.
   */
>>>>>>> 81146083
  
  /*!
   * \brief Run a single iteration of the physics within a single zone.
   */
  void Run();
  
  /*!
   * \brief Update the dual-time solution for a single zone.
   */
  void Update();
  
  /*!
   * \brief Reset the convergence flag (set to false) of the single zone solver.
   */
  void ResetConvergence();
  
  /*!
   * \brief Perform a dynamic mesh deformation, included grid velocity computation and the update of the multigrid structure (single zone).
   */
  void DynamicMeshUpdate(unsigned long ExtIter);
  
  /*!
   * \brief Perform a static mesh deformation, without considering grid velocity (single zone).
   */
  void StaticMeshUpdate();
  
  /*!
   * \brief Perform a mesh deformation as initial condition (single zone).
   */
  void SetInitialMesh();
};


/*!
 * \class CFluidDriver
 * \brief Class for driving an iteration of the physics within multiple zones.
 * \author T. Economon, G. Gori
 * \version 4.3.0 "Cardinal"
 */
class CFluidDriver : public CDriver {
public:
  
  /*!
   * \brief Constructor of the class.
   * \param[in] confFile - Configuration file name.
   * \param[in] val_nZone - Total number of zones.
   * \param[in] val_nDim - Number of dimensions.
   */
  CFluidDriver(char* confFile,
                   unsigned short val_nZone,
                   unsigned short val_nDim);
  
  /*!
   * \brief Destructor of the class.
   */
  ~CFluidDriver(void);
  
  /*!
   * \brief Run a single iteration of the physics within multiple zones.
   */

  void Run();
  
  /*!
   * \brief Update the dual-time solution within multiple zones.
   */
  void Update();
  
  /*!
   * \brief Reset the convergence flag (set to false) of the multizone solver.
   */
  void ResetConvergence();
  
  /*!
   * \brief Perform a dynamic mesh deformation, included grid velocity computation and the update of the multigrid structure (multiple zone).
   */
  void DynamicMeshUpdate(unsigned long ExtIter);
  
  /*!
   * \brief Perform a static mesh deformation, without considering grid velocity (multiple zone).
   */
  void StaticMeshUpdate();
  
  /*!
   * \brief Perform a mesh deformation as initial condition (multiple zone).
   */
  void SetInitialMesh();

    /*!
     * \brief Transfer data among different zones (multiple zone).
     */
  void Transfer_Data(unsigned short donorZone, unsigned short targetZone);
};


/*!
 * \class CHBDriver
 * \brief Class for driving an iteration of Harmonic Balance (HB) method problem using multiple time zones.
 * \author T. Economon
 * \version 4.3.0 "Cardinal"
 */
class CHBDriver : public CDriver {

private:

  su2double **D; /*!< \brief Harmonic Balance operator. */

public:

  /*!
   * \brief Constructor of the class.
   * \param[in] confFile - Configuration file name.
   * \param[in] val_nZone - Total number of zones.
   * \param[in] val_nDim - Number of dimensions.
   */
  CHBDriver(char* confFile,
      unsigned short val_nZone,
      unsigned short val_nDim);

  /*!
   * \brief Destructor of the class.
   */
  ~CHBDriver(void);

  /*!
   * \brief Run a single iteration of a Harmonic Balance problem.
   */
  void Run();

  /*!
   * \brief Computation and storage of the Harmonic Balance method source terms.
   * \author T. Economon, K. Naik
   * \param[in] iZone - Current zone number.
   */
  void SetHarmonicBalance(unsigned short iZone);

  /*!
   * \brief Computation of the Harmonic Balance operator matrix for harmonic balance.
   * \author A. Rubino, S. Nimmagadda
   */
  void ComputeHB_Operator();

  /*!
   * \brief Update the solution for the Harmonic Balance.
   */
  void Update();

  /*!
   * \brief Reset the convergence flag (set to false) of the solver for the Harmonic Balance.
   */
  void ResetConvergence();
};


/*!
 * \class CFSIDriver
 * \brief Class for driving a BGS iteration for a fluid-structure interaction problem in multiple zones.
 * \author R. Sanchez.
 * \version 4.3.0 "Cardinal"
 */
class CFSIDriver : public CDriver {
public:

  /*!
   * \brief Constructor of the class.
   * \param[in] confFile - Configuration file name.
   * \param[in] val_nZone - Total number of zones.
   */
  CFSIDriver(char* confFile,
      unsigned short val_nZone,
      unsigned short val_nDim);

  /*!
   * \brief Destructor of the class.
   */
  ~CFSIDriver(void);

  /*!
   * \brief Run a Block Gauss-Seidel iteration of the FSI problem.
   */

  void Run();

  /*!
   * \brief Predict the structural displacements to pass them into the fluid solver on a BGS implementation.
   * \param[in] donorZone - zone in which the displacements will be predicted.
   * \param[in] targetZone - zone which receives the predicted displacements.
   */
  void Predict_Displacements(unsigned short donorZone, unsigned short targetZone);

  /*!
   * \brief Predict the fluid tractions to pass them into the structural solver on a BGS implementation.
   * \param[in] donorZone - zone in which the tractions will be predicted.
   * \param[in] targetZone - zone which receives the predicted traction.
   */
  void Predict_Tractions(unsigned short donorZone, unsigned short targetZone);
  
  /*!
   * \brief Transfer the displacements computed on the structural solver into the fluid solver.
   * \param[in] donorZone - zone in which the displacements will be transferred.
   * \param[in] targetZone - zone which receives the tractions transferred.
   */
  void Transfer_Displacements(unsigned short donorZone, unsigned short targetZone);
  
  /*!
   * \brief Transfer the tractions computed on the fluid solver into the structural solver.
   * \param[in] donorZone - zone from which the tractions will be transferred.
   * \param[in] targetZone - zone which receives the tractions transferred.
   */
  void Transfer_Tractions(unsigned short donorZone, unsigned short targetZone);
  
  /*!
   * \brief Apply a relaxation method into the computed displacements.
   * \param[in] donorZone - origin of the information.
   * \param[in] targetZone - destination of the information.
   * \param[in] iFSIIter - Fluid-Structure Interaction subiteration.
   */
  void Relaxation_Displacements(unsigned short donorZone, unsigned short targetZone, unsigned long iFSIIter);
  
  /*!
   * \brief Apply a relaxation method into the computed tractions.
   * \param[in] donorZone - origin of the information.
   * \param[in] targetZone - destination of the information.
   * \param[in] iFSIIter - Fluid-Structure Interaction subiteration.
   */
  void Relaxation_Tractions(unsigned short donorZone, unsigned short targetZone, unsigned long iFSIIter);
  
  /*!
   * \brief Enforce the coupling condition at the end of the time step
   * \param[in] zoneFlow - zone of the flow equations.
   * \param[in] zoneStruct - zone of the structural equations.
   */
  void Update(unsigned short zoneFlow, unsigned short zoneStruct);
  using CDriver::Update;

};<|MERGE_RESOLUTION|>--- conflicted
+++ resolved
@@ -90,17 +90,10 @@
   
 public:
   
-<<<<<<< HEAD
-  /*!
+  /*! 
    * \brief Constructor of the class.
    * \param[in] confFile - Configuration file name.
    * \param[in] val_nZone - Total number of zones.
-=======
-  /*! 
-   * \brief Constructor of the class.
-   * \param[in] confFile - Configuration file name.
-      * \param[in] val_nZone - Total number of zones.
->>>>>>> 81146083
    * \param[in] val_nDim - Number of dimensions.
    */
   CDriver(char* confFile,
@@ -318,39 +311,22 @@
 class CGeneralDriver : public CDriver {
 public:
   
-<<<<<<< HEAD
-  /*!
-=======
   /*! 
->>>>>>> 81146083
    * \brief Constructor of the class.
    * \param[in] confFile - Configuration file name.
    * \param[in] val_nZone - Total number of zones.
    * \param[in] val_nDim - Number of dimensions.
    */
   CGeneralDriver(char* confFile,
-<<<<<<< HEAD
                  unsigned short val_nZone,
                  unsigned short val_nDim);
-=======
-
-                    unsigned short val_nZone,
-                    unsigned short val_nDim);
->>>>>>> 81146083
   
   /*!
    * \brief Destructor of the class.
    */
   ~CGeneralDriver(void);
-<<<<<<< HEAD
-=======
   
   /*! 
-   * \brief Run a single iteration of the physics within a single zone.
-   */
->>>>>>> 81146083
-  
-  /*!
    * \brief Run a single iteration of the physics within a single zone.
    */
   void Run();
