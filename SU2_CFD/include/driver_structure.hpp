--- conflicted
+++ resolved
@@ -805,17 +805,12 @@
    * \author T. Economon, K. Naik, A. Rubino
    * \param[in] iZone - Current zone number.
    */
-<<<<<<< HEAD
   void SetHarmonicBalance(unsigned short iTimeInstance);
-=======
-  void SetHarmonicBalance(unsigned short iZone);
-	
   /*!
    * \brief Precondition Harmonic Balance source term for stability
    * \author J. Howison
    */
   void StabilizeHarmonicBalance();
->>>>>>> 6e2236db
 
   /*!
    * \brief Computation of the Harmonic Balance operator matrix for harmonic balance.
