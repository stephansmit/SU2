--- conflicted
+++ resolved
@@ -2625,7 +2625,6 @@
       }
       break;
 
-<<<<<<< HEAD
     case FEM_EULER: case FEM_NAVIER_STOKES: case FEM_RANS: case FEM_LES:
       if (rank == MASTER_NODE)
         cout << ": finite element Euler/Navier-Stokes/RANS/LES flow iteration." << endl;
@@ -2650,35 +2649,12 @@
       iteration_container[iZone] = new CPoissonIteration(config_container[iZone]);
       break;
 
-=======
-    case WAVE_EQUATION:
-      if (rank == MASTER_NODE)
-        cout << ": wave iteration." << endl;
-      iteration_container[iZone] = new CWaveIteration(config_container[iZone]);
-      break;
-
-    case HEAT_EQUATION:
-      if (rank == MASTER_NODE)
-        cout << ": heat iteration." << endl;
-      iteration_container[iZone] = new CHeatIteration(config_container[iZone]);
-      break;
-
-    case POISSON_EQUATION:
-      if (rank == MASTER_NODE)
-        cout << ": poisson iteration." << endl;
-      iteration_container[iZone] = new CPoissonIteration(config_container[iZone]);
-      break;
-
->>>>>>> 3a2655ea
     case FEM_ELASTICITY:
       if (rank == MASTER_NODE)
         cout << ": FEM iteration." << endl;
       iteration_container[iZone] = new CFEM_StructuralAnalysis(config_container[iZone]);
       break;
-<<<<<<< HEAD
-
-=======
->>>>>>> 3a2655ea
+
     case ADJ_EULER: case ADJ_NAVIER_STOKES: case ADJ_RANS:
       if (rank == MASTER_NODE)
         cout << ": adjoint Euler/Navier-Stokes/RANS fluid iteration." << endl;
