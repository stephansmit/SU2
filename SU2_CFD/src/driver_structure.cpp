--- conflicted
+++ resolved
@@ -1264,7 +1264,6 @@
   
   /*--- Solver definition for the FEM problem ---*/
   if (fem) {
-<<<<<<< HEAD
 	switch (config->GetGeometricConditions()) {
     	case SMALL_DEFORMATIONS :
     		switch (config->GetMaterialModel()) {
@@ -1369,33 +1368,6 @@
 	  numerics_container[MESH_0][ADJFEA_SOL][DE_TERM] = new CFEM_DielectricElastomer(nDim, nVar_FEM, config);
 	  numerics_container[MESH_0][ADJFEA_SOL][DE_ADJ] = new CFEM_DielectricElastomer_Adj(nDim, nVar_FEM, config);
 	}
-
-=======
-    switch (config->GetGeometricConditions()) {
-      case SMALL_DEFORMATIONS :
-        switch (config->GetMaterialModel()) {
-          case LINEAR_ELASTIC: numerics_container[MESH_0][FEA_SOL][FEA_TERM] = new CFEM_LinearElasticity(nDim, nVar_FEM, config); break;
-          case NEO_HOOKEAN : cout << "Material model does not correspond to geometric conditions." << endl; exit(EXIT_FAILURE); break;
-          default: cout << "Material model not implemented." << endl; exit(EXIT_FAILURE); break;
-        }
-        break;
-      case LARGE_DEFORMATIONS :
-        switch (config->GetMaterialModel()) {
-          case LINEAR_ELASTIC: cout << "Material model does not correspond to geometric conditions." << endl; exit(EXIT_FAILURE); break;
-          case NEO_HOOKEAN :
-            switch (config->GetMaterialCompressibility()) {
-              case COMPRESSIBLE_MAT : numerics_container[MESH_0][FEA_SOL][FEA_TERM] = new CFEM_NeoHookean_Comp(nDim, nVar_FEM, config); break;
-              case INCOMPRESSIBLE_MAT : numerics_container[MESH_0][FEA_SOL][FEA_TERM] = new CFEM_NeoHookean_Incomp(nDim, nVar_FEM, config); break;
-              default: cout << "Material model not implemented." << endl; exit(EXIT_FAILURE); break;
-            }
-            break;
-          default: cout << "Material model not implemented." << endl; exit(EXIT_FAILURE); break;
-        }
-        break;
-      default: cout << " Solver not implemented." << endl; exit(EXIT_FAILURE); break;
-    }
-    
->>>>>>> 1bdc6815
   }
   
 }
