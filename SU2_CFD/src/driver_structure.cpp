--- conflicted
+++ resolved
@@ -658,7 +658,6 @@
       if (config_container[iZone]->GetnSpanWiseSections() > nSpanMax){
         nSpanMax = config_container[iZone]->GetnSpanWiseSections();
       }
-<<<<<<< HEAD
       if ( config_container[ZONE_0]->GetUnsteady_Simulation() == HARMONIC_BALANCE) {
 
       config_container[iZone%nTimeZones]->SetnSpan_iZones(config_container[iZone]->GetnSpanWiseSections(), (int)(iZone/nTimeZones));
@@ -666,11 +665,7 @@
       else {
       config_container[ZONE_0]->SetnSpan_iZones(config_container[iZone]->GetnSpanWiseSections(),iZone);
       }
-=======
-
-      config_container[ZONE_0]->SetnSpan_iZones(config_container[iZone]->GetnSpanWiseSections(), iZone);
-
->>>>>>> 0aecafdb
+
       if (rank == MASTER_NODE) cout << "Create TurboVertex structure." << endl;
       geometry_container[iZone][MESH_0]->SetTurboVertex(config_container[iZone], iZone, INFLOW, true);
       geometry_container[iZone][MESH_0]->SetTurboVertex(config_container[iZone], iZone, OUTFLOW, true);
