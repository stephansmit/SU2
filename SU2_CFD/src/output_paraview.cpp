--- conflicted
+++ resolved
@@ -106,26 +106,18 @@
 		if (SU2_TYPE::Int(val_iZone) >= 10000) SPRINTF (buffer, "_%d.vtk", SU2_TYPE::Int(val_iZone));
         
 	} else if (config->GetUnsteady_Simulation() && config->GetWrt_Unsteady()) {
-<<<<<<< HEAD
 		if (SU2_TYPE::Int(iExtIter) < 10) SPRINTF (buffer, "_0000%d.vtk", SU2_TYPE::Int(iExtIter));
 		if ((SU2_TYPE::Int(iExtIter) >= 10) && (SU2_TYPE::Int(iExtIter) < 100)) SPRINTF (buffer, "_000%d.vtk", SU2_TYPE::Int(iExtIter));
 		if ((SU2_TYPE::Int(iExtIter) >= 100) && (SU2_TYPE::Int(iExtIter) < 1000)) SPRINTF (buffer, "_00%d.vtk", SU2_TYPE::Int(iExtIter));
 		if ((SU2_TYPE::Int(iExtIter) >= 1000) && (SU2_TYPE::Int(iExtIter) < 10000)) SPRINTF (buffer, "_0%d.vtk", SU2_TYPE::Int(iExtIter));
 		if (SU2_TYPE::Int(iExtIter) >= 10000) SPRINTF (buffer, "_%d.vtk", SU2_TYPE::Int(iExtIter));
-=======
-		if (int(iExtIter) < 10) sprintf (buffer, "_0000%d.vtk", int(iExtIter));
-		if ((int(iExtIter) >= 10) && (int(iExtIter) < 100)) sprintf (buffer, "_000%d.vtk", int(iExtIter));
-		if ((int(iExtIter) >= 100) && (int(iExtIter) < 1000)) sprintf (buffer, "_00%d.vtk", int(iExtIter));
-		if ((int(iExtIter) >= 1000) && (int(iExtIter) < 10000)) sprintf (buffer, "_0%d.vtk", int(iExtIter));
-		if (int(iExtIter) >= 10000) sprintf (buffer, "_%d.vtk", int(iExtIter));
 
     } else if (config->GetDynamic_Analysis() && config->GetWrt_Dynamic()) {
-      if ((int(iExtIter) >= 0) && (int(iExtIter) < 10)) sprintf (buffer, "_0000%d.vtk", int(iExtIter));
-      if ((int(iExtIter) >= 10) && (int(iExtIter) < 100)) sprintf (buffer, "_000%d.vtk", int(iExtIter));
-      if ((int(iExtIter) >= 100) && (int(iExtIter) < 1000)) sprintf (buffer, "_00%d.vtk", int(iExtIter));
-      if ((int(iExtIter) >= 1000) && (int(iExtIter) < 10000)) sprintf (buffer, "_0%d.vtk", int(iExtIter));
-      if (int(iExtIter) >= 10000) sprintf (buffer, "_%d.vtk", int(iExtIter));
->>>>>>> cca5334c
+      if ((SU2_TYPE::Int(iExtIter) >= 0) && (SU2_TYPE::Int(iExtIter) < 10)) SPRINTF (buffer, "_0000%d.vtk", SU2_TYPE::Int(iExtIter));
+      if ((SU2_TYPE::Int(iExtIter) >= 10) && (SU2_TYPE::Int(iExtIter) < 100)) SPRINTF (buffer, "_000%d.vtk", SU2_TYPE::Int(iExtIter));
+      if ((SU2_TYPE::Int(iExtIter) >= 100) && (SU2_TYPE::Int(iExtIter) < 1000)) SPRINTF (buffer, "_00%d.vtk", SU2_TYPE::Int(iExtIter));
+      if ((SU2_TYPE::Int(iExtIter) >= 1000) && (SU2_TYPE::Int(iExtIter) < 10000)) SPRINTF (buffer, "_0%d.vtk", SU2_TYPE::Int(iExtIter));
+      if (SU2_TYPE::Int(iExtIter) >= 10000) SPRINTF (buffer, "_%d.vtk", SU2_TYPE::Int(iExtIter));
 	} else {
 		SPRINTF (buffer, ".vtk");
 	}
@@ -868,26 +860,18 @@
 		if (SU2_TYPE::Int(val_iZone) >= 10000) SPRINTF (buffer, "_%d.vtk", SU2_TYPE::Int(val_iZone));
     
 	} else if (config->GetUnsteady_Simulation() && config->GetWrt_Unsteady()) {
-<<<<<<< HEAD
 		if (SU2_TYPE::Int(iExtIter) < 10) SPRINTF (buffer, "_0000%d.vtk", SU2_TYPE::Int(iExtIter));
 		if ((SU2_TYPE::Int(iExtIter) >= 10) && (SU2_TYPE::Int(iExtIter) < 100)) SPRINTF (buffer, "_000%d.vtk", SU2_TYPE::Int(iExtIter));
 		if ((SU2_TYPE::Int(iExtIter) >= 100) && (SU2_TYPE::Int(iExtIter) < 1000)) SPRINTF (buffer, "_00%d.vtk", SU2_TYPE::Int(iExtIter));
 		if ((SU2_TYPE::Int(iExtIter) >= 1000) && (SU2_TYPE::Int(iExtIter) < 10000)) SPRINTF (buffer, "_0%d.vtk", SU2_TYPE::Int(iExtIter));
 		if (SU2_TYPE::Int(iExtIter) >= 10000) SPRINTF (buffer, "_%d.vtk", SU2_TYPE::Int(iExtIter));
-=======
-		if (int(iExtIter) < 10) sprintf (buffer, "_0000%d.vtk", int(iExtIter));
-		if ((int(iExtIter) >= 10) && (int(iExtIter) < 100)) sprintf (buffer, "_000%d.vtk", int(iExtIter));
-		if ((int(iExtIter) >= 100) && (int(iExtIter) < 1000)) sprintf (buffer, "_00%d.vtk", int(iExtIter));
-		if ((int(iExtIter) >= 1000) && (int(iExtIter) < 10000)) sprintf (buffer, "_0%d.vtk", int(iExtIter));
-		if (int(iExtIter) >= 10000) sprintf (buffer, "_%d.vtk", int(iExtIter));
 
     } else if (config->GetDynamic_Analysis() && config->GetWrt_Dynamic()) {
-      if ((int(iExtIter) >= 0) && (int(iExtIter) < 10)) sprintf (buffer, "_0000%d.vtk", int(iExtIter));
-      if ((int(iExtIter) >= 10) && (int(iExtIter) < 100)) sprintf (buffer, "_000%d.vtk", int(iExtIter));
-      if ((int(iExtIter) >= 100) && (int(iExtIter) < 1000)) sprintf (buffer, "_00%d.vtk", int(iExtIter));
-      if ((int(iExtIter) >= 1000) && (int(iExtIter) < 10000)) sprintf (buffer, "_0%d.vtk", int(iExtIter));
-      if (int(iExtIter) >= 10000) sprintf (buffer, "_%d.vtk", int(iExtIter));	
->>>>>>> cca5334c
+      if ((SU2_TYPE::Int(iExtIter) >= 0) && (SU2_TYPE::Int(iExtIter) < 10)) SPRINTF (buffer, "_0000%d.vtk", SU2_TYPE::Int(iExtIter));
+      if ((SU2_TYPE::Int(iExtIter) >= 10) && (SU2_TYPE::Int(iExtIter) < 100)) SPRINTF (buffer, "_000%d.vtk", SU2_TYPE::Int(iExtIter));
+      if ((SU2_TYPE::Int(iExtIter) >= 100) && (SU2_TYPE::Int(iExtIter) < 1000)) SPRINTF (buffer, "_00%d.vtk", SU2_TYPE::Int(iExtIter));
+      if ((SU2_TYPE::Int(iExtIter) >= 1000) && (SU2_TYPE::Int(iExtIter) < 10000)) SPRINTF (buffer, "_0%d.vtk", SU2_TYPE::Int(iExtIter));
+      if (SU2_TYPE::Int(iExtIter) >= 10000) SPRINTF (buffer, "_%d.vtk", SU2_TYPE::Int(iExtIter));	
 	} else {
 		SPRINTF (buffer, ".vtk");
 	}
@@ -1550,4 +1534,4 @@
   if (surf_sol)  delete [] LocalIndex;
   if (SurfacePoint!=NULL) delete [] SurfacePoint;
   
-}
+}