/*!
 * \file CVariable.cpp
 * \brief Definition of the solution fields.
 * \author F. Palacios, T. Economon
 * \version 6.2.0 "Falcon"
 *
 * The current SU2 release has been coordinated by the
 * SU2 International Developers Society <www.su2devsociety.org>
 * with selected contributions from the open-source community.
 *
 * The main research teams contributing to the current release are:
 *  - Prof. Juan J. Alonso's group at Stanford University.
 *  - Prof. Piero Colonna's group at Delft University of Technology.
 *  - Prof. Nicolas R. Gauger's group at Kaiserslautern University of Technology.
 *  - Prof. Alberto Guardone's group at Polytechnic University of Milan.
 *  - Prof. Rafael Palacios' group at Imperial College London.
 *  - Prof. Vincent Terrapon's group at the University of Liege.
 *  - Prof. Edwin van der Weide's group at the University of Twente.
 *  - Lab. of New Concepts in Aeronautics at Tech. Institute of Aeronautics.
 *
 * Copyright 2012-2019, Francisco D. Palacios, Thomas D. Economon,
 *                      Tim Albring, and the SU2 contributors.
 *
 * SU2 is free software; you can redistribute it and/or
 * modify it under the terms of the GNU Lesser General Public
 * License as published by the Free Software Foundation; either
 * version 2.1 of the License, or (at your option) any later version.
 *
 * SU2 is distributed in the hope that it will be useful,
 * but WITHOUT ANY WARRANTY; without even the implied warranty of
 * MERCHANTABILITY or FITNESS FOR A PARTICULAR PURPOSE. See the GNU
 * Lesser General Public License for more details.
 *
 * You should have received a copy of the GNU Lesser General Public
 * License along with SU2. If not, see <http://www.gnu.org/licenses/>.
 */

#include "../../include/variables/CVariable.hpp"

<<<<<<< HEAD
unsigned short CVariable::nDim = 0;

CVariable::CVariable(void) {

  /*--- Array initialization ---*/
  Solution = NULL;
  Solution_Old = NULL;
  Solution_time_n = NULL;
  Solution_time_n1 = NULL;
  Gradient = NULL;
  Limiter = NULL;
  Solution_Max = NULL;
  Solution_Min = NULL;
  Grad_AuxVar = NULL;
  Undivided_Laplacian = NULL;
  Res_TruncError = NULL;
  Residual_Old = NULL;
  Residual_Sum = NULL;
  Solution_Adj_Old = NULL;
  Solution_BGS_k = NULL;
  Input_AdjIndices = NULL;
  Output_AdjIndices = NULL;
}

CVariable::CVariable(unsigned short val_nvar, CConfig *config) {

  /*--- Array initialization ---*/
  Solution = NULL;
  Solution_Old = NULL;
  Solution_time_n = NULL;
  Solution_time_n1 = NULL;
  Gradient = NULL;
  Rmatrix = NULL;
  Limiter = NULL;
  Solution_Max = NULL;
  Solution_Min = NULL;
  Grad_AuxVar = NULL;
  Undivided_Laplacian = NULL;
  Res_TruncError = NULL;
  Residual_Old = NULL;
  Residual_Sum = NULL;
  Solution_Adj_Old = NULL;
  Solution_BGS_k = NULL;
  Input_AdjIndices = NULL;
  Output_AdjIndices = NULL;
=======

CVariable::CVariable(Idx_t npoint, Idx_t nvar, CConfig *config) {
>>>>>>> def6b926

  /*--- Initialize the number of solution variables. This version
   of the constructor will be used primarily for converting the
   restart files into solution files (SU2_SOL). ---*/
  nPoint = npoint;
  nVar = nvar;

  /*--- Allocate the solution array - here it is also possible
   to allocate some extra flow variables that do not participate
   in the simulation ---*/
  Solution.resize(nPoint,nVar) = su2double(0.0);

<<<<<<< HEAD
  if (config->GetMultizone_Problem() || config->GetMultiphysicsDiscrete_Adjoint()){
    Solution_BGS_k = new su2double[nVar]();
  }
}

CVariable::CVariable(unsigned short val_nDim, unsigned short val_nvar, CConfig *config) {

  unsigned short iVar, iDim, jDim;

  /*--- Array initialization ---*/
  Solution = NULL;
  Solution_Old = NULL;
  Solution_time_n = NULL;
  Solution_time_n1 = NULL;
  Gradient = NULL;
  Rmatrix = NULL;
  Limiter = NULL;
  Solution_Max = NULL;
  Solution_Min = NULL;
  Grad_AuxVar = NULL;
  Undivided_Laplacian = NULL;
  Res_TruncError = NULL;
  Residual_Old = NULL;
  Residual_Sum = NULL;
  Solution_Adj_Old = NULL;
  Solution_BGS_k = NULL;
  Input_AdjIndices = NULL;
  Output_AdjIndices = NULL;
=======
  if (config->GetMultizone_Problem())
    Solution_BGS_k.resize(nPoint,nVar) = su2double(0.0);
}

CVariable::CVariable(Idx_t npoint, Idx_t ndim, Idx_t nvar, CConfig *config) {
>>>>>>> def6b926

  /*--- Initializate the number of dimension and number of variables ---*/
  nPoint = npoint;
  nDim = ndim;
  nVar = nvar;

  /*--- Allocate solution, solution old, residual and gradient
   which is common for all the problems, here it is also possible
   to allocate some extra flow variables that do not participate
   in the simulation ---*/
  Solution.resize(nPoint,nVar) = su2double(0.0);

  Solution_Old.resize(nPoint,nVar);

  Gradient.resize(nPoint,nVar,nDim,0.0);

  if (config->GetTime_Marching() != NO) {
    Solution_time_n.resize(nPoint,nVar);
    Solution_time_n1.resize(nPoint,nVar);
  }
  else if (config->GetTime_Domain()) {
    Solution_time_n.resize(nPoint,nVar) = su2double(0.0);
  }

	if (config->GetFSI_Simulation() && config->GetDiscrete_Adjoint()) {
	  Solution_Adj_Old.resize(nPoint,nVar);
	}

  if (config->GetKind_Gradient_Method() == WEIGHTED_LEAST_SQUARES) {
<<<<<<< HEAD
    Rmatrix = new su2double*[nDim];
    for (iDim = 0; iDim < nDim; iDim++) {
      Rmatrix[iDim] = new su2double[nDim];
      for (jDim = 0; jDim < nDim; jDim++)
        Rmatrix[iDim][jDim] = 0.0;
    }
  }
  
  if(config->GetMultiphysicsDiscrete_Adjoint() && config->GetAD_Mode()) {
    Input_AdjIndices = new int[nVar];
    Output_AdjIndices = new int[nVar];

    for (iVar = 0; iVar < nVar; iVar++) {
      Input_AdjIndices[iVar] = -1;
      Output_AdjIndices[iVar] = -1;
    }
  }

  if (config->GetMultizone_Problem() || config->GetMultiphysicsDiscrete_Adjoint()){
    Solution_BGS_k = new su2double[nVar]();
=======
    Rmatrix.resize(nPoint,nDim,nDim,0.0);
>>>>>>> def6b926
  }

  Non_Physical.resize(nPoint) = false;
  
  if (config->GetMultizone_Problem())
    Solution_BGS_k.resize(nPoint,nVar) = su2double(0.0);
}

<<<<<<< HEAD
CVariable::~CVariable(void) {
  unsigned short iVar, iDim;

  if (Solution            != NULL) delete [] Solution;
  if (Solution_Old        != NULL) delete [] Solution_Old;
  if (Solution_time_n     != NULL) delete [] Solution_time_n;
  if (Solution_time_n1    != NULL) delete [] Solution_time_n1;
  if (Limiter             != NULL) delete [] Limiter;
  if (Solution_Max        != NULL) delete [] Solution_Max;
  if (Solution_Min        != NULL) delete [] Solution_Min;
  if (Grad_AuxVar         != NULL) delete [] Grad_AuxVar;
  if (Undivided_Laplacian != NULL) delete [] Undivided_Laplacian;
  if (Res_TruncError      != NULL) delete [] Res_TruncError;
  if (Residual_Old        != NULL) delete [] Residual_Old;
  if (Residual_Sum        != NULL) delete [] Residual_Sum;
  if (Solution_Adj_Old    != NULL) delete [] Solution_Adj_Old;
  if (Solution_BGS_k      != NULL) delete [] Solution_BGS_k;
  if (Input_AdjIndices    != NULL) delete [] Input_AdjIndices;
  if (Output_AdjIndices   != NULL) delete [] Output_AdjIndices;

  if (Gradient != NULL) {
    for (iVar = 0; iVar < nVar; iVar++)
      delete [] Gradient[iVar];
    delete [] Gradient;
  }
=======
void CVariable::Set_OldSolution() { Solution_Old = Solution; }

void CVariable::Set_Solution() { Solution = Solution_Old; }

void CVariable::Set_Solution_time_n() { Solution_time_n = Solution; }
>>>>>>> def6b926

void CVariable::Set_Solution_time_n1() { Solution_time_n1 = Solution_time_n; }

void CVariable::Set_BGSSolution_k() { Solution_BGS_k = Solution; }

void CVariable::SetResidualSumZero() { Residual_Sum.setConstant(0.0); }

void CVariable::SetAuxVarGradientZero() { Grad_AuxVar.setConstant(0.0); }

void CVariable::SetGradientZero() { Gradient.storage.setConstant(0.0); }

void CVariable::SetRmatrixZero() { Rmatrix.storage.setConstant(0.0); }

void CVariable::SetUnd_LaplZero() { Undivided_Laplacian.setConstant(0.0); }

void CVariable::RegisterSolution(bool input) {
  if (input) {
    for (Idx_t iPoint = 0; iPoint < nPoint; iPoint++)
      for(Idx_t iVar=0; iVar<nVar; ++iVar)
        AD::RegisterInput(Solution(iPoint,iVar));
  }
  else {
    for (Idx_t iPoint = 0; iPoint < nPoint; iPoint++)
      for(Idx_t iVar=0; iVar<nVar; ++iVar)
        AD::RegisterOutput(Solution(iPoint,iVar));
  }
}

void CVariable::RegisterSolution_time_n() {
  for (Idx_t iPoint = 0; iPoint < nPoint; iPoint++)
    for(Idx_t iVar=0; iVar<nVar; ++iVar)
      AD::RegisterInput(Solution_time_n(iPoint,iVar));
}

void CVariable::RegisterSolution_time_n1() {
  for (Idx_t iPoint = 0; iPoint < nPoint; iPoint++)
    for(Idx_t iVar=0; iVar<nVar; ++iVar)
      AD::RegisterInput(Solution_time_n1(iPoint,iVar));
}<|MERGE_RESOLUTION|>--- conflicted
+++ resolved
@@ -37,56 +37,8 @@
 
 #include "../../include/variables/CVariable.hpp"
 
-<<<<<<< HEAD
-unsigned short CVariable::nDim = 0;
-
-CVariable::CVariable(void) {
-
-  /*--- Array initialization ---*/
-  Solution = NULL;
-  Solution_Old = NULL;
-  Solution_time_n = NULL;
-  Solution_time_n1 = NULL;
-  Gradient = NULL;
-  Limiter = NULL;
-  Solution_Max = NULL;
-  Solution_Min = NULL;
-  Grad_AuxVar = NULL;
-  Undivided_Laplacian = NULL;
-  Res_TruncError = NULL;
-  Residual_Old = NULL;
-  Residual_Sum = NULL;
-  Solution_Adj_Old = NULL;
-  Solution_BGS_k = NULL;
-  Input_AdjIndices = NULL;
-  Output_AdjIndices = NULL;
-}
-
-CVariable::CVariable(unsigned short val_nvar, CConfig *config) {
-
-  /*--- Array initialization ---*/
-  Solution = NULL;
-  Solution_Old = NULL;
-  Solution_time_n = NULL;
-  Solution_time_n1 = NULL;
-  Gradient = NULL;
-  Rmatrix = NULL;
-  Limiter = NULL;
-  Solution_Max = NULL;
-  Solution_Min = NULL;
-  Grad_AuxVar = NULL;
-  Undivided_Laplacian = NULL;
-  Res_TruncError = NULL;
-  Residual_Old = NULL;
-  Residual_Sum = NULL;
-  Solution_Adj_Old = NULL;
-  Solution_BGS_k = NULL;
-  Input_AdjIndices = NULL;
-  Output_AdjIndices = NULL;
-=======
 
 CVariable::CVariable(Idx_t npoint, Idx_t nvar, CConfig *config) {
->>>>>>> def6b926
 
   /*--- Initialize the number of solution variables. This version
    of the constructor will be used primarily for converting the
@@ -99,42 +51,11 @@
    in the simulation ---*/
   Solution.resize(nPoint,nVar) = su2double(0.0);
 
-<<<<<<< HEAD
-  if (config->GetMultizone_Problem() || config->GetMultiphysicsDiscrete_Adjoint()){
-    Solution_BGS_k = new su2double[nVar]();
-  }
-}
-
-CVariable::CVariable(unsigned short val_nDim, unsigned short val_nvar, CConfig *config) {
-
-  unsigned short iVar, iDim, jDim;
-
-  /*--- Array initialization ---*/
-  Solution = NULL;
-  Solution_Old = NULL;
-  Solution_time_n = NULL;
-  Solution_time_n1 = NULL;
-  Gradient = NULL;
-  Rmatrix = NULL;
-  Limiter = NULL;
-  Solution_Max = NULL;
-  Solution_Min = NULL;
-  Grad_AuxVar = NULL;
-  Undivided_Laplacian = NULL;
-  Res_TruncError = NULL;
-  Residual_Old = NULL;
-  Residual_Sum = NULL;
-  Solution_Adj_Old = NULL;
-  Solution_BGS_k = NULL;
-  Input_AdjIndices = NULL;
-  Output_AdjIndices = NULL;
-=======
-  if (config->GetMultizone_Problem())
+  if (config->GetMultizone_Problem() || config->GetMultiphysicsDiscrete_Adjoint())
     Solution_BGS_k.resize(nPoint,nVar) = su2double(0.0);
 }
 
 CVariable::CVariable(Idx_t npoint, Idx_t ndim, Idx_t nvar, CConfig *config) {
->>>>>>> def6b926
 
   /*--- Initializate the number of dimension and number of variables ---*/
   nPoint = npoint;
@@ -164,71 +85,25 @@
 	}
 
   if (config->GetKind_Gradient_Method() == WEIGHTED_LEAST_SQUARES) {
-<<<<<<< HEAD
-    Rmatrix = new su2double*[nDim];
-    for (iDim = 0; iDim < nDim; iDim++) {
-      Rmatrix[iDim] = new su2double[nDim];
-      for (jDim = 0; jDim < nDim; jDim++)
-        Rmatrix[iDim][jDim] = 0.0;
-    }
-  }
-  
-  if(config->GetMultiphysicsDiscrete_Adjoint() && config->GetAD_Mode()) {
-    Input_AdjIndices = new int[nVar];
-    Output_AdjIndices = new int[nVar];
-
-    for (iVar = 0; iVar < nVar; iVar++) {
-      Input_AdjIndices[iVar] = -1;
-      Output_AdjIndices[iVar] = -1;
-    }
-  }
-
-  if (config->GetMultizone_Problem() || config->GetMultiphysicsDiscrete_Adjoint()){
-    Solution_BGS_k = new su2double[nVar]();
-=======
     Rmatrix.resize(nPoint,nDim,nDim,0.0);
->>>>>>> def6b926
   }
 
   Non_Physical.resize(nPoint) = false;
-  
-  if (config->GetMultizone_Problem())
+
+  if(config->GetMultiphysicsDiscrete_Adjoint() && config->GetAD_Mode()) {
+    Input_AdjIndices.resize(nPoint,nVar) = -1;
+    Output_AdjIndices.resize(nPoint,nVar) = -1;
+  }
+
+  if (config->GetMultizone_Problem() || config->GetMultiphysicsDiscrete_Adjoint())
     Solution_BGS_k.resize(nPoint,nVar) = su2double(0.0);
 }
 
-<<<<<<< HEAD
-CVariable::~CVariable(void) {
-  unsigned short iVar, iDim;
-
-  if (Solution            != NULL) delete [] Solution;
-  if (Solution_Old        != NULL) delete [] Solution_Old;
-  if (Solution_time_n     != NULL) delete [] Solution_time_n;
-  if (Solution_time_n1    != NULL) delete [] Solution_time_n1;
-  if (Limiter             != NULL) delete [] Limiter;
-  if (Solution_Max        != NULL) delete [] Solution_Max;
-  if (Solution_Min        != NULL) delete [] Solution_Min;
-  if (Grad_AuxVar         != NULL) delete [] Grad_AuxVar;
-  if (Undivided_Laplacian != NULL) delete [] Undivided_Laplacian;
-  if (Res_TruncError      != NULL) delete [] Res_TruncError;
-  if (Residual_Old        != NULL) delete [] Residual_Old;
-  if (Residual_Sum        != NULL) delete [] Residual_Sum;
-  if (Solution_Adj_Old    != NULL) delete [] Solution_Adj_Old;
-  if (Solution_BGS_k      != NULL) delete [] Solution_BGS_k;
-  if (Input_AdjIndices    != NULL) delete [] Input_AdjIndices;
-  if (Output_AdjIndices   != NULL) delete [] Output_AdjIndices;
-
-  if (Gradient != NULL) {
-    for (iVar = 0; iVar < nVar; iVar++)
-      delete [] Gradient[iVar];
-    delete [] Gradient;
-  }
-=======
 void CVariable::Set_OldSolution() { Solution_Old = Solution; }
 
 void CVariable::Set_Solution() { Solution = Solution_Old; }
 
 void CVariable::Set_Solution_time_n() { Solution_time_n = Solution; }
->>>>>>> def6b926
 
 void CVariable::Set_Solution_time_n1() { Solution_time_n1 = Solution_time_n; }
 
@@ -244,27 +119,52 @@
 
 void CVariable::SetUnd_LaplZero() { Undivided_Laplacian.setConstant(0.0); }
 
+void CVariable::SetExternalZero() { External.setConstant(0.0); }
+
+void CVariable::Set_OldExternal() { External_Old = External; }
+
 void CVariable::RegisterSolution(bool input) {
   if (input) {
-    for (Idx_t iPoint = 0; iPoint < nPoint; iPoint++)
+    for (Idx_t iPoint = 0; iPoint < nPoint; ++iPoint)
       for(Idx_t iVar=0; iVar<nVar; ++iVar)
         AD::RegisterInput(Solution(iPoint,iVar));
   }
   else {
-    for (Idx_t iPoint = 0; iPoint < nPoint; iPoint++)
+    for (Idx_t iPoint = 0; iPoint < nPoint; ++iPoint)
       for(Idx_t iVar=0; iVar<nVar; ++iVar)
         AD::RegisterOutput(Solution(iPoint,iVar));
   }
 }
 
 void CVariable::RegisterSolution_time_n() {
-  for (Idx_t iPoint = 0; iPoint < nPoint; iPoint++)
+  for (Idx_t iPoint = 0; iPoint < nPoint; ++iPoint)
     for(Idx_t iVar=0; iVar<nVar; ++iVar)
       AD::RegisterInput(Solution_time_n(iPoint,iVar));
 }
 
 void CVariable::RegisterSolution_time_n1() {
-  for (Idx_t iPoint = 0; iPoint < nPoint; iPoint++)
+  for (Idx_t iPoint = 0; iPoint < nPoint; ++iPoint)
     for(Idx_t iVar=0; iVar<nVar; ++iVar)
       AD::RegisterInput(Solution_time_n1(iPoint,iVar));
+}
+
+void CVariable::RegisterSolution_intIndexBased(bool input) {
+  if (input) {
+    for (Idx_t iPoint = 0; iPoint < nPoint; ++iPoint)
+      for(Idx_t iVar=0; iVar<nVar; ++iVar)
+        AD::RegisterInput_intIndexBased(Solution(iPoint,iVar));
+  }
+  else {
+    for (Idx_t iPoint = 0; iPoint < nPoint; ++iPoint)
+      for(Idx_t iVar=0; iVar<nVar; ++iVar)
+        AD::RegisterOutput(Solution(iPoint,iVar));
+  }
+}
+
+void CVariable::SetAdjIndices(bool input) {
+  su2matrix<int>& indices = input? Input_AdjIndices : Output_AdjIndices;
+  
+  for (Idx_t iPoint = 0; iPoint < nPoint; ++iPoint)
+    for(Idx_t iVar=0; iVar < nVar; ++iVar)
+      AD::SetAdjIndex(indices(iPoint,iVar), Solution(iPoint,iVar));
 }